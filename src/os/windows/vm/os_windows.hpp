--- conflicted
+++ resolved
@@ -173,15 +173,6 @@
   static BOOL GetNativeSystemInfoAvailable();
   static void GetNativeSystemInfo(LPSYSTEM_INFO);
 
-<<<<<<< HEAD
-private:
-  // GetLargePageMinimum available on Windows Vista/Windows Server 2003
-  // and later
-  static SIZE_T (WINAPI *_GetLargePageMinimum)(void);
-  static BOOL initialized;
-
-  static void initialize();
-=======
   // NUMA calls
   static BOOL NumaCallsAvailable();
   static LPVOID VirtualAllocExNuma(HANDLE, LPVOID, SIZE_T, DWORD, DWORD, DWORD);
@@ -201,7 +192,6 @@
 
   static void initialize();
   static void initializeCommon();
->>>>>>> 15786a5c
 
 #ifdef JDK6_OR_EARLIER
 private:
