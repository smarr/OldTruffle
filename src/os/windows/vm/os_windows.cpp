--- conflicted
+++ resolved
@@ -2087,16 +2087,9 @@
 #elif _M_AMD64
   PCONTEXT ctx = exceptionInfo->ContextRecord;
   address pc = (address)ctx->Rip;
-<<<<<<< HEAD
-  NOT_PRODUCT(Events::log("idiv overflow exception at " INTPTR_FORMAT , pc));
   //assert(pc[0] == 0xF7 || (pc[1] == 0xF7 && (pc[0] == 0x41 || pc[0] == 0x49)), "not an idiv opcode");
   //assert((pc[1] & ~0x7) == 0xF8, "cannot handle non-register operands");
   //assert((long)ctx->Rax == (long)min_jint || pc[0] == 0x49, "unexpected idiv exception");
-=======
-  assert(pc[0] == 0xF7, "not an idiv opcode");
-  assert((pc[1] & ~0x7) == 0xF8, "cannot handle non-register operands");
-  assert(ctx->Rax == min_jint, "unexpected idiv exception");
->>>>>>> 127bef65
   // set correct result values and continue after idiv instruction
   ctx->Rip = (DWORD)pc + 2;        // idiv reg, reg  is 2 bytes
   ctx->Rax = (DWORD)min_jint;      // result
