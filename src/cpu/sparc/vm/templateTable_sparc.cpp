--- conflicted
+++ resolved
@@ -2947,13 +2947,10 @@
 
   // get target Method* & entry point
   __ lookup_virtual_method(Rrecv, Rindex, G5_method);
-<<<<<<< HEAD
+  __ profile_arguments_type(G5_method, Rcall, Gargs, true);
 #ifdef GRAAL
   __ profile_called_method(G5_method, Rtemp);
 #endif
-=======
-  __ profile_arguments_type(G5_method, Rcall, Gargs, true);
->>>>>>> 75c249bd
   __ call_from_interpreter(Rcall, Gargs, Rret);
 }
 
@@ -3207,14 +3204,10 @@
   Register Rcall = Rinterface;
   assert_different_registers(Rcall, G5_method, Gargs, Rret);
 
-<<<<<<< HEAD
+  __ profile_arguments_type(G5_method, Rcall, Gargs, true);
 #ifdef GRAAL
   __ profile_called_method(G5_method, Rscratch);
 #endif
-
-=======
-  __ profile_arguments_type(G5_method, Rcall, Gargs, true);
->>>>>>> 75c249bd
   __ call_from_interpreter(Rcall, Gargs, Rret);
 }
 
