--- conflicted
+++ resolved
@@ -90,14 +90,9 @@
 define_pd_global(intx, ReservedCodeCacheSize,        64*M);
 #else
 define_pd_global(intx, ReservedCodeCacheSize,        48*M);
-<<<<<<< HEAD
 #endif
 define_pd_global(uintx,CodeCacheMinBlockLength,      4);
-=======
-define_pd_global(uintx, CodeCacheMinBlockLength,     4);
 define_pd_global(uintx, CodeCacheMinimumUseSpace,    400*K);
->>>>>>> f861abdd
-
 // Heap related flags
 define_pd_global(uintx,MetaspaceSize,    ScaleForWordSize(16*M));
 
