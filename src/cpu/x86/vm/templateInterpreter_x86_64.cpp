/*
 * Copyright (c) 2003, 2012, Oracle and/or its affiliates. All rights reserved.
 * DO NOT ALTER OR REMOVE COPYRIGHT NOTICES OR THIS FILE HEADER.
 *
 * This code is free software; you can redistribute it and/or modify it
 * under the terms of the GNU General Public License version 2 only, as
 * published by the Free Software Foundation.
 *
 * This code is distributed in the hope that it will be useful, but WITHOUT
 * ANY WARRANTY; without even the implied warranty of MERCHANTABILITY or
 * FITNESS FOR A PARTICULAR PURPOSE.  See the GNU General Public License
 * version 2 for more details (a copy is included in the LICENSE file that
 * accompanied this code).
 *
 * You should have received a copy of the GNU General Public License version
 * 2 along with this work; if not, write to the Free Software Foundation,
 * Inc., 51 Franklin St, Fifth Floor, Boston, MA 02110-1301 USA.
 *
 * Please contact Oracle, 500 Oracle Parkway, Redwood Shores, CA 94065 USA
 * or visit www.oracle.com if you need additional information or have any
 * questions.
 *
 */

#include "precompiled.hpp"
#include "asm/assembler.hpp"
#include "interpreter/bytecodeHistogram.hpp"
#include "interpreter/interpreter.hpp"
#include "interpreter/interpreterGenerator.hpp"
#include "interpreter/interpreterRuntime.hpp"
#include "interpreter/templateTable.hpp"
#include "oops/arrayOop.hpp"
#include "oops/methodData.hpp"
#include "oops/method.hpp"
#include "oops/oop.inline.hpp"
#include "prims/jvmtiExport.hpp"
#include "prims/jvmtiThreadState.hpp"
#include "runtime/arguments.hpp"
#include "runtime/compilationPolicy.hpp"
#include "runtime/deoptimization.hpp"
#include "runtime/frame.inline.hpp"
#include "runtime/sharedRuntime.hpp"
#include "runtime/stubRoutines.hpp"
#include "runtime/synchronizer.hpp"
#include "runtime/timer.hpp"
#include "runtime/vframeArray.hpp"
#include "utilities/debug.hpp"

#define __ _masm->

#ifndef CC_INTERP

const int method_offset = frame::interpreter_frame_method_offset * wordSize;
const int bci_offset    = frame::interpreter_frame_bcx_offset    * wordSize;
const int locals_offset = frame::interpreter_frame_locals_offset * wordSize;

//-----------------------------------------------------------------------------

address TemplateInterpreterGenerator::generate_StackOverflowError_handler() {
  address entry = __ pc();

#ifdef ASSERT
  {
    Label L;
    __ lea(rax, Address(rbp,
                        frame::interpreter_frame_monitor_block_top_offset *
                        wordSize));
    __ cmpptr(rax, rsp); // rax = maximal rsp for current rbp (stack
                         // grows negative)
    __ jcc(Assembler::aboveEqual, L); // check if frame is complete
    __ stop ("interpreter frame not set up");
    __ bind(L);
  }
#endif // ASSERT
  // Restore bcp under the assumption that the current frame is still
  // interpreted
  __ restore_bcp();

  // expression stack must be empty before entering the VM if an
  // exception happened
  __ empty_expression_stack();
  // throw exception
  __ call_VM(noreg,
             CAST_FROM_FN_PTR(address,
                              InterpreterRuntime::throw_StackOverflowError));
  return entry;
}

address TemplateInterpreterGenerator::generate_ArrayIndexOutOfBounds_handler(
        const char* name) {
  address entry = __ pc();
  // expression stack must be empty before entering the VM if an
  // exception happened
  __ empty_expression_stack();
  // setup parameters
  // ??? convention: expect aberrant index in register ebx
  __ lea(c_rarg1, ExternalAddress((address)name));
  __ call_VM(noreg,
             CAST_FROM_FN_PTR(address,
                              InterpreterRuntime::
                              throw_ArrayIndexOutOfBoundsException),
             c_rarg1, rbx);
  return entry;
}

address TemplateInterpreterGenerator::generate_ClassCastException_handler() {
  address entry = __ pc();

  // object is at TOS
  __ pop(c_rarg1);

  // expression stack must be empty before entering the VM if an
  // exception happened
  __ empty_expression_stack();

  __ call_VM(noreg,
             CAST_FROM_FN_PTR(address,
                              InterpreterRuntime::
                              throw_ClassCastException),
             c_rarg1);
  return entry;
}

address TemplateInterpreterGenerator::generate_exception_handler_common(
        const char* name, const char* message, bool pass_oop) {
  assert(!pass_oop || message == NULL, "either oop or message but not both");
  address entry = __ pc();
  if (pass_oop) {
    // object is at TOS
    __ pop(c_rarg2);
  }
  // expression stack must be empty before entering the VM if an
  // exception happened
  __ empty_expression_stack();
  // setup parameters
  __ lea(c_rarg1, ExternalAddress((address)name));
  if (pass_oop) {
    __ call_VM(rax, CAST_FROM_FN_PTR(address,
                                     InterpreterRuntime::
                                     create_klass_exception),
               c_rarg1, c_rarg2);
  } else {
    // kind of lame ExternalAddress can't take NULL because
    // external_word_Relocation will assert.
    if (message != NULL) {
      __ lea(c_rarg2, ExternalAddress((address)message));
    } else {
      __ movptr(c_rarg2, NULL_WORD);
    }
    __ call_VM(rax,
               CAST_FROM_FN_PTR(address, InterpreterRuntime::create_exception),
               c_rarg1, c_rarg2);
  }
  // throw exception
  __ jump(ExternalAddress(Interpreter::throw_exception_entry()));
  return entry;
}


address TemplateInterpreterGenerator::generate_continuation_for(TosState state) {
  address entry = __ pc();
  // NULL last_sp until next java call
  __ movptr(Address(rbp, frame::interpreter_frame_last_sp_offset * wordSize), (int32_t)NULL_WORD);
  __ dispatch_next(state);
  return entry;
}


address TemplateInterpreterGenerator::generate_return_entry_for(TosState state, int step) {
  address entry = __ pc();

  // Restore stack bottom in case i2c adjusted stack
  __ movptr(rsp, Address(rbp, frame::interpreter_frame_last_sp_offset * wordSize));
  // and NULL it as marker that esp is now tos until next java call
  __ movptr(Address(rbp, frame::interpreter_frame_last_sp_offset * wordSize), (int32_t)NULL_WORD);

  __ restore_bcp();
  __ restore_locals();

  Label L_got_cache, L_giant_index;
  if (EnableInvokeDynamic) {
    __ cmpb(Address(r13, 0), Bytecodes::_invokedynamic);
    __ jcc(Assembler::equal, L_giant_index);
  }
  __ get_cache_and_index_at_bcp(rbx, rcx, 1, sizeof(u2));
  __ bind(L_got_cache);
  __ movl(rbx, Address(rbx, rcx,
                       Address::times_ptr,
                       in_bytes(ConstantPoolCache::base_offset()) +
                       3 * wordSize));
  __ andl(rbx, 0xFF);
  __ lea(rsp, Address(rsp, rbx, Address::times_8));
  __ dispatch_next(state, step);

  // out of the main line of code...
  if (EnableInvokeDynamic) {
    __ bind(L_giant_index);
    __ get_cache_and_index_at_bcp(rbx, rcx, 1, sizeof(u4));
    __ jmp(L_got_cache);
  }

  return entry;
}


address TemplateInterpreterGenerator::generate_deopt_entry_for(TosState state,
                                                               int step) {
  address entry = __ pc();
  // NULL last_sp until next java call
  __ movptr(Address(rbp, frame::interpreter_frame_last_sp_offset * wordSize), (int32_t)NULL_WORD);
  __ restore_bcp();
  __ restore_locals();
  // handle exceptions
  {
    Label L;
    __ cmpptr(Address(r15_thread, Thread::pending_exception_offset()), (int32_t) NULL_WORD);
    __ jcc(Assembler::zero, L);
    __ call_VM(noreg,
               CAST_FROM_FN_PTR(address,
                                InterpreterRuntime::throw_pending_exception));
    __ should_not_reach_here();
    __ bind(L);
  }
  __ dispatch_next(state, step);
  return entry;
}

int AbstractInterpreter::BasicType_as_index(BasicType type) {
  int i = 0;
  switch (type) {
    case T_BOOLEAN: i = 0; break;
    case T_CHAR   : i = 1; break;
    case T_BYTE   : i = 2; break;
    case T_SHORT  : i = 3; break;
    case T_INT    : i = 4; break;
    case T_LONG   : i = 5; break;
    case T_VOID   : i = 6; break;
    case T_FLOAT  : i = 7; break;
    case T_DOUBLE : i = 8; break;
    case T_OBJECT : i = 9; break;
    case T_ARRAY  : i = 9; break;
    default       : ShouldNotReachHere();
  }
  assert(0 <= i && i < AbstractInterpreter::number_of_result_handlers,
         "index out of bounds");
  return i;
}


address TemplateInterpreterGenerator::generate_result_handler_for(
        BasicType type) {
  address entry = __ pc();
  switch (type) {
  case T_BOOLEAN: __ c2bool(rax);            break;
  case T_CHAR   : __ movzwl(rax, rax);       break;
  case T_BYTE   : __ sign_extend_byte(rax);  break;
  case T_SHORT  : __ sign_extend_short(rax); break;
  case T_INT    : /* nothing to do */        break;
  case T_LONG   : /* nothing to do */        break;
  case T_VOID   : /* nothing to do */        break;
  case T_FLOAT  : /* nothing to do */        break;
  case T_DOUBLE : /* nothing to do */        break;
  case T_OBJECT :
    // retrieve result from frame
    __ movptr(rax, Address(rbp, frame::interpreter_frame_oop_temp_offset*wordSize));
    // and verify it
    __ verify_oop(rax);
    break;
  default       : ShouldNotReachHere();
  }
  __ ret(0);                                   // return from result handler
  return entry;
}

address TemplateInterpreterGenerator::generate_safept_entry_for(
        TosState state,
        address runtime_entry) {
  address entry = __ pc();
  __ push(state);
  __ call_VM(noreg, runtime_entry);
  __ dispatch_via(vtos, Interpreter::_normal_table.table_for(vtos));
  return entry;
}



// Helpers for commoning out cases in the various type of method entries.
//

#ifdef GRAAL

void graal_initialize_time(JavaThread* thread) {
  frame fr = thread->last_frame();
  assert(fr.is_interpreted_frame(), "must come from interpreter");
  fr.interpreter_frame_method()->set_graal_invocation_time(os::javaTimeNanos());
}

#endif // GRAAL

// increment invocation count & check for overflow
//
// Note: checking for negative value instead of overflow
//       so we have a 'sticky' overflow test
//
// rbx: method
// ecx: invocation counter
//
void InterpreterGenerator::generate_counter_incr(
        Label* overflow,
        Label* profile_method,
        Label* profile_method_continue) {
  const Address invocation_counter(rbx, in_bytes(Method::invocation_counter_offset()) +
                                        in_bytes(InvocationCounter::counter_offset()));
  // Note: In tiered we increment either counters in Method* or in MDO depending if we're profiling or not.
  if (TieredCompilation) {
    int increment = InvocationCounter::count_increment;
    int mask = ((1 << Tier0InvokeNotifyFreqLog)  - 1) << InvocationCounter::count_shift;
    Label no_mdo, done;
    if (ProfileInterpreter) {
      // Are we profiling?
      __ movptr(rax, Address(rbx, Method::method_data_offset()));
      __ testptr(rax, rax);
      __ jccb(Assembler::zero, no_mdo);
      // Increment counter in the MDO
      const Address mdo_invocation_counter(rax, in_bytes(MethodData::invocation_counter_offset()) +
                                                in_bytes(InvocationCounter::counter_offset()));
      __ increment_mask_and_jump(mdo_invocation_counter, increment, mask, rcx, false, Assembler::zero, overflow);
      __ jmpb(done);
    }
    __ bind(no_mdo);
    // Increment counter in Method* (we don't need to load it, it's in ecx).
    __ increment_mask_and_jump(invocation_counter, increment, mask, rcx, true, Assembler::zero, overflow);
    __ bind(done);
  } else {
    const Address backedge_counter(rbx,
                                   Method::backedge_counter_offset() +
                                   InvocationCounter::counter_offset());

    if (ProfileInterpreter) { // %%% Merge this into MethodData*
      __ incrementl(Address(rbx,
                            Method::interpreter_invocation_counter_offset()));
    }

#ifdef GRAAL
    if (CompilationPolicyChoice == 4) {
      Label not_zero;
      __ testl(rcx, InvocationCounter::count_mask_value);
      __ jcc(Assembler::notZero, not_zero);

      __ push(rcx);
      __ call_VM(noreg, CAST_FROM_FN_PTR(address, graal_initialize_time), rdx, false);
      __ set_method_data_pointer_for_bcp();
      __ get_method(rbx);
      __ pop(rcx);

      __ testl(rcx, InvocationCounter::count_mask_value);
      __ jcc(Assembler::zero, not_zero);
      __ stop("unexpected counter value in rcx");

      __ bind(not_zero);
    }
#endif // GRAAL

    // Update standard invocation counters

    __ movl(rax, backedge_counter);   // load backedge counter
    __ incrementl(rcx, InvocationCounter::count_increment);
    __ andl(rax, InvocationCounter::count_mask_value); // mask out the status bits

    __ movl(invocation_counter, rcx); // save invocation count
    __ addl(rcx, rax);                // add both counters

    // profile_method is non-null only for interpreted method so
    // profile_method != NULL == !native_call

    if (ProfileInterpreter && profile_method != NULL) {
      // Test to see if we should create a method data oop
      __ cmp32(rcx, ExternalAddress((address)&InvocationCounter::InterpreterProfileLimit));
      __ jcc(Assembler::less, *profile_method_continue);
      
      // if no method data exists, go to profile_method
      __ test_method_data_pointer(rax, *profile_method);
    }

    __ cmp32(rcx, ExternalAddress((address)&InvocationCounter::InterpreterInvocationLimit));
    __ jcc(Assembler::aboveEqual, *overflow);
  }
}

void InterpreterGenerator::generate_counter_overflow(Label* do_continue) {

  // Asm interpreter on entry
  // r14 - locals
  // r13 - bcp
  // rbx - method
  // edx - cpool --- DOES NOT APPEAR TO BE TRUE
  // rbp - interpreter frame

  // On return (i.e. jump to entry_point) [ back to invocation of interpreter ]
  // Everything as it was on entry
  // rdx is not restored. Doesn't appear to really be set.

  const Address size_of_parameters(rbx,
                                   Method::size_of_parameters_offset());

  // InterpreterRuntime::frequency_counter_overflow takes two
  // arguments, the first (thread) is passed by call_VM, the second
  // indicates if the counter overflow occurs at a backwards branch
  // (NULL bcp).  We pass zero for it.  The call returns the address
  // of the verified entry point for the method or NULL if the
  // compilation did not complete (either went background or bailed
  // out).
  __ movl(c_rarg1, 0);
  __ call_VM(noreg,
             CAST_FROM_FN_PTR(address,
                              InterpreterRuntime::frequency_counter_overflow),
             c_rarg1);

  __ movptr(rbx, Address(rbp, method_offset));   // restore Method*
  // Preserve invariant that r13/r14 contain bcp/locals of sender frame
  // and jump to the interpreted entry.
  __ jmp(*do_continue, relocInfo::none);
}

// See if we've got enough room on the stack for locals plus overhead.
// The expression stack grows down incrementally, so the normal guard
// page mechanism will work for that.
//
// NOTE: Since the additional locals are also always pushed (wasn't
// obvious in generate_method_entry) so the guard should work for them
// too.
//
// Args:
//      rdx: number of additional locals this frame needs (what we must check)
//      rbx: Method*
//
// Kills:
//      rax
void InterpreterGenerator::generate_stack_overflow_check(void) {

  // monitor entry size: see picture of stack set
  // (generate_method_entry) and frame_amd64.hpp
  const int entry_size = frame::interpreter_frame_monitor_size() * wordSize;

  // total overhead size: entry_size + (saved rbp through expr stack
  // bottom).  be sure to change this if you add/subtract anything
  // to/from the overhead area
  const int overhead_size =
    -(frame::interpreter_frame_initial_sp_offset * wordSize) + entry_size;

  const int page_size = os::vm_page_size();

  Label after_frame_check;

  // see if the frame is greater than one page in size. If so,
  // then we need to verify there is enough stack space remaining
  // for the additional locals.
  __ cmpl(rdx, (page_size - overhead_size) / Interpreter::stackElementSize);
  __ jcc(Assembler::belowEqual, after_frame_check);

  // compute rsp as if this were going to be the last frame on
  // the stack before the red zone

  const Address stack_base(r15_thread, Thread::stack_base_offset());
  const Address stack_size(r15_thread, Thread::stack_size_offset());

  // locals + overhead, in bytes
  __ mov(rax, rdx);
  __ shlptr(rax, Interpreter::logStackElementSize);  // 2 slots per parameter.
  __ addptr(rax, overhead_size);

#ifdef ASSERT
  Label stack_base_okay, stack_size_okay;
  // verify that thread stack base is non-zero
  __ cmpptr(stack_base, (int32_t)NULL_WORD);
  __ jcc(Assembler::notEqual, stack_base_okay);
  __ stop("stack base is zero");
  __ bind(stack_base_okay);
  // verify that thread stack size is non-zero
  __ cmpptr(stack_size, 0);
  __ jcc(Assembler::notEqual, stack_size_okay);
  __ stop("stack size is zero");
  __ bind(stack_size_okay);
#endif

  // Add stack base to locals and subtract stack size
  __ addptr(rax, stack_base);
  __ subptr(rax, stack_size);

  // Use the maximum number of pages we might bang.
  const int max_pages = StackShadowPages > (StackRedPages+StackYellowPages) ? StackShadowPages :
                                                                              (StackRedPages+StackYellowPages);

  // add in the red and yellow zone sizes
  __ addptr(rax, max_pages * page_size);

  // check against the current stack bottom
  __ cmpptr(rsp, rax);
  __ jcc(Assembler::above, after_frame_check);

  // Restore sender's sp as SP. This is necessary if the sender's
  // frame is an extended compiled frame (see gen_c2i_adapter())
  // and safer anyway in case of JSR292 adaptations.

  __ pop(rax); // return address must be moved if SP is changed
  __ mov(rsp, r13);
  __ push(rax);

  // Note: the restored frame is not necessarily interpreted.
  // Use the shared runtime version of the StackOverflowError.
  assert(StubRoutines::throw_StackOverflowError_entry() != NULL, "stub not yet generated");
  __ jump(ExternalAddress(StubRoutines::throw_StackOverflowError_entry()));

  // all done with frame size check
  __ bind(after_frame_check);
}

// Allocate monitor and lock method (asm interpreter)
//
// Args:
//      rbx: Method*
//      r14: locals
//
// Kills:
//      rax
//      c_rarg0, c_rarg1, c_rarg2, c_rarg3, ...(param regs)
//      rscratch1, rscratch2 (scratch regs)
void InterpreterGenerator::lock_method(void) {
  // synchronize method
  const Address access_flags(rbx, Method::access_flags_offset());
  const Address monitor_block_top(
        rbp,
        frame::interpreter_frame_monitor_block_top_offset * wordSize);
  const int entry_size = frame::interpreter_frame_monitor_size() * wordSize;

#ifdef ASSERT
  {
    Label L;
    __ movl(rax, access_flags);
    __ testl(rax, JVM_ACC_SYNCHRONIZED);
    __ jcc(Assembler::notZero, L);
    __ stop("method doesn't need synchronization");
    __ bind(L);
  }
#endif // ASSERT

  // get synchronization object
  {
    const int mirror_offset = in_bytes(Klass::java_mirror_offset());
    Label done;
    __ movl(rax, access_flags);
    __ testl(rax, JVM_ACC_STATIC);
    // get receiver (assume this is frequent case)
    __ movptr(rax, Address(r14, Interpreter::local_offset_in_bytes(0)));
    __ jcc(Assembler::zero, done);
    __ movptr(rax, Address(rbx, Method::const_offset()));
    __ movptr(rax, Address(rax, ConstMethod::constants_offset()));
    __ movptr(rax, Address(rax,
                           ConstantPool::pool_holder_offset_in_bytes()));
    __ movptr(rax, Address(rax, mirror_offset));

#ifdef ASSERT
    {
      Label L;
      __ testptr(rax, rax);
      __ jcc(Assembler::notZero, L);
      __ stop("synchronization object is NULL");
      __ bind(L);
    }
#endif // ASSERT

    __ bind(done);
  }

  // add space for monitor & lock
  __ subptr(rsp, entry_size); // add space for a monitor entry
  __ movptr(monitor_block_top, rsp);  // set new monitor block top
  // store object
  __ movptr(Address(rsp, BasicObjectLock::obj_offset_in_bytes()), rax);
  __ movptr(c_rarg1, rsp); // object address
  __ lock_object(c_rarg1);
}

// Generate a fixed interpreter frame. This is identical setup for
// interpreted methods and for native methods hence the shared code.
//
// Args:
//      rax: return address
//      rbx: Method*
//      r14: pointer to locals
//      r13: sender sp
//      rdx: cp cache
void TemplateInterpreterGenerator::generate_fixed_frame(bool native_call) {
  // initialize fixed part of activation frame
  __ push(rax);        // save return address
  __ enter();          // save old & set new rbp
  __ push(r13);        // set sender sp
  __ push((int)NULL_WORD); // leave last_sp as null
  __ movptr(r13, Address(rbx, Method::const_offset()));      // get ConstMethod*
  __ lea(r13, Address(r13, ConstMethod::codes_offset())); // get codebase
  __ push(rbx);        // save Method*
  if (ProfileInterpreter) {
    Label method_data_continue;
    __ movptr(rdx, Address(rbx, in_bytes(Method::method_data_offset())));
    __ testptr(rdx, rdx);
    __ jcc(Assembler::zero, method_data_continue);
    __ addptr(rdx, in_bytes(MethodData::data_offset()));
    __ bind(method_data_continue);
    __ push(rdx);      // set the mdp (method data pointer)
  } else {
    __ push(0);
  }

  __ movptr(rdx, Address(rbx, Method::const_offset()));
  __ movptr(rdx, Address(rdx, ConstMethod::constants_offset()));
  __ movptr(rdx, Address(rdx, ConstantPool::cache_offset_in_bytes()));
  __ push(rdx); // set constant pool cache
  __ push(r14); // set locals pointer
  if (native_call) {
    __ push(0); // no bcp
  } else {
    __ push(r13); // set bcp
  }
  __ push(0); // reserve word for pointer to expression stack bottom
  __ movptr(Address(rsp, 0), rsp); // set expression stack bottom
}

// End of helpers

// Various method entries
//------------------------------------------------------------------------------------------------------------------------
//
//

// Call an accessor method (assuming it is resolved, otherwise drop
// into vanilla (slow path) entry
address InterpreterGenerator::generate_accessor_entry(void) {
  // rbx: Method*

  // r13: senderSP must preserver for slow path, set SP to it on fast path

  address entry_point = __ pc();
  Label xreturn_path;

  // do fastpath for resolved accessor methods
  if (UseFastAccessorMethods) {
    // Code: _aload_0, _(i|a)getfield, _(i|a)return or any rewrites
    //       thereof; parameter size = 1
    // Note: We can only use this code if the getfield has been resolved
    //       and if we don't have a null-pointer exception => check for
    //       these conditions first and use slow path if necessary.
    Label slow_path;
    // If we need a safepoint check, generate full interpreter entry.
    __ cmp32(ExternalAddress(SafepointSynchronize::address_of_state()),
             SafepointSynchronize::_not_synchronized);

    __ jcc(Assembler::notEqual, slow_path);
    // rbx: method
    __ movptr(rax, Address(rsp, wordSize));

    // check if local 0 != NULL and read field
    __ testptr(rax, rax);
    __ jcc(Assembler::zero, slow_path);

    // read first instruction word and extract bytecode @ 1 and index @ 2
    __ movptr(rdx, Address(rbx, Method::const_offset()));
    __ movptr(rdi, Address(rdx, ConstMethod::constants_offset()));
    __ movl(rdx, Address(rdx, ConstMethod::codes_offset()));
    // Shift codes right to get the index on the right.
    // The bytecode fetched looks like <index><0xb4><0x2a>
    __ shrl(rdx, 2 * BitsPerByte);
    __ shll(rdx, exact_log2(in_words(ConstantPoolCacheEntry::size())));
    __ movptr(rdi, Address(rdi, ConstantPool::cache_offset_in_bytes()));

    // rax: local 0
    // rbx: method
    // rdx: constant pool cache index
    // rdi: constant pool cache

    // check if getfield has been resolved and read constant pool cache entry
    // check the validity of the cache entry by testing whether _indices field
    // contains Bytecode::_getfield in b1 byte.
    assert(in_words(ConstantPoolCacheEntry::size()) == 4,
           "adjust shift below");
    __ movl(rcx,
            Address(rdi,
                    rdx,
                    Address::times_8,
                    ConstantPoolCache::base_offset() +
                    ConstantPoolCacheEntry::indices_offset()));
    __ shrl(rcx, 2 * BitsPerByte);
    __ andl(rcx, 0xFF);
    __ cmpl(rcx, Bytecodes::_getfield);
    __ jcc(Assembler::notEqual, slow_path);

    // Note: constant pool entry is not valid before bytecode is resolved
    __ movptr(rcx,
              Address(rdi,
                      rdx,
                      Address::times_8,
                      ConstantPoolCache::base_offset() +
                      ConstantPoolCacheEntry::f2_offset()));
    // edx: flags
    __ movl(rdx,
            Address(rdi,
                    rdx,
                    Address::times_8,
                    ConstantPoolCache::base_offset() +
                    ConstantPoolCacheEntry::flags_offset()));

    Label notObj, notInt, notByte, notShort;
    const Address field_address(rax, rcx, Address::times_1);

    // Need to differentiate between igetfield, agetfield, bgetfield etc.
    // because they are different sizes.
    // Use the type from the constant pool cache
    __ shrl(rdx, ConstantPoolCacheEntry::tos_state_shift);
    // Make sure we don't need to mask edx after the above shift
    ConstantPoolCacheEntry::verify_tos_state_shift();

    __ cmpl(rdx, atos);
    __ jcc(Assembler::notEqual, notObj);
    // atos
    __ load_heap_oop(rax, field_address);
    __ jmp(xreturn_path);

    __ bind(notObj);
    __ cmpl(rdx, itos);
    __ jcc(Assembler::notEqual, notInt);
    // itos
    __ movl(rax, field_address);
    __ jmp(xreturn_path);

    __ bind(notInt);
    __ cmpl(rdx, btos);
    __ jcc(Assembler::notEqual, notByte);
    // btos
    __ load_signed_byte(rax, field_address);
    __ jmp(xreturn_path);

    __ bind(notByte);
    __ cmpl(rdx, stos);
    __ jcc(Assembler::notEqual, notShort);
    // stos
    __ load_signed_short(rax, field_address);
    __ jmp(xreturn_path);

    __ bind(notShort);
#ifdef ASSERT
    Label okay;
    __ cmpl(rdx, ctos);
    __ jcc(Assembler::equal, okay);
    __ stop("what type is this?");
    __ bind(okay);
#endif
    // ctos
    __ load_unsigned_short(rax, field_address);

    __ bind(xreturn_path);

    // _ireturn/_areturn
    __ pop(rdi);
    __ mov(rsp, r13);
    __ jmp(rdi);
    __ ret(0);

    // generate a vanilla interpreter entry as the slow path
    __ bind(slow_path);
    (void) generate_normal_entry(false);
  } else {
    (void) generate_normal_entry(false);
  }

  return entry_point;
}

// Method entry for java.lang.ref.Reference.get.
address InterpreterGenerator::generate_Reference_get_entry(void) {
#ifndef SERIALGC
  // Code: _aload_0, _getfield, _areturn
  // parameter size = 1
  //
  // The code that gets generated by this routine is split into 2 parts:
  //    1. The "intrinsified" code for G1 (or any SATB based GC),
  //    2. The slow path - which is an expansion of the regular method entry.
  //
  // Notes:-
  // * In the G1 code we do not check whether we need to block for
  //   a safepoint. If G1 is enabled then we must execute the specialized
  //   code for Reference.get (except when the Reference object is null)
  //   so that we can log the value in the referent field with an SATB
  //   update buffer.
  //   If the code for the getfield template is modified so that the
  //   G1 pre-barrier code is executed when the current method is
  //   Reference.get() then going through the normal method entry
  //   will be fine.
  // * The G1 code can, however, check the receiver object (the instance
  //   of java.lang.Reference) and jump to the slow path if null. If the
  //   Reference object is null then we obviously cannot fetch the referent
  //   and so we don't need to call the G1 pre-barrier. Thus we can use the
  //   regular method entry code to generate the NPE.
  //
  // This code is based on generate_accessor_enty.
  //
  // rbx: Method*

  // r13: senderSP must preserve for slow path, set SP to it on fast path

  address entry = __ pc();

  const int referent_offset = java_lang_ref_Reference::referent_offset;
  guarantee(referent_offset > 0, "referent offset not initialized");

  if (UseG1GC) {
    Label slow_path;
    // rbx: method

    // Check if local 0 != NULL
    // If the receiver is null then it is OK to jump to the slow path.
    __ movptr(rax, Address(rsp, wordSize));

    __ testptr(rax, rax);
    __ jcc(Assembler::zero, slow_path);

    // rax: local 0
    // rbx: method (but can be used as scratch now)
    // rdx: scratch
    // rdi: scratch

    // Generate the G1 pre-barrier code to log the value of
    // the referent field in an SATB buffer.

    // Load the value of the referent field.
    const Address field_address(rax, referent_offset);
    __ load_heap_oop(rax, field_address);

    // Generate the G1 pre-barrier code to log the value of
    // the referent field in an SATB buffer.
    __ g1_write_barrier_pre(noreg /* obj */,
                            rax /* pre_val */,
                            r15_thread /* thread */,
                            rbx /* tmp */,
                            true /* tosca_live */,
                            true /* expand_call */);

    // _areturn
    __ pop(rdi);                // get return address
    __ mov(rsp, r13);           // set sp to sender sp
    __ jmp(rdi);
    __ ret(0);

    // generate a vanilla interpreter entry as the slow path
    __ bind(slow_path);
    (void) generate_normal_entry(false);

    return entry;
  }
#endif // SERIALGC

  // If G1 is not enabled then attempt to go through the accessor entry point
  // Reference.get is an accessor
  return generate_accessor_entry();
}


// Interpreter stub for calling a native method. (asm interpreter)
// This sets up a somewhat different looking stack for calling the
// native method than the typical interpreter frame setup.
address InterpreterGenerator::generate_native_entry(bool synchronized) {
  // determine code generation flags
  bool inc_counter  = UseCompiler || CountCompiledCalls;

  // rbx: Method*
  // r13: sender sp

  address entry_point = __ pc();

  const Address size_of_parameters(rbx, Method::
                                        size_of_parameters_offset());
  const Address invocation_counter(rbx, Method::
                                        invocation_counter_offset() +
                                        InvocationCounter::counter_offset());
  const Address access_flags      (rbx, Method::access_flags_offset());

  // get parameter size (always needed)
  __ load_unsigned_short(rcx, size_of_parameters);

  // native calls don't need the stack size check since they have no
  // expression stack and the arguments are already on the stack and
  // we only add a handful of words to the stack

  // rbx: Method*
  // rcx: size of parameters
  // r13: sender sp
  __ pop(rax);                                       // get return address

  // for natives the size of locals is zero

  // compute beginning of parameters (r14)
  __ lea(r14, Address(rsp, rcx, Address::times_8, -wordSize));

  // add 2 zero-initialized slots for native calls
  // initialize result_handler slot
  __ push((int) NULL_WORD);
  // slot for oop temp
  // (static native method holder mirror/jni oop result)
  __ push((int) NULL_WORD);

  if (inc_counter) {
    __ movl(rcx, invocation_counter);  // (pre-)fetch invocation count
  }

  // initialize fixed part of activation frame
  generate_fixed_frame(true);

  // make sure method is native & not abstract
#ifdef ASSERT
  __ movl(rax, access_flags);
  {
    Label L;
    __ testl(rax, JVM_ACC_NATIVE);
    __ jcc(Assembler::notZero, L);
    __ stop("tried to execute non-native method as native");
    __ bind(L);
  }
  {
    Label L;
    __ testl(rax, JVM_ACC_ABSTRACT);
    __ jcc(Assembler::zero, L);
    __ stop("tried to execute abstract method in interpreter");
    __ bind(L);
  }
#endif

  // Since at this point in the method invocation the exception handler
  // would try to exit the monitor of synchronized methods which hasn't
  // been entered yet, we set the thread local variable
  // _do_not_unlock_if_synchronized to true. The remove_activation will
  // check this flag.

  const Address do_not_unlock_if_synchronized(r15_thread,
        in_bytes(JavaThread::do_not_unlock_if_synchronized_offset()));
  __ movbool(do_not_unlock_if_synchronized, true);

  // increment invocation count & check for overflow
  Label invocation_counter_overflow;
  if (inc_counter) {
    generate_counter_incr(&invocation_counter_overflow, NULL, NULL);
  }

  Label continue_after_compile;
  __ bind(continue_after_compile);

  bang_stack_shadow_pages(true);

  // reset the _do_not_unlock_if_synchronized flag
  __ movbool(do_not_unlock_if_synchronized, false);

  // check for synchronized methods
  // Must happen AFTER invocation_counter check and stack overflow check,
  // so method is not locked if overflows.
  if (synchronized) {
    lock_method();
  } else {
    // no synchronization necessary
#ifdef ASSERT
    {
      Label L;
      __ movl(rax, access_flags);
      __ testl(rax, JVM_ACC_SYNCHRONIZED);
      __ jcc(Assembler::zero, L);
      __ stop("method needs synchronization");
      __ bind(L);
    }
#endif
  }

  // start execution
#ifdef ASSERT
  {
    Label L;
    const Address monitor_block_top(rbp,
                 frame::interpreter_frame_monitor_block_top_offset * wordSize);
    __ movptr(rax, monitor_block_top);
    __ cmpptr(rax, rsp);
    __ jcc(Assembler::equal, L);
    __ stop("broken stack frame setup in interpreter");
    __ bind(L);
  }
#endif

  // jvmti support
  __ notify_method_entry();

  // work registers
  const Register method = rbx;
  const Register t      = r11;

  // allocate space for parameters
  __ get_method(method);
  __ load_unsigned_short(t,
                         Address(method,
                                 Method::size_of_parameters_offset()));
  __ shll(t, Interpreter::logStackElementSize);

  __ subptr(rsp, t);
  __ subptr(rsp, frame::arg_reg_save_area_bytes); // windows
  __ andptr(rsp, -16); // must be 16 byte boundary (see amd64 ABI)

  // get signature handler
  {
    Label L;
    __ movptr(t, Address(method, Method::signature_handler_offset()));
    __ testptr(t, t);
    __ jcc(Assembler::notZero, L);
    __ call_VM(noreg,
               CAST_FROM_FN_PTR(address,
                                InterpreterRuntime::prepare_native_call),
               method);
    __ get_method(method);
    __ movptr(t, Address(method, Method::signature_handler_offset()));
    __ bind(L);
  }

  // call signature handler
  assert(InterpreterRuntime::SignatureHandlerGenerator::from() == r14,
         "adjust this code");
  assert(InterpreterRuntime::SignatureHandlerGenerator::to() == rsp,
         "adjust this code");
  assert(InterpreterRuntime::SignatureHandlerGenerator::temp() == rscratch1,
          "adjust this code");

  // The generated handlers do not touch RBX (the method oop).
  // However, large signatures cannot be cached and are generated
  // each time here.  The slow-path generator can do a GC on return,
  // so we must reload it after the call.
  __ call(t);
  __ get_method(method);        // slow path can do a GC, reload RBX


  // result handler is in rax
  // set result handler
  __ movptr(Address(rbp,
                    (frame::interpreter_frame_result_handler_offset) * wordSize),
            rax);

  // pass mirror handle if static call
  {
    Label L;
    const int mirror_offset = in_bytes(Klass::java_mirror_offset());
    __ movl(t, Address(method, Method::access_flags_offset()));
    __ testl(t, JVM_ACC_STATIC);
    __ jcc(Assembler::zero, L);
    // get mirror
    __ movptr(t, Address(method, Method::const_offset()));
    __ movptr(t, Address(t, ConstMethod::constants_offset()));
    __ movptr(t, Address(t, ConstantPool::pool_holder_offset_in_bytes()));
    __ movptr(t, Address(t, mirror_offset));
    // copy mirror into activation frame
    __ movptr(Address(rbp, frame::interpreter_frame_oop_temp_offset * wordSize),
            t);
    // pass handle to mirror
    __ lea(c_rarg1,
           Address(rbp, frame::interpreter_frame_oop_temp_offset * wordSize));
    __ bind(L);
  }

  // get native function entry point
  {
    Label L;
    __ movptr(rax, Address(method, Method::native_function_offset()));
    ExternalAddress unsatisfied(SharedRuntime::native_method_throw_unsatisfied_link_error_entry());
    __ movptr(rscratch2, unsatisfied.addr());
    __ cmpptr(rax, rscratch2);
    __ jcc(Assembler::notEqual, L);
    __ call_VM(noreg,
               CAST_FROM_FN_PTR(address,
                                InterpreterRuntime::prepare_native_call),
               method);
    __ get_method(method);
    __ movptr(rax, Address(method, Method::native_function_offset()));
    __ bind(L);
  }

  // pass JNIEnv
  __ lea(c_rarg0, Address(r15_thread, JavaThread::jni_environment_offset()));

  // It is enough that the pc() points into the right code
  // segment. It does not have to be the correct return pc.
  __ set_last_Java_frame(rsp, rbp, (address) __ pc());

  // change thread state
#ifdef ASSERT
  {
    Label L;
    __ movl(t, Address(r15_thread, JavaThread::thread_state_offset()));
    __ cmpl(t, _thread_in_Java);
    __ jcc(Assembler::equal, L);
    __ stop("Wrong thread state in native stub");
    __ bind(L);
  }
#endif

  // Change state to native

  __ movl(Address(r15_thread, JavaThread::thread_state_offset()),
          _thread_in_native);

  // Call the native method.
  __ call(rax);
  // result potentially in rax or xmm0

  // Depending on runtime options, either restore the MXCSR
  // register after returning from the JNI Call or verify that
  // it wasn't changed during -Xcheck:jni.
  if (RestoreMXCSROnJNICalls) {
    __ ldmxcsr(ExternalAddress(StubRoutines::x86::mxcsr_std()));
  }
  else if (CheckJNICalls) {
    __ call(RuntimeAddress(CAST_FROM_FN_PTR(address, StubRoutines::x86::verify_mxcsr_entry())));
  }

  // NOTE: The order of these pushes is known to frame::interpreter_frame_result
  // in order to extract the result of a method call. If the order of these
  // pushes change or anything else is added to the stack then the code in
  // interpreter_frame_result must also change.

  __ push(dtos);
  __ push(ltos);

  // change thread state
  __ movl(Address(r15_thread, JavaThread::thread_state_offset()),
          _thread_in_native_trans);

  if (os::is_MP()) {
    if (UseMembar) {
      // Force this write out before the read below
      __ membar(Assembler::Membar_mask_bits(
           Assembler::LoadLoad | Assembler::LoadStore |
           Assembler::StoreLoad | Assembler::StoreStore));
    } else {
      // Write serialization page so VM thread can do a pseudo remote membar.
      // We use the current thread pointer to calculate a thread specific
      // offset to write to within the page. This minimizes bus traffic
      // due to cache line collision.
      __ serialize_memory(r15_thread, rscratch2);
    }
  }

  // check for safepoint operation in progress and/or pending suspend requests
  {
    Label Continue;
    __ cmp32(ExternalAddress(SafepointSynchronize::address_of_state()),
             SafepointSynchronize::_not_synchronized);

    Label L;
    __ jcc(Assembler::notEqual, L);
    __ cmpl(Address(r15_thread, JavaThread::suspend_flags_offset()), 0);
    __ jcc(Assembler::equal, Continue);
    __ bind(L);

    // Don't use call_VM as it will see a possible pending exception
    // and forward it and never return here preventing us from
    // clearing _last_native_pc down below.  Also can't use
    // call_VM_leaf either as it will check to see if r13 & r14 are
    // preserved and correspond to the bcp/locals pointers. So we do a
    // runtime call by hand.
    //
    __ mov(c_rarg0, r15_thread);
    __ mov(r12, rsp); // remember sp (can only use r12 if not using call_VM)
    __ subptr(rsp, frame::arg_reg_save_area_bytes); // windows
    __ andptr(rsp, -16); // align stack as required by ABI
    __ call(RuntimeAddress(CAST_FROM_FN_PTR(address, JavaThread::check_special_condition_for_native_trans)));
    __ mov(rsp, r12); // restore sp
    __ reinit_heapbase();
    __ bind(Continue);
  }

  // change thread state
  __ movl(Address(r15_thread, JavaThread::thread_state_offset()), _thread_in_Java);

  // reset_last_Java_frame
  __ reset_last_Java_frame(true, true);

  // reset handle block
  __ movptr(t, Address(r15_thread, JavaThread::active_handles_offset()));
  __ movptr(Address(t, JNIHandleBlock::top_offset_in_bytes()), (int32_t)NULL_WORD);

  // If result is an oop unbox and store it in frame where gc will see it
  // and result handler will pick it up

  {
    Label no_oop, store_result;
    __ lea(t, ExternalAddress(AbstractInterpreter::result_handler(T_OBJECT)));
    __ cmpptr(t, Address(rbp, frame::interpreter_frame_result_handler_offset*wordSize));
    __ jcc(Assembler::notEqual, no_oop);
    // retrieve result
    __ pop(ltos);
    __ testptr(rax, rax);
    __ jcc(Assembler::zero, store_result);
    __ movptr(rax, Address(rax, 0));
    __ bind(store_result);
    __ movptr(Address(rbp, frame::interpreter_frame_oop_temp_offset*wordSize), rax);
    // keep stack depth as expected by pushing oop which will eventually be discarde
    __ push(ltos);
    __ bind(no_oop);
  }


  {
    Label no_reguard;
    __ cmpl(Address(r15_thread, JavaThread::stack_guard_state_offset()),
            JavaThread::stack_guard_yellow_disabled);
    __ jcc(Assembler::notEqual, no_reguard);

    __ pusha(); // XXX only save smashed registers
    __ mov(r12, rsp); // remember sp (can only use r12 if not using call_VM)
    __ subptr(rsp, frame::arg_reg_save_area_bytes); // windows
    __ andptr(rsp, -16); // align stack as required by ABI
    __ call(RuntimeAddress(CAST_FROM_FN_PTR(address, SharedRuntime::reguard_yellow_pages)));
    __ mov(rsp, r12); // restore sp
    __ popa(); // XXX only restore smashed registers
    __ reinit_heapbase();

    __ bind(no_reguard);
  }


  // The method register is junk from after the thread_in_native transition
  // until here.  Also can't call_VM until the bcp has been
  // restored.  Need bcp for throwing exception below so get it now.
  __ get_method(method);

  // restore r13 to have legal interpreter frame, i.e., bci == 0 <=>
  // r13 == code_base()
  __ movptr(r13, Address(method, Method::const_offset()));   // get ConstMethod*
  __ lea(r13, Address(r13, ConstMethod::codes_offset()));    // get codebase
  // handle exceptions (exception handling will handle unlocking!)
  {
    Label L;
    __ cmpptr(Address(r15_thread, Thread::pending_exception_offset()), (int32_t) NULL_WORD);
    __ jcc(Assembler::zero, L);
    // Note: At some point we may want to unify this with the code
    // used in call_VM_base(); i.e., we should use the
    // StubRoutines::forward_exception code. For now this doesn't work
    // here because the rsp is not correctly set at this point.
    __ MacroAssembler::call_VM(noreg,
                               CAST_FROM_FN_PTR(address,
                               InterpreterRuntime::throw_pending_exception));
    __ should_not_reach_here();
    __ bind(L);
  }

  // do unlocking if necessary
  {
    Label L;
    __ movl(t, Address(method, Method::access_flags_offset()));
    __ testl(t, JVM_ACC_SYNCHRONIZED);
    __ jcc(Assembler::zero, L);
    // the code below should be shared with interpreter macro
    // assembler implementation
    {
      Label unlock;
      // BasicObjectLock will be first in list, since this is a
      // synchronized method. However, need to check that the object
      // has not been unlocked by an explicit monitorexit bytecode.
      const Address monitor(rbp,
                            (intptr_t)(frame::interpreter_frame_initial_sp_offset *
                                       wordSize - sizeof(BasicObjectLock)));

      // monitor expect in c_rarg1 for slow unlock path
      __ lea(c_rarg1, monitor); // address of first monitor

      __ movptr(t, Address(c_rarg1, BasicObjectLock::obj_offset_in_bytes()));
      __ testptr(t, t);
      __ jcc(Assembler::notZero, unlock);

      // Entry already unlocked, need to throw exception
      __ MacroAssembler::call_VM(noreg,
                                 CAST_FROM_FN_PTR(address,
                   InterpreterRuntime::throw_illegal_monitor_state_exception));
      __ should_not_reach_here();

      __ bind(unlock);
      __ unlock_object(c_rarg1);
    }
    __ bind(L);
  }

  // jvmti support
  // Note: This must happen _after_ handling/throwing any exceptions since
  //       the exception handler code notifies the runtime of method exits
  //       too. If this happens before, method entry/exit notifications are
  //       not properly paired (was bug - gri 11/22/99).
  __ notify_method_exit(vtos, InterpreterMacroAssembler::NotifyJVMTI);

  // restore potential result in edx:eax, call result handler to
  // restore potential result in ST0 & handle result

  __ pop(ltos);
  __ pop(dtos);

  __ movptr(t, Address(rbp,
                       (frame::interpreter_frame_result_handler_offset) * wordSize));
  __ call(t);

  // remove activation
  __ movptr(t, Address(rbp,
                       frame::interpreter_frame_sender_sp_offset *
                       wordSize)); // get sender sp
  __ leave();                                // remove frame anchor
  __ pop(rdi);                               // get return address
  __ mov(rsp, t);                            // set sp to sender sp
  __ jmp(rdi);

  if (inc_counter) {
    // Handle overflow of counter and compile method
    __ bind(invocation_counter_overflow);
    generate_counter_overflow(&continue_after_compile);
  }

  return entry_point;
}

//
// Generic interpreted method entry to (asm) interpreter
//
address InterpreterGenerator::generate_normal_entry(bool synchronized) {
  // determine code generation flags
  bool inc_counter  = UseCompiler || CountCompiledCalls;

  // ebx: Method*
  // r13: sender sp
  address entry_point = __ pc();

  const Address size_of_parameters(rbx,
                                   Method::size_of_parameters_offset());
  const Address size_of_locals(rbx, Method::size_of_locals_offset());
  const Address invocation_counter(rbx,
                                   Method::invocation_counter_offset() +
                                   InvocationCounter::counter_offset());
<<<<<<< HEAD
  const Address access_flags(rbx, methodOopDesc::access_flags_offset());
  
=======
  const Address access_flags(rbx, Method::access_flags_offset());

>>>>>>> d3c42f1d
  // get parameter size (always needed)
  __ load_unsigned_short(rcx, size_of_parameters);

  // rbx: Method*
  // rcx: size of parameters
  // r13: sender_sp (could differ from sp+wordSize if we were called via c2i )

  __ load_unsigned_short(rdx, size_of_locals); // get size of locals in words
  __ subl(rdx, rcx); // rdx = no. of additional locals

  // YYY
//   __ incrementl(rdx);
//   __ andl(rdx, -2);

  // see if we've got enough room on the stack for locals plus overhead.
  generate_stack_overflow_check();

  // get return address
  __ pop(rax);

  // compute beginning of parameters (r14)
  __ lea(r14, Address(rsp, rcx, Address::times_8, -wordSize));

  // rdx - # of additional locals
  // allocate space for locals
  // explicitly initialize locals
  {
    Label exit, loop;
    __ testl(rdx, rdx);
    __ jcc(Assembler::lessEqual, exit); // do nothing if rdx <= 0
    __ bind(loop);
    __ push((int) NULL_WORD); // initialize local variables
    __ decrementl(rdx); // until everything initialized
    __ jcc(Assembler::greater, loop);
    __ bind(exit);
  }

  // (pre-)fetch invocation count
  if (inc_counter) {
    __ movl(rcx, invocation_counter);
  }
  // initialize fixed part of activation frame
  generate_fixed_frame(false);

  // make sure method is not native & not abstract
#ifdef ASSERT
  __ movl(rax, access_flags);
  {
    Label L;
    __ testl(rax, JVM_ACC_NATIVE);
    __ jcc(Assembler::zero, L);
    __ stop("tried to execute native method as non-native");
    __ bind(L);
  }
  {
    Label L;
    __ testl(rax, JVM_ACC_ABSTRACT);
    __ jcc(Assembler::zero, L);
    __ stop("tried to execute abstract method in interpreter");
    __ bind(L);
  }
#endif

  // Since at this point in the method invocation the exception
  // handler would try to exit the monitor of synchronized methods
  // which hasn't been entered yet, we set the thread local variable
  // _do_not_unlock_if_synchronized to true. The remove_activation
  // will check this flag.

  const Address do_not_unlock_if_synchronized(r15_thread,
        in_bytes(JavaThread::do_not_unlock_if_synchronized_offset()));
  __ movbool(do_not_unlock_if_synchronized, true);

  // increment invocation count & check for overflow
  Label invocation_counter_overflow;
  Label profile_method;
  Label profile_method_continue;
  if (inc_counter) {
    generate_counter_incr(&invocation_counter_overflow,
                          &profile_method,
                          &profile_method_continue);
    if (ProfileInterpreter) {
      __ bind(profile_method_continue);
    }
  }

  Label continue_after_compile;
  __ bind(continue_after_compile);

  // check for synchronized interpreted methods
  bang_stack_shadow_pages(false);

  // reset the _do_not_unlock_if_synchronized flag
  __ movbool(do_not_unlock_if_synchronized, false);

  // check for synchronized methods
  // Must happen AFTER invocation_counter check and stack overflow check,
  // so method is not locked if overflows.
  if (synchronized) {
    // Allocate monitor and lock method
    lock_method();
  } else {
    // no synchronization necessary
#ifdef ASSERT
    {
      Label L;
      __ movl(rax, access_flags);
      __ testl(rax, JVM_ACC_SYNCHRONIZED);
      __ jcc(Assembler::zero, L);
      __ stop("method needs synchronization");
      __ bind(L);
    }
#endif
  }

  // start execution
#ifdef ASSERT
  {
    Label L;
     const Address monitor_block_top (rbp,
                 frame::interpreter_frame_monitor_block_top_offset * wordSize);
    __ movptr(rax, monitor_block_top);
    __ cmpptr(rax, rsp);
    __ jcc(Assembler::equal, L);
    __ stop("broken stack frame setup in interpreter");
    __ bind(L);
  }
#endif

  // jvmti support
  __ notify_method_entry();

  __ dispatch_next(vtos);

  // invocation counter overflow
  if (inc_counter) {
    if (ProfileInterpreter) {
      // We have decided to profile this method in the interpreter
      __ bind(profile_method);
      __ call_VM(noreg, CAST_FROM_FN_PTR(address, InterpreterRuntime::profile_method));
      __ set_method_data_pointer_for_bcp();
      __ get_method(rbx);
      __ jmp(profile_method_continue);
    }
    // Handle overflow of counter and compile method
    __ bind(invocation_counter_overflow);
    generate_counter_overflow(&continue_after_compile);
  }

  return entry_point;
}

// Entry points
//
// Here we generate the various kind of entries into the interpreter.
// The two main entry type are generic bytecode methods and native
// call method.  These both come in synchronized and non-synchronized
// versions but the frame layout they create is very similar. The
// other method entry types are really just special purpose entries
// that are really entry and interpretation all in one. These are for
// trivial methods like accessor, empty, or special math methods.
//
// When control flow reaches any of the entry types for the interpreter
// the following holds ->
//
// Arguments:
//
// rbx: Method*
//
// Stack layout immediately at entry
//
// [ return address     ] <--- rsp
// [ parameter n        ]
//   ...
// [ parameter 1        ]
// [ expression stack   ] (caller's java expression stack)

// Assuming that we don't go to one of the trivial specialized entries
// the stack will look like below when we are ready to execute the
// first bytecode (or call the native routine). The register usage
// will be as the template based interpreter expects (see
// interpreter_amd64.hpp).
//
// local variables follow incoming parameters immediately; i.e.
// the return address is moved to the end of the locals).
//
// [ monitor entry      ] <--- rsp
//   ...
// [ monitor entry      ]
// [ expr. stack bottom ]
// [ saved r13          ]
// [ current r14        ]
// [ Method*            ]
// [ saved ebp          ] <--- rbp
// [ return address     ]
// [ local variable m   ]
//   ...
// [ local variable 1   ]
// [ parameter n        ]
//   ...
// [ parameter 1        ] <--- r14

address AbstractInterpreterGenerator::generate_method_entry(
                                        AbstractInterpreter::MethodKind kind) {
  // determine code generation flags
  bool synchronized = false;
  address entry_point = NULL;

  switch (kind) {
  case Interpreter::zerolocals             :                                                                             break;
  case Interpreter::zerolocals_synchronized: synchronized = true;                                                        break;
  case Interpreter::native                 : entry_point = ((InterpreterGenerator*)this)->generate_native_entry(false); break;
  case Interpreter::native_synchronized    : entry_point = ((InterpreterGenerator*)this)->generate_native_entry(true);  break;
  case Interpreter::empty                  : entry_point = ((InterpreterGenerator*)this)->generate_empty_entry();       break;
  case Interpreter::accessor               : entry_point = ((InterpreterGenerator*)this)->generate_accessor_entry();    break;
  case Interpreter::abstract               : entry_point = ((InterpreterGenerator*)this)->generate_abstract_entry();    break;

  case Interpreter::java_lang_math_sin     : // fall thru
  case Interpreter::java_lang_math_cos     : // fall thru
  case Interpreter::java_lang_math_tan     : // fall thru
  case Interpreter::java_lang_math_abs     : // fall thru
  case Interpreter::java_lang_math_log     : // fall thru
  case Interpreter::java_lang_math_log10   : // fall thru
  case Interpreter::java_lang_math_sqrt    : // fall thru
  case Interpreter::java_lang_math_pow     : // fall thru
  case Interpreter::java_lang_math_exp     : entry_point = ((InterpreterGenerator*)this)->generate_math_entry(kind);    break;
  case Interpreter::java_lang_ref_reference_get
                                           : entry_point = ((InterpreterGenerator*)this)->generate_Reference_get_entry(); break;
  default:
    fatal(err_msg("unexpected method kind: %d", kind));
    break;
  }

  if (entry_point) {
    return entry_point;
  }

  return ((InterpreterGenerator*) this)->
                                generate_normal_entry(synchronized);
}

// These should never be compiled since the interpreter will prefer
// the compiled version to the intrinsic version.
bool AbstractInterpreter::can_be_compiled(methodHandle m) {
  switch (method_kind(m)) {
    case Interpreter::java_lang_math_sin     : // fall thru
    case Interpreter::java_lang_math_cos     : // fall thru
    case Interpreter::java_lang_math_tan     : // fall thru
    case Interpreter::java_lang_math_abs     : // fall thru
    case Interpreter::java_lang_math_log     : // fall thru
    case Interpreter::java_lang_math_log10   : // fall thru
    case Interpreter::java_lang_math_sqrt    : // fall thru
    case Interpreter::java_lang_math_pow     : // fall thru
    case Interpreter::java_lang_math_exp     :
      return false;
    default:
      return true;
  }
}

// How much stack a method activation needs in words.
int AbstractInterpreter::size_top_interpreter_activation(Method* method) {
  const int entry_size = frame::interpreter_frame_monitor_size();

  // total overhead size: entry_size + (saved rbp thru expr stack
  // bottom).  be sure to change this if you add/subtract anything
  // to/from the overhead area
  const int overhead_size =
    -(frame::interpreter_frame_initial_sp_offset) + entry_size;

  const int stub_code = frame::entry_frame_after_call_words;
  const int extra_stack = Method::extra_stack_entries();
  const int method_stack = (method->max_locals() + method->max_stack() + extra_stack) *
                           Interpreter::stackElementWords;
  return (overhead_size + method_stack + stub_code);
}

int AbstractInterpreter::layout_activation(Method* method,
                                           int tempcount,
                                           int popframe_extra_args,
                                           int moncount,
                                           int caller_actual_parameters,
                                           int callee_param_count,
                                           int callee_locals,
                                           frame* caller,
                                           frame* interpreter_frame,
                                           bool is_top_frame) {
  // Note: This calculation must exactly parallel the frame setup
  // in AbstractInterpreterGenerator::generate_method_entry.
  // If interpreter_frame!=NULL, set up the method, locals, and monitors.
  // The frame interpreter_frame, if not NULL, is guaranteed to be the
  // right size, as determined by a previous call to this method.
  // It is also guaranteed to be walkable even though it is in a skeletal state

  // fixed size of an interpreter frame:
  int max_locals = method->max_locals() * Interpreter::stackElementWords;
  int extra_locals = (method->max_locals() - method->size_of_parameters()) *
                     Interpreter::stackElementWords;

  int overhead = frame::sender_sp_offset -
                 frame::interpreter_frame_initial_sp_offset;
  // Our locals were accounted for by the caller (or last_frame_adjust
  // on the transistion) Since the callee parameters already account
  // for the callee's params we only need to account for the extra
  // locals.
  int size = overhead +
         (callee_locals - callee_param_count)*Interpreter::stackElementWords +
         moncount * frame::interpreter_frame_monitor_size() +
         tempcount* Interpreter::stackElementWords + popframe_extra_args;
  if (interpreter_frame != NULL) {
#ifdef ASSERT
    if (!EnableInvokeDynamic)
      // @@@ FIXME: Should we correct interpreter_frame_sender_sp in the calling sequences?
      // Probably, since deoptimization doesn't work yet.
      assert(caller->unextended_sp() == interpreter_frame->interpreter_frame_sender_sp(), "Frame not properly walkable");
    assert(caller->sp() == interpreter_frame->sender_sp(), "Frame not properly walkable(2)");
#endif

    interpreter_frame->interpreter_frame_set_method(method);
    // NOTE the difference in using sender_sp and
    // interpreter_frame_sender_sp interpreter_frame_sender_sp is
    // the original sp of the caller (the unextended_sp) and
    // sender_sp is fp+16 XXX
    intptr_t* locals = interpreter_frame->sender_sp() + max_locals - 1;

#ifdef ASSERT
    if (caller->is_interpreted_frame()) {
      assert(locals < caller->fp() + frame::interpreter_frame_initial_sp_offset, "bad placement");
    }
#endif

    interpreter_frame->interpreter_frame_set_locals(locals);
    BasicObjectLock* montop = interpreter_frame->interpreter_frame_monitor_begin();
    BasicObjectLock* monbot = montop - moncount;
    interpreter_frame->interpreter_frame_set_monitor_end(monbot);

    // Set last_sp
    intptr_t*  esp = (intptr_t*) monbot -
                     tempcount*Interpreter::stackElementWords -
                     popframe_extra_args;
    interpreter_frame->interpreter_frame_set_last_sp(esp);

    // All frames but the initial (oldest) interpreter frame we fill in have
    // a value for sender_sp that allows walking the stack but isn't
    // truly correct. Correct the value here.
    if (extra_locals != 0 &&
        interpreter_frame->sender_sp() ==
        interpreter_frame->interpreter_frame_sender_sp()) {
      interpreter_frame->set_interpreter_frame_sender_sp(caller->sp() +
                                                         extra_locals);
    }
    *interpreter_frame->interpreter_frame_cache_addr() =
      method->constants()->cache();
  }
  return size;
}

//-----------------------------------------------------------------------------
// Exceptions

void TemplateInterpreterGenerator::generate_throw_exception() {
  // Entry point in previous activation (i.e., if the caller was
  // interpreted)
  Interpreter::_rethrow_exception_entry = __ pc();
  // Restore sp to interpreter_frame_last_sp even though we are going
  // to empty the expression stack for the exception processing.
  __ movptr(Address(rbp, frame::interpreter_frame_last_sp_offset * wordSize), (int32_t)NULL_WORD);
  // rax: exception
  // rdx: return address/pc that threw exception
  __ restore_bcp();    // r13 points to call/send
  __ restore_locals();
  __ reinit_heapbase();  // restore r12 as heapbase.
  // Entry point for exceptions thrown within interpreter code
  Interpreter::_throw_exception_entry = __ pc();
  // expression stack is undefined here
  // rax: exception
  // r13: exception bcp
  __ verify_oop(rax);
  __ mov(c_rarg1, rax);

  // expression stack must be empty before entering the VM in case of
  // an exception
  __ empty_expression_stack();
  // find exception handler address and preserve exception oop
  __ call_VM(rdx,
             CAST_FROM_FN_PTR(address,
                          InterpreterRuntime::exception_handler_for_exception),
             c_rarg1);
  // rax: exception handler entry point
  // rdx: preserved exception oop
  // r13: bcp for exception handler
  __ push_ptr(rdx); // push exception which is now the only value on the stack
  __ jmp(rax); // jump to exception handler (may be _remove_activation_entry!)

  // If the exception is not handled in the current frame the frame is
  // removed and the exception is rethrown (i.e. exception
  // continuation is _rethrow_exception).
  //
  // Note: At this point the bci is still the bxi for the instruction
  // which caused the exception and the expression stack is
  // empty. Thus, for any VM calls at this point, GC will find a legal
  // oop map (with empty expression stack).

  // In current activation
  // tos: exception
  // esi: exception bcp

  //
  // JVMTI PopFrame support
  //

  Interpreter::_remove_activation_preserving_args_entry = __ pc();
  __ empty_expression_stack();
  // Set the popframe_processing bit in pending_popframe_condition
  // indicating that we are currently handling popframe, so that
  // call_VMs that may happen later do not trigger new popframe
  // handling cycles.
  __ movl(rdx, Address(r15_thread, JavaThread::popframe_condition_offset()));
  __ orl(rdx, JavaThread::popframe_processing_bit);
  __ movl(Address(r15_thread, JavaThread::popframe_condition_offset()), rdx);

  {
    // Check to see whether we are returning to a deoptimized frame.
    // (The PopFrame call ensures that the caller of the popped frame is
    // either interpreted or compiled and deoptimizes it if compiled.)
    // In this case, we can't call dispatch_next() after the frame is
    // popped, but instead must save the incoming arguments and restore
    // them after deoptimization has occurred.
    //
    // Note that we don't compare the return PC against the
    // deoptimization blob's unpack entry because of the presence of
    // adapter frames in C2.
    Label caller_not_deoptimized;
    __ movptr(c_rarg1, Address(rbp, frame::return_addr_offset * wordSize));
    __ super_call_VM_leaf(CAST_FROM_FN_PTR(address,
                               InterpreterRuntime::interpreter_contains), c_rarg1);
    __ testl(rax, rax);
    __ jcc(Assembler::notZero, caller_not_deoptimized);

    // Compute size of arguments for saving when returning to
    // deoptimized caller
    __ get_method(rax);
    __ load_unsigned_short(rax, Address(rax, in_bytes(Method::
                                                size_of_parameters_offset())));
    __ shll(rax, Interpreter::logStackElementSize);
    __ restore_locals(); // XXX do we need this?
    __ subptr(r14, rax);
    __ addptr(r14, wordSize);
    // Save these arguments
    __ super_call_VM_leaf(CAST_FROM_FN_PTR(address,
                                           Deoptimization::
                                           popframe_preserve_args),
                          r15_thread, rax, r14);

    __ remove_activation(vtos, rdx,
                         /* throw_monitor_exception */ false,
                         /* install_monitor_exception */ false,
                         /* notify_jvmdi */ false);

    // Inform deoptimization that it is responsible for restoring
    // these arguments
    __ movl(Address(r15_thread, JavaThread::popframe_condition_offset()),
            JavaThread::popframe_force_deopt_reexecution_bit);

    // Continue in deoptimization handler
    __ jmp(rdx);

    __ bind(caller_not_deoptimized);
  }

  __ remove_activation(vtos, rdx, /* rdx result (retaddr) is not used */
                       /* throw_monitor_exception */ false,
                       /* install_monitor_exception */ false,
                       /* notify_jvmdi */ false);

  // Finish with popframe handling
  // A previous I2C followed by a deoptimization might have moved the
  // outgoing arguments further up the stack. PopFrame expects the
  // mutations to those outgoing arguments to be preserved and other
  // constraints basically require this frame to look exactly as
  // though it had previously invoked an interpreted activation with
  // no space between the top of the expression stack (current
  // last_sp) and the top of stack. Rather than force deopt to
  // maintain this kind of invariant all the time we call a small
  // fixup routine to move the mutated arguments onto the top of our
  // expression stack if necessary.
  __ mov(c_rarg1, rsp);
  __ movptr(c_rarg2, Address(rbp, frame::interpreter_frame_last_sp_offset * wordSize));
  // PC must point into interpreter here
  __ set_last_Java_frame(noreg, rbp, __ pc());
  __ super_call_VM_leaf(CAST_FROM_FN_PTR(address, InterpreterRuntime::popframe_move_outgoing_args), r15_thread, c_rarg1, c_rarg2);
  __ reset_last_Java_frame(true, true);
  // Restore the last_sp and null it out
  __ movptr(rsp, Address(rbp, frame::interpreter_frame_last_sp_offset * wordSize));
  __ movptr(Address(rbp, frame::interpreter_frame_last_sp_offset * wordSize), (int32_t)NULL_WORD);

  __ restore_bcp();  // XXX do we need this?
  __ restore_locals(); // XXX do we need this?
  // The method data pointer was incremented already during
  // call profiling. We have to restore the mdp for the current bcp.
  if (ProfileInterpreter) {
    __ set_method_data_pointer_for_bcp();
  }

  // Clear the popframe condition flag
  __ movl(Address(r15_thread, JavaThread::popframe_condition_offset()),
          JavaThread::popframe_inactive);

  __ dispatch_next(vtos);
  // end of PopFrame support

  Interpreter::_remove_activation_entry = __ pc();

  // preserve exception over this code sequence
  __ pop_ptr(rax);
  __ movptr(Address(r15_thread, JavaThread::vm_result_offset()), rax);
  // remove the activation (without doing throws on illegalMonitorExceptions)
  __ remove_activation(vtos, rdx, false, true, false);
  // restore exception
  __ get_vm_result(rax, r15_thread);

  // In between activations - previous activation type unknown yet
  // compute continuation point - the continuation point expects the
  // following registers set up:
  //
  // rax: exception
  // rdx: return address/pc that threw exception
  // rsp: expression stack of caller
  // rbp: ebp of caller
  __ push(rax);                                  // save exception
  __ push(rdx);                                  // save return address
  __ super_call_VM_leaf(CAST_FROM_FN_PTR(address,
                          SharedRuntime::exception_handler_for_return_address),
                        r15_thread, rdx);
  __ mov(rbx, rax);                              // save exception handler
  __ pop(rdx);                                   // restore return address
  __ pop(rax);                                   // restore exception
  // Note that an "issuing PC" is actually the next PC after the call
  __ jmp(rbx);                                   // jump to exception
                                                 // handler of caller
}


//
// JVMTI ForceEarlyReturn support
//
address TemplateInterpreterGenerator::generate_earlyret_entry_for(TosState state) {
  address entry = __ pc();

  __ restore_bcp();
  __ restore_locals();
  __ empty_expression_stack();
  __ load_earlyret_value(state);

  __ movptr(rdx, Address(r15_thread, JavaThread::jvmti_thread_state_offset()));
  Address cond_addr(rdx, JvmtiThreadState::earlyret_state_offset());

  // Clear the earlyret state
  __ movl(cond_addr, JvmtiThreadState::earlyret_inactive);

  __ remove_activation(state, rsi,
                       false, /* throw_monitor_exception */
                       false, /* install_monitor_exception */
                       true); /* notify_jvmdi */
  __ jmp(rsi);

  return entry;
} // end of ForceEarlyReturn support


//-----------------------------------------------------------------------------
// Helper for vtos entry point generation

void TemplateInterpreterGenerator::set_vtos_entry_points(Template* t,
                                                         address& bep,
                                                         address& cep,
                                                         address& sep,
                                                         address& aep,
                                                         address& iep,
                                                         address& lep,
                                                         address& fep,
                                                         address& dep,
                                                         address& vep) {
  assert(t->is_valid() && t->tos_in() == vtos, "illegal template");
  Label L;
  aep = __ pc();  __ push_ptr();  __ jmp(L);
  fep = __ pc();  __ push_f();    __ jmp(L);
  dep = __ pc();  __ push_d();    __ jmp(L);
  lep = __ pc();  __ push_l();    __ jmp(L);
  bep = cep = sep =
  iep = __ pc();  __ push_i();
  vep = __ pc();
  __ bind(L);
  generate_and_dispatch(t);
}


//-----------------------------------------------------------------------------
// Generation of individual instructions

// helpers for generate_and_dispatch


InterpreterGenerator::InterpreterGenerator(StubQueue* code)
  : TemplateInterpreterGenerator(code) {
   generate_all(); // down here so it can be "virtual"
}

//-----------------------------------------------------------------------------

// Non-product code
#ifndef PRODUCT
address TemplateInterpreterGenerator::generate_trace_code(TosState state) {
  address entry = __ pc();

  __ push(state);
  __ push(c_rarg0);
  __ push(c_rarg1);
  __ push(c_rarg2);
  __ push(c_rarg3);
  __ mov(c_rarg2, rax);  // Pass itos
#ifdef _WIN64
  __ movflt(xmm3, xmm0); // Pass ftos
#endif
  __ call_VM(noreg,
             CAST_FROM_FN_PTR(address, SharedRuntime::trace_bytecode),
             c_rarg1, c_rarg2, c_rarg3);
  __ pop(c_rarg3);
  __ pop(c_rarg2);
  __ pop(c_rarg1);
  __ pop(c_rarg0);
  __ pop(state);
  __ ret(0);                                   // return from result handler

  return entry;
}

void TemplateInterpreterGenerator::count_bytecode() {
  __ incrementl(ExternalAddress((address) &BytecodeCounter::_counter_value));
}

void TemplateInterpreterGenerator::histogram_bytecode(Template* t) {
  __ incrementl(ExternalAddress((address) &BytecodeHistogram::_counters[t->bytecode()]));
}

void TemplateInterpreterGenerator::histogram_bytecode_pair(Template* t) {
  __ mov32(rbx, ExternalAddress((address) &BytecodePairHistogram::_index));
  __ shrl(rbx, BytecodePairHistogram::log2_number_of_codes);
  __ orl(rbx,
         ((int) t->bytecode()) <<
         BytecodePairHistogram::log2_number_of_codes);
  __ mov32(ExternalAddress((address) &BytecodePairHistogram::_index), rbx);
  __ lea(rscratch1, ExternalAddress((address) BytecodePairHistogram::_counters));
  __ incrementl(Address(rscratch1, rbx, Address::times_4));
}


void TemplateInterpreterGenerator::trace_bytecode(Template* t) {
  // Call a little run-time stub to avoid blow-up for each bytecode.
  // The run-time runtime saves the right registers, depending on
  // the tosca in-state for the given template.

  assert(Interpreter::trace_code(t->tos_in()) != NULL,
         "entry must have been generated");
  __ mov(r12, rsp); // remember sp (can only use r12 if not using call_VM)
  __ andptr(rsp, -16); // align stack as required by ABI
  __ call(RuntimeAddress(Interpreter::trace_code(t->tos_in())));
  __ mov(rsp, r12); // restore sp
  __ reinit_heapbase();
}


void TemplateInterpreterGenerator::stop_interpreter_at() {
  Label L;
  __ cmp32(ExternalAddress((address) &BytecodeCounter::_counter_value),
           StopInterpreterAt);
  __ jcc(Assembler::notEqual, L);
  __ int3();
  __ bind(L);
}
#endif // !PRODUCT
#endif // ! CC_INTERP<|MERGE_RESOLUTION|>--- conflicted
+++ resolved
@@ -362,8 +362,8 @@
 #endif // GRAAL
 
     // Update standard invocation counters
-
     __ movl(rax, backedge_counter);   // load backedge counter
+
     __ incrementl(rcx, InvocationCounter::count_increment);
     __ andl(rax, InvocationCounter::count_mask_value); // mask out the status bits
 
@@ -377,7 +377,7 @@
       // Test to see if we should create a method data oop
       __ cmp32(rcx, ExternalAddress((address)&InvocationCounter::InterpreterProfileLimit));
       __ jcc(Assembler::less, *profile_method_continue);
-      
+
       // if no method data exists, go to profile_method
       __ test_method_data_pointer(rax, *profile_method);
     }
@@ -1339,13 +1339,8 @@
   const Address invocation_counter(rbx,
                                    Method::invocation_counter_offset() +
                                    InvocationCounter::counter_offset());
-<<<<<<< HEAD
-  const Address access_flags(rbx, methodOopDesc::access_flags_offset());
-  
-=======
   const Address access_flags(rbx, Method::access_flags_offset());
 
->>>>>>> d3c42f1d
   // get parameter size (always needed)
   __ load_unsigned_short(rcx, size_of_parameters);
 
