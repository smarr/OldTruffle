--- conflicted
+++ resolved
@@ -290,11 +290,7 @@
   // Recalculate the region size to make sure it's a power of
   // 2. This means that region_size is the largest power of 2 that's
   // <= what we've calculated so far.
-<<<<<<< HEAD
-  region_size = ((uintx)1) << region_size_log;
-=======
   region_size = ((uintx)1 << region_size_log);
->>>>>>> c1d5565c
 
   // Now make sure that we don't go over or under our limits.
   if (region_size < MIN_REGION_SIZE) {
