/*
 * Copyright (c) 2000, 2013, Oracle and/or its affiliates. All rights reserved.
 * DO NOT ALTER OR REMOVE COPYRIGHT NOTICES OR THIS FILE HEADER.
 *
 * This code is free software; you can redistribute it and/or modify it
 * under the terms of the GNU General Public License version 2 only, as
 * published by the Free Software Foundation.
 *
 * This code is distributed in the hope that it will be useful, but WITHOUT
 * ANY WARRANTY; without even the implied warranty of MERCHANTABILITY or
 * FITNESS FOR A PARTICULAR PURPOSE.  See the GNU General Public License
 * version 2 for more details (a copy is included in the LICENSE file that
 * accompanied this code).
 *
 * You should have received a copy of the GNU General Public License version
 * 2 along with this work; if not, write to the Free Software Foundation,
 * Inc., 51 Franklin St, Fifth Floor, Boston, MA 02110-1301 USA.
 *
 * Please contact Oracle, 500 Oracle Parkway, Redwood Shores, CA 94065 USA
 * or visit www.oracle.com if you need additional information or have any
 * questions.
 *
 */

#include "precompiled.hpp"
#include "classfile/systemDictionary.hpp"
#include "interpreter/bytecode.hpp"
#include "interpreter/bytecodeStream.hpp"
#include "interpreter/linkResolver.hpp"
#include "memory/heapInspection.hpp"
#include "oops/methodData.hpp"
#include "prims/jvmtiRedefineClasses.hpp"
#include "runtime/compilationPolicy.hpp"
#include "runtime/deoptimization.hpp"
#include "runtime/handles.inline.hpp"

// ==================================================================
// DataLayout
//
// Overlay for generic profiling data.

// Some types of data layouts need a length field.
bool DataLayout::needs_array_len(u1 tag) {
  return (tag == multi_branch_data_tag) || (tag == arg_info_data_tag) || (tag == parameters_type_data_tag);
}

// Perform generic initialization of the data.  More specific
// initialization occurs in overrides of ProfileData::post_initialize.
void DataLayout::initialize(u1 tag, u2 bci, int cell_count) {
  _header._bits = (intptr_t)0;
  _header._struct._tag = tag;
  _header._struct._bci = bci;
  for (int i = 0; i < cell_count; i++) {
    set_cell_at(i, (intptr_t)0);
  }
  if (needs_array_len(tag)) {
    set_cell_at(ArrayData::array_len_off_set, cell_count - 1); // -1 for header.
  }
  if (tag == call_type_data_tag) {
    CallTypeData::initialize(this, cell_count);
  } else if (tag == virtual_call_type_data_tag) {
    VirtualCallTypeData::initialize(this, cell_count);
  }
}

void DataLayout::clean_weak_klass_links(BoolObjectClosure* cl) {
  ResourceMark m;
  data_in()->clean_weak_klass_links(cl);
}


// ==================================================================
// ProfileData
//
// A ProfileData object is created to refer to a section of profiling
// data in a structured way.

// Constructor for invalid ProfileData.
ProfileData::ProfileData() {
  _data = NULL;
}

char* ProfileData::print_data_on_helper(const MethodData* md) const {
  DataLayout* dp  = md->extra_data_base();
  DataLayout* end = md->extra_data_limit();
  stringStream ss;
  for (;; dp = MethodData::next_extra(dp)) {
    assert(dp < end, "moved past end of extra data");
    switch(dp->tag()) {
    case DataLayout::speculative_trap_data_tag:
      if (dp->bci() == bci()) {
        SpeculativeTrapData* data = new SpeculativeTrapData(dp);
        int trap = data->trap_state();
        char buf[100];
        ss.print("trap/");
        data->method()->print_short_name(&ss);
        ss.print("(%s) ", Deoptimization::format_trap_state(buf, sizeof(buf), trap));
      }
      break;
    case DataLayout::bit_data_tag:
      break;
    case DataLayout::no_tag:
    case DataLayout::arg_info_data_tag:
      return ss.as_string();
      break;
    default:
      fatal(err_msg("unexpected tag %d", dp->tag()));
    }
  }
  return NULL;
}

void ProfileData::print_data_on(outputStream* st, const MethodData* md) const {
  print_data_on(st, print_data_on_helper(md));
}

#ifndef PRODUCT
void ProfileData::print_shared(outputStream* st, const char* name, const char* extra) const {
  st->print("bci: %d", bci());
  st->fill_to(tab_width_one);
  st->print("%s", name);
  tab(st);
  int trap = trap_state();
  if (trap != 0) {
    char buf[100];
    st->print("trap(%s) ", Deoptimization::format_trap_state(buf, sizeof(buf), trap));
  }
  if (extra != NULL) {
    st->print(extra);
  }
  int flags = data()->flags();
  if (flags != 0) {
    st->print("flags(%d) ", flags);
  }
}

void ProfileData::tab(outputStream* st, bool first) const {
  st->fill_to(first ? tab_width_one : tab_width_two);
}
#endif // !PRODUCT

// ==================================================================
// BitData
//
// A BitData corresponds to a one-bit flag.  This is used to indicate
// whether a checkcast bytecode has seen a null value.


#ifndef PRODUCT
void BitData::print_data_on(outputStream* st, const char* extra) const {
  print_shared(st, "BitData", extra);
}
#endif // !PRODUCT

// ==================================================================
// CounterData
//
// A CounterData corresponds to a simple counter.

#ifndef PRODUCT
void CounterData::print_data_on(outputStream* st, const char* extra) const {
  print_shared(st, "CounterData", extra);
  st->print_cr("count(%u)", count());
}
#endif // !PRODUCT

// ==================================================================
// JumpData
//
// A JumpData is used to access profiling information for a direct
// branch.  It is a counter, used for counting the number of branches,
// plus a data displacement, used for realigning the data pointer to
// the corresponding target bci.

void JumpData::post_initialize(BytecodeStream* stream, MethodData* mdo) {
  assert(stream->bci() == bci(), "wrong pos");
  int target;
  Bytecodes::Code c = stream->code();
  if (c == Bytecodes::_goto_w || c == Bytecodes::_jsr_w) {
    target = stream->dest_w();
  } else {
    target = stream->dest();
  }
  int my_di = mdo->dp_to_di(dp());
  int target_di = mdo->bci_to_di(target);
  int offset = target_di - my_di;
  set_displacement(offset);
}

#ifndef PRODUCT
void JumpData::print_data_on(outputStream* st, const char* extra) const {
  print_shared(st, "JumpData", extra);
  st->print_cr("taken(%u) displacement(%d)", taken(), displacement());
}
#endif // !PRODUCT

int TypeStackSlotEntries::compute_cell_count(Symbol* signature, bool include_receiver, int max) {
  // Parameter profiling include the receiver
  int args_count = include_receiver ? 1 : 0;
  ResourceMark rm;
  SignatureStream ss(signature);
  args_count += ss.reference_parameter_count();
  args_count = MIN2(args_count, max);
  return args_count * per_arg_cell_count;
}

int TypeEntriesAtCall::compute_cell_count(BytecodeStream* stream) {
  assert(Bytecodes::is_invoke(stream->code()), "should be invoke");
  assert(TypeStackSlotEntries::per_arg_count() > ReturnTypeEntry::static_cell_count(), "code to test for arguments/results broken");
  Bytecode_invoke inv(stream->method(), stream->bci());
  int args_cell = 0;
  if (arguments_profiling_enabled()) {
    args_cell = TypeStackSlotEntries::compute_cell_count(inv.signature(), false, TypeProfileArgsLimit);
  }
  int ret_cell = 0;
  if (return_profiling_enabled() && (inv.result_type() == T_OBJECT || inv.result_type() == T_ARRAY)) {
    ret_cell = ReturnTypeEntry::static_cell_count();
  }
  int header_cell = 0;
  if (args_cell + ret_cell > 0) {
    header_cell = header_cell_count();
  }

  return header_cell + args_cell + ret_cell;
}

class ArgumentOffsetComputer : public SignatureInfo {
private:
  int _max;
  GrowableArray<int> _offsets;

  void set(int size, BasicType type) { _size += size; }
  void do_object(int begin, int end) {
    if (_offsets.length() < _max) {
      _offsets.push(_size);
    }
    SignatureInfo::do_object(begin, end);
  }
  void do_array (int begin, int end) {
    if (_offsets.length() < _max) {
      _offsets.push(_size);
    }
    SignatureInfo::do_array(begin, end);
  }

public:
  ArgumentOffsetComputer(Symbol* signature, int max)
    : SignatureInfo(signature), _max(max), _offsets(Thread::current(), max) {
  }

  int total() { lazy_iterate_parameters(); return _size; }

  int off_at(int i) const { return _offsets.at(i); }
};

void TypeStackSlotEntries::post_initialize(Symbol* signature, bool has_receiver, bool include_receiver) {
  ResourceMark rm;
  int start = 0;
  // Parameter profiling include the receiver
  if (include_receiver && has_receiver) {
    set_stack_slot(0, 0);
    set_type(0, type_none());
    start += 1;
  }
  ArgumentOffsetComputer aos(signature, _number_of_entries-start);
  aos.total();
  for (int i = start; i < _number_of_entries; i++) {
    set_stack_slot(i, aos.off_at(i-start) + (has_receiver ? 1 : 0));
    set_type(i, type_none());
  }
}

void CallTypeData::post_initialize(BytecodeStream* stream, MethodData* mdo) {
  assert(Bytecodes::is_invoke(stream->code()), "should be invoke");
  Bytecode_invoke inv(stream->method(), stream->bci());

  SignatureStream ss(inv.signature());
  if (has_arguments()) {
#ifdef ASSERT
    ResourceMark rm;
    int count = MIN2(ss.reference_parameter_count(), (int)TypeProfileArgsLimit);
    assert(count > 0, "room for args type but none found?");
    check_number_of_arguments(count);
#endif
    _args.post_initialize(inv.signature(), inv.has_receiver(), false);
  }

  if (has_return()) {
    assert(inv.result_type() == T_OBJECT || inv.result_type() == T_ARRAY, "room for a ret type but doesn't return obj?");
    _ret.post_initialize();
  }
}

void VirtualCallTypeData::post_initialize(BytecodeStream* stream, MethodData* mdo) {
  assert(Bytecodes::is_invoke(stream->code()), "should be invoke");
  Bytecode_invoke inv(stream->method(), stream->bci());

  if (has_arguments()) {
#ifdef ASSERT
    ResourceMark rm;
    SignatureStream ss(inv.signature());
    int count = MIN2(ss.reference_parameter_count(), (int)TypeProfileArgsLimit);
    assert(count > 0, "room for args type but none found?");
    check_number_of_arguments(count);
#endif
    _args.post_initialize(inv.signature(), inv.has_receiver(), false);
  }

  if (has_return()) {
    assert(inv.result_type() == T_OBJECT || inv.result_type() == T_ARRAY, "room for a ret type but doesn't return obj?");
    _ret.post_initialize();
  }
}

bool TypeEntries::is_loader_alive(BoolObjectClosure* is_alive_cl, intptr_t p) {
  Klass* k = (Klass*)klass_part(p);
  return k != NULL && k->is_loader_alive(is_alive_cl);
}

void TypeStackSlotEntries::clean_weak_klass_links(BoolObjectClosure* is_alive_cl) {
  for (int i = 0; i < _number_of_entries; i++) {
    intptr_t p = type(i);
    if (!is_loader_alive(is_alive_cl, p)) {
      set_type(i, with_status((Klass*)NULL, p));
    }
  }
}

void ReturnTypeEntry::clean_weak_klass_links(BoolObjectClosure* is_alive_cl) {
  intptr_t p = type();
  if (!is_loader_alive(is_alive_cl, p)) {
    set_type(with_status((Klass*)NULL, p));
  }
}

bool TypeEntriesAtCall::return_profiling_enabled() {
  return MethodData::profile_return();
}

bool TypeEntriesAtCall::arguments_profiling_enabled() {
  return MethodData::profile_arguments();
}

#ifndef PRODUCT
void TypeEntries::print_klass(outputStream* st, intptr_t k) {
  if (is_type_none(k)) {
    st->print("none");
  } else if (is_type_unknown(k)) {
    st->print("unknown");
  } else {
    valid_klass(k)->print_value_on(st);
  }
  if (was_null_seen(k)) {
    st->print(" (null seen)");
  }
}

void TypeStackSlotEntries::print_data_on(outputStream* st) const {
  for (int i = 0; i < _number_of_entries; i++) {
    _pd->tab(st);
    st->print("%d: stack(%u) ", i, stack_slot(i));
    print_klass(st, type(i));
    st->cr();
  }
}

void ReturnTypeEntry::print_data_on(outputStream* st) const {
  _pd->tab(st);
  print_klass(st, type());
  st->cr();
}

void CallTypeData::print_data_on(outputStream* st, const char* extra) const {
  CounterData::print_data_on(st, extra);
  if (has_arguments()) {
    tab(st, true);
    st->print("argument types");
    _args.print_data_on(st);
  }
  if (has_return()) {
    tab(st, true);
    st->print("return type");
    _ret.print_data_on(st);
  }
}

void VirtualCallTypeData::print_data_on(outputStream* st, const char* extra) const {
  VirtualCallData::print_data_on(st, extra);
  if (has_arguments()) {
    tab(st, true);
    st->print("argument types");
    _args.print_data_on(st);
  }
  if (has_return()) {
    tab(st, true);
    st->print("return type");
    _ret.print_data_on(st);
  }
}
#endif

// ==================================================================
// ReceiverTypeData
//
// A ReceiverTypeData is used to access profiling information about a
// dynamic type check.  It consists of a counter which counts the total times
// that the check is reached, and a series of (Klass*, count) pairs
// which are used to store a type profile for the receiver of the check.

void ReceiverTypeData::clean_weak_klass_links(BoolObjectClosure* is_alive_cl) {
    for (uint row = 0; row < row_limit(); row++) {
    Klass* p = receiver(row);
    if (p != NULL && !p->is_loader_alive(is_alive_cl)) {
      clear_row(row);
    }
  }
}

#ifdef GRAAL
void VirtualCallData::clean_weak_klass_links(BoolObjectClosure* is_alive_cl) {
  ReceiverTypeData::clean_weak_klass_links(is_alive_cl);
  for (uint row = 0; row < method_row_limit(); row++) {
    Method* p = method(row);
    if (p != NULL && !p->method_holder()->is_loader_alive(is_alive_cl)) {
      clear_method_row(row);
    }
  }
}
#endif // GRAAL

#ifndef PRODUCT
void ReceiverTypeData::print_receiver_data_on(outputStream* st) const {
  uint row;
  int entries = 0;
  for (row = 0; row < row_limit(); row++) {
    if (receiver(row) != NULL)  entries++;
  }
#ifdef GRAAL
  st->print_cr("count(%u) nonprofiled_count(%u) entries(%u)", count(), nonprofiled_count(), entries);
#else
  st->print_cr("count(%u) entries(%u)", count(), entries);
#endif
  int total = count();
  for (row = 0; row < row_limit(); row++) {
    if (receiver(row) != NULL) {
      total += receiver_count(row);
    }
  }
  for (row = 0; row < row_limit(); row++) {
    if (receiver(row) != NULL) {
      tab(st);
      receiver(row)->print_value_on(st);
      st->print_cr("(%u %4.2f)", receiver_count(row), (float) receiver_count(row) / (float) total);
    }
  }
}
void ReceiverTypeData::print_data_on(outputStream* st, const char* extra) const {
  print_shared(st, "ReceiverTypeData", extra);
  print_receiver_data_on(st);
}

#ifdef GRAAL
void VirtualCallData::print_method_data_on(outputStream* st) const {
  uint row;
  int entries = 0;
  for (row = 0; row < method_row_limit(); row++) {
    if (method(row) != NULL) entries++;
  }
  tab(st);
  st->print_cr("method_entries(%u)", entries);
  int total = count();
  for (row = 0; row < method_row_limit(); row++) {
    if (method(row) != NULL) {
      total += method_count(row);
    }
  }
  for (row = 0; row < method_row_limit(); row++) {
    if (method(row) != NULL) {
      tab(st);
      method(row)->print_value_on(st);
      st->print_cr("(%u %4.2f)", method_count(row), (float) method_count(row) / (float) total);
    }
  }
}
#endif

void VirtualCallData::print_data_on(outputStream* st, const char* extra) const {
  print_shared(st, "VirtualCallData", extra);
  print_receiver_data_on(st);
#ifdef GRAAL
  print_method_data_on(st);
#endif
}
#endif // !PRODUCT

// ==================================================================
// RetData
//
// A RetData is used to access profiling information for a ret bytecode.
// It is composed of a count of the number of times that the ret has
// been executed, followed by a series of triples of the form
// (bci, count, di) which count the number of times that some bci was the
// target of the ret and cache a corresponding displacement.

void RetData::post_initialize(BytecodeStream* stream, MethodData* mdo) {
  for (uint row = 0; row < row_limit(); row++) {
    set_bci_displacement(row, -1);
    set_bci(row, no_bci);
  }
  // release so other threads see a consistent state.  bci is used as
  // a valid flag for bci_displacement.
  OrderAccess::release();
}

// This routine needs to atomically update the RetData structure, so the
// caller needs to hold the RetData_lock before it gets here.  Since taking
// the lock can block (and allow GC) and since RetData is a ProfileData is a
// wrapper around a derived oop, taking the lock in _this_ method will
// basically cause the 'this' pointer's _data field to contain junk after the
// lock.  We require the caller to take the lock before making the ProfileData
// structure.  Currently the only caller is InterpreterRuntime::update_mdp_for_ret
address RetData::fixup_ret(int return_bci, MethodData* h_mdo) {
  // First find the mdp which corresponds to the return bci.
  address mdp = h_mdo->bci_to_dp(return_bci);

  // Now check to see if any of the cache slots are open.
  for (uint row = 0; row < row_limit(); row++) {
    if (bci(row) == no_bci) {
      set_bci_displacement(row, mdp - dp());
      set_bci_count(row, DataLayout::counter_increment);
      // Barrier to ensure displacement is written before the bci; allows
      // the interpreter to read displacement without fear of race condition.
      release_set_bci(row, return_bci);
      break;
    }
  }
  return mdp;
}

#ifdef CC_INTERP
DataLayout* RetData::advance(MethodData *md, int bci) {
  return (DataLayout*) md->bci_to_dp(bci);
}
#endif // CC_INTERP

#ifndef PRODUCT
void RetData::print_data_on(outputStream* st, const char* extra) const {
  print_shared(st, "RetData", extra);
  uint row;
  int entries = 0;
  for (row = 0; row < row_limit(); row++) {
    if (bci(row) != no_bci)  entries++;
  }
  st->print_cr("count(%u) entries(%u)", count(), entries);
  for (row = 0; row < row_limit(); row++) {
    if (bci(row) != no_bci) {
      tab(st);
      st->print_cr("bci(%d: count(%u) displacement(%d))",
                   bci(row), bci_count(row), bci_displacement(row));
    }
  }
}
#endif // !PRODUCT

// ==================================================================
// BranchData
//
// A BranchData is used to access profiling data for a two-way branch.
// It consists of taken and not_taken counts as well as a data displacement
// for the taken case.

void BranchData::post_initialize(BytecodeStream* stream, MethodData* mdo) {
  assert(stream->bci() == bci(), "wrong pos");
  int target = stream->dest();
  int my_di = mdo->dp_to_di(dp());
  int target_di = mdo->bci_to_di(target);
  int offset = target_di - my_di;
  set_displacement(offset);
}

#ifndef PRODUCT
void BranchData::print_data_on(outputStream* st, const char* extra) const {
  print_shared(st, "BranchData", extra);
  st->print_cr("taken(%u) displacement(%d)",
               taken(), displacement());
  tab(st);
  st->print_cr("not taken(%u)", not_taken());
}
#endif

// ==================================================================
// MultiBranchData
//
// A MultiBranchData is used to access profiling information for
// a multi-way branch (*switch bytecodes).  It consists of a series
// of (count, displacement) pairs, which count the number of times each
// case was taken and specify the data displacment for each branch target.

int MultiBranchData::compute_cell_count(BytecodeStream* stream) {
  int cell_count = 0;
  if (stream->code() == Bytecodes::_tableswitch) {
    Bytecode_tableswitch sw(stream->method()(), stream->bcp());
    cell_count = 1 + per_case_cell_count * (1 + sw.length()); // 1 for default
  } else {
    Bytecode_lookupswitch sw(stream->method()(), stream->bcp());
    cell_count = 1 + per_case_cell_count * (sw.number_of_pairs() + 1); // 1 for default
  }
  return cell_count;
}

void MultiBranchData::post_initialize(BytecodeStream* stream,
                                      MethodData* mdo) {
  assert(stream->bci() == bci(), "wrong pos");
  int target;
  int my_di;
  int target_di;
  int offset;
  if (stream->code() == Bytecodes::_tableswitch) {
    Bytecode_tableswitch sw(stream->method()(), stream->bcp());
    int len = sw.length();
    assert(array_len() == per_case_cell_count * (len + 1), "wrong len");
    for (int count = 0; count < len; count++) {
      target = sw.dest_offset_at(count) + bci();
      my_di = mdo->dp_to_di(dp());
      target_di = mdo->bci_to_di(target);
      offset = target_di - my_di;
      set_displacement_at(count, offset);
    }
    target = sw.default_offset() + bci();
    my_di = mdo->dp_to_di(dp());
    target_di = mdo->bci_to_di(target);
    offset = target_di - my_di;
    set_default_displacement(offset);

  } else {
    Bytecode_lookupswitch sw(stream->method()(), stream->bcp());
    int npairs = sw.number_of_pairs();
    assert(array_len() == per_case_cell_count * (npairs + 1), "wrong len");
    for (int count = 0; count < npairs; count++) {
      LookupswitchPair pair = sw.pair_at(count);
      target = pair.offset() + bci();
      my_di = mdo->dp_to_di(dp());
      target_di = mdo->bci_to_di(target);
      offset = target_di - my_di;
      set_displacement_at(count, offset);
    }
    target = sw.default_offset() + bci();
    my_di = mdo->dp_to_di(dp());
    target_di = mdo->bci_to_di(target);
    offset = target_di - my_di;
    set_default_displacement(offset);
  }
}

#ifndef PRODUCT
void MultiBranchData::print_data_on(outputStream* st, const char* extra) const {
  print_shared(st, "MultiBranchData", extra);
  st->print_cr("default_count(%u) displacement(%d)",
               default_count(), default_displacement());
  int cases = number_of_cases();
  for (int i = 0; i < cases; i++) {
    tab(st);
    st->print_cr("count(%u) displacement(%d)",
                 count_at(i), displacement_at(i));
  }
}
#endif

#ifndef PRODUCT
void ArgInfoData::print_data_on(outputStream* st, const char* extra) const {
  print_shared(st, "ArgInfoData", extra);
  int nargs = number_of_args();
  for (int i = 0; i < nargs; i++) {
    st->print("  0x%x", arg_modified(i));
  }
  st->cr();
}

#endif

int ParametersTypeData::compute_cell_count(Method* m) {
  if (!MethodData::profile_parameters_for_method(m)) {
    return 0;
  }
  int max = TypeProfileParmsLimit == -1 ? INT_MAX : TypeProfileParmsLimit;
  int obj_args = TypeStackSlotEntries::compute_cell_count(m->signature(), !m->is_static(), max);
  if (obj_args > 0) {
    return obj_args + 1; // 1 cell for array len
  }
  return 0;
}

void ParametersTypeData::post_initialize(BytecodeStream* stream, MethodData* mdo) {
  _parameters.post_initialize(mdo->method()->signature(), !mdo->method()->is_static(), true);
}

bool ParametersTypeData::profiling_enabled() {
  return MethodData::profile_parameters();
}

#ifndef PRODUCT
void ParametersTypeData::print_data_on(outputStream* st, const char* extra) const {
  st->print("parameter types", extra);
  _parameters.print_data_on(st);
}

void SpeculativeTrapData::print_data_on(outputStream* st, const char* extra) const {
  print_shared(st, "SpeculativeTrapData", extra);
  tab(st);
  method()->print_short_name(st);
  st->cr();
}
#endif

// ==================================================================
// MethodData*
//
// A MethodData* holds information which has been collected about
// a method.

MethodData* MethodData::allocate(ClassLoaderData* loader_data, methodHandle method, TRAPS) {
  int size = MethodData::compute_allocation_size_in_words(method);

  return new (loader_data, size, false, MetaspaceObj::MethodDataType, THREAD)
    MethodData(method(), size, CHECK_NULL);
}

int MethodData::bytecode_cell_count(Bytecodes::Code code) {
#if defined(COMPILER1) && !(defined(COMPILER2) || defined(GRAAL))
  return no_profile_data;
#else
  switch (code) {
  case Bytecodes::_checkcast:
  case Bytecodes::_instanceof:
  case Bytecodes::_aastore:
    if (TypeProfileCasts) {
      return ReceiverTypeData::static_cell_count();
    } else {
      return BitData::static_cell_count();
    }
  case Bytecodes::_invokespecial:
  case Bytecodes::_invokestatic:
    if (MethodData::profile_arguments() || MethodData::profile_return()) {
      return variable_cell_count;
    } else {
      return CounterData::static_cell_count();
    }
  case Bytecodes::_goto:
  case Bytecodes::_goto_w:
  case Bytecodes::_jsr:
  case Bytecodes::_jsr_w:
    return JumpData::static_cell_count();
  case Bytecodes::_invokevirtual:
  case Bytecodes::_invokeinterface:
    if (MethodData::profile_arguments() || MethodData::profile_return()) {
      return variable_cell_count;
    } else {
      return VirtualCallData::static_cell_count();
    }
  case Bytecodes::_invokedynamic:
    if (MethodData::profile_arguments() || MethodData::profile_return()) {
      return variable_cell_count;
    } else {
      return CounterData::static_cell_count();
    }
  case Bytecodes::_ret:
    return RetData::static_cell_count();
  case Bytecodes::_ifeq:
  case Bytecodes::_ifne:
  case Bytecodes::_iflt:
  case Bytecodes::_ifge:
  case Bytecodes::_ifgt:
  case Bytecodes::_ifle:
  case Bytecodes::_if_icmpeq:
  case Bytecodes::_if_icmpne:
  case Bytecodes::_if_icmplt:
  case Bytecodes::_if_icmpge:
  case Bytecodes::_if_icmpgt:
  case Bytecodes::_if_icmple:
  case Bytecodes::_if_acmpeq:
  case Bytecodes::_if_acmpne:
  case Bytecodes::_ifnull:
  case Bytecodes::_ifnonnull:
    return BranchData::static_cell_count();
  case Bytecodes::_lookupswitch:
  case Bytecodes::_tableswitch:
    return variable_cell_count;
  }
  return no_profile_data;
#endif
}

// Compute the size of the profiling information corresponding to
// the current bytecode.
int MethodData::compute_data_size(BytecodeStream* stream) {
  int cell_count = bytecode_cell_count(stream->code());
  if (cell_count == no_profile_data) {
    return 0;
  }
  if (cell_count == variable_cell_count) {
    switch (stream->code()) {
    case Bytecodes::_lookupswitch:
    case Bytecodes::_tableswitch:
      cell_count = MultiBranchData::compute_cell_count(stream);
      break;
    case Bytecodes::_invokespecial:
    case Bytecodes::_invokestatic:
    case Bytecodes::_invokedynamic:
      assert(MethodData::profile_arguments() || MethodData::profile_return(), "should be collecting args profile");
      if (profile_arguments_for_invoke(stream->method(), stream->bci()) ||
          profile_return_for_invoke(stream->method(), stream->bci())) {
        cell_count = CallTypeData::compute_cell_count(stream);
      } else {
        cell_count = CounterData::static_cell_count();
      }
      break;
    case Bytecodes::_invokevirtual:
    case Bytecodes::_invokeinterface: {
      assert(MethodData::profile_arguments() || MethodData::profile_return(), "should be collecting args profile");
      if (profile_arguments_for_invoke(stream->method(), stream->bci()) ||
          profile_return_for_invoke(stream->method(), stream->bci())) {
        cell_count = VirtualCallTypeData::compute_cell_count(stream);
      } else {
        cell_count = VirtualCallData::static_cell_count();
      }
      break;
    }
    default:
      fatal("unexpected bytecode for var length profile data");
    }
  }
  // Note:  cell_count might be zero, meaning that there is just
  //        a DataLayout header, with no extra cells.
  assert(cell_count >= 0, "sanity");
  return DataLayout::compute_size_in_bytes(cell_count);
}

bool MethodData::is_speculative_trap_bytecode(Bytecodes::Code code) {
  // Bytecodes for which we may use speculation
  switch (code) {
  case Bytecodes::_checkcast:
  case Bytecodes::_instanceof:
  case Bytecodes::_aastore:
  case Bytecodes::_invokevirtual:
  case Bytecodes::_invokeinterface:
  case Bytecodes::_if_acmpeq:
  case Bytecodes::_if_acmpne:
  case Bytecodes::_invokestatic:
#ifdef COMPILER2
    return UseTypeSpeculation;
#endif
  default:
    return false;
  }
  return false;
}

#ifdef GRAAL
int MethodData::compute_extra_data_count(int data_size, int empty_bc_count, bool needs_speculative_traps) {
  if (!ProfileTraps) return 0;

  // Assume that up to 30% of the possibly trapping BCIs with no MDP will need to allocate one.
  return MIN2(empty_bc_count, MAX2(4, (empty_bc_count * 30) / 100));
}
#else
int MethodData::compute_extra_data_count(int data_size, int empty_bc_count, bool needs_speculative_traps) {
  if (ProfileTraps) {
    // Assume that up to 3% of BCIs with no MDP will need to allocate one.
    int extra_data_count = (uint)(empty_bc_count * 3) / 128 + 1;
    // If the method is large, let the extra BCIs grow numerous (to ~1%).
    int one_percent_of_data
      = (uint)data_size / (DataLayout::header_size_in_bytes()*128);
    if (extra_data_count < one_percent_of_data)
      extra_data_count = one_percent_of_data;
    if (extra_data_count > empty_bc_count)
      extra_data_count = empty_bc_count;  // no need for more

    // Make sure we have a minimum number of extra data slots to
    // allocate SpeculativeTrapData entries. We would want to have one
    // entry per compilation that inlines this method and for which
    // some type speculation assumption fails. So the room we need for
    // the SpeculativeTrapData entries doesn't directly depend on the
    // size of the method. Because it's hard to estimate, we reserve
    // space for an arbitrary number of entries.
    int spec_data_count = (needs_speculative_traps ? SpecTrapLimitExtraEntries : 0) *
      (SpeculativeTrapData::static_cell_count() + DataLayout::header_size_in_cells());

    return MAX2(extra_data_count, spec_data_count);
  } else {
    return 0;
  }
}
#endif

// Compute the size of the MethodData* necessary to store
// profiling information about a given method.  Size is in bytes.
int MethodData::compute_allocation_size_in_bytes(methodHandle method) {
  int data_size = 0;
  BytecodeStream stream(method);
  Bytecodes::Code c;
  int empty_bc_count = 0;  // number of bytecodes lacking data
  bool needs_speculative_traps = false;
  while ((c = stream.next()) >= 0) {
    int size_in_bytes = compute_data_size(&stream);
    data_size += size_in_bytes;
    if (size_in_bytes == 0 GRAAL_ONLY(&& Bytecodes::can_trap(c)))  empty_bc_count += 1;
    needs_speculative_traps = needs_speculative_traps || is_speculative_trap_bytecode(c);
  }
  int object_size = in_bytes(data_offset()) + data_size;

  // Add some extra DataLayout cells (at least one) to track stray traps.
  int extra_data_count = compute_extra_data_count(data_size, empty_bc_count, needs_speculative_traps);
  object_size += extra_data_count * DataLayout::compute_size_in_bytes(0);

  // Add a cell to record information about modified arguments.
  int arg_size = method->size_of_parameters();
  object_size += DataLayout::compute_size_in_bytes(arg_size+1);

  // Reserve room for an area of the MDO dedicated to profiling of
  // parameters
  int args_cell = ParametersTypeData::compute_cell_count(method());
  if (args_cell > 0) {
    object_size += DataLayout::compute_size_in_bytes(args_cell);
  }
  return object_size;
}

// Compute the size of the MethodData* necessary to store
// profiling information about a given method.  Size is in words
int MethodData::compute_allocation_size_in_words(methodHandle method) {
  int byte_size = compute_allocation_size_in_bytes(method);
  int word_size = align_size_up(byte_size, BytesPerWord) / BytesPerWord;
  return align_object_size(word_size);
}

// Initialize an individual data segment.  Returns the size of
// the segment in bytes.
int MethodData::initialize_data(BytecodeStream* stream,
                                       int data_index) {
#if defined(COMPILER1) && !(defined(COMPILER2) || defined(GRAAL))
  return 0;
#else
  int cell_count = -1;
  int tag = DataLayout::no_tag;
  DataLayout* data_layout = data_layout_at(data_index);
  Bytecodes::Code c = stream->code();
  switch (c) {
  case Bytecodes::_checkcast:
  case Bytecodes::_instanceof:
  case Bytecodes::_aastore:
    if (TypeProfileCasts) {
      cell_count = ReceiverTypeData::static_cell_count();
      tag = DataLayout::receiver_type_data_tag;
    } else {
      cell_count = BitData::static_cell_count();
      tag = DataLayout::bit_data_tag;
    }
    break;
  case Bytecodes::_invokespecial:
  case Bytecodes::_invokestatic: {
    int counter_data_cell_count = CounterData::static_cell_count();
    if (profile_arguments_for_invoke(stream->method(), stream->bci()) ||
        profile_return_for_invoke(stream->method(), stream->bci())) {
      cell_count = CallTypeData::compute_cell_count(stream);
    } else {
      cell_count = counter_data_cell_count;
    }
    if (cell_count > counter_data_cell_count) {
      tag = DataLayout::call_type_data_tag;
    } else {
      tag = DataLayout::counter_data_tag;
    }
    break;
  }
  case Bytecodes::_goto:
  case Bytecodes::_goto_w:
  case Bytecodes::_jsr:
  case Bytecodes::_jsr_w:
    cell_count = JumpData::static_cell_count();
    tag = DataLayout::jump_data_tag;
    break;
  case Bytecodes::_invokevirtual:
  case Bytecodes::_invokeinterface: {
    int virtual_call_data_cell_count = VirtualCallData::static_cell_count();
    if (profile_arguments_for_invoke(stream->method(), stream->bci()) ||
        profile_return_for_invoke(stream->method(), stream->bci())) {
      cell_count = VirtualCallTypeData::compute_cell_count(stream);
    } else {
      cell_count = virtual_call_data_cell_count;
    }
    if (cell_count > virtual_call_data_cell_count) {
      tag = DataLayout::virtual_call_type_data_tag;
    } else {
      tag = DataLayout::virtual_call_data_tag;
    }
    break;
  }
  case Bytecodes::_invokedynamic: {
    // %%% should make a type profile for any invokedynamic that takes a ref argument
    int counter_data_cell_count = CounterData::static_cell_count();
    if (profile_arguments_for_invoke(stream->method(), stream->bci()) ||
        profile_return_for_invoke(stream->method(), stream->bci())) {
      cell_count = CallTypeData::compute_cell_count(stream);
    } else {
      cell_count = counter_data_cell_count;
    }
    if (cell_count > counter_data_cell_count) {
      tag = DataLayout::call_type_data_tag;
    } else {
      tag = DataLayout::counter_data_tag;
    }
    break;
  }
  case Bytecodes::_ret:
    cell_count = RetData::static_cell_count();
    tag = DataLayout::ret_data_tag;
    break;
  case Bytecodes::_ifeq:
  case Bytecodes::_ifne:
  case Bytecodes::_iflt:
  case Bytecodes::_ifge:
  case Bytecodes::_ifgt:
  case Bytecodes::_ifle:
  case Bytecodes::_if_icmpeq:
  case Bytecodes::_if_icmpne:
  case Bytecodes::_if_icmplt:
  case Bytecodes::_if_icmpge:
  case Bytecodes::_if_icmpgt:
  case Bytecodes::_if_icmple:
  case Bytecodes::_if_acmpeq:
  case Bytecodes::_if_acmpne:
  case Bytecodes::_ifnull:
  case Bytecodes::_ifnonnull:
    cell_count = BranchData::static_cell_count();
    tag = DataLayout::branch_data_tag;
    break;
  case Bytecodes::_lookupswitch:
  case Bytecodes::_tableswitch:
    cell_count = MultiBranchData::compute_cell_count(stream);
    tag = DataLayout::multi_branch_data_tag;
    break;
  }
  assert(tag == DataLayout::multi_branch_data_tag ||
         ((MethodData::profile_arguments() || MethodData::profile_return()) &&
          (tag == DataLayout::call_type_data_tag ||
           tag == DataLayout::counter_data_tag ||
           tag == DataLayout::virtual_call_type_data_tag ||
           tag == DataLayout::virtual_call_data_tag)) ||
         cell_count == bytecode_cell_count(c), "cell counts must agree");
  if (cell_count >= 0) {
    assert(tag != DataLayout::no_tag, "bad tag");
    assert(bytecode_has_profile(c), "agree w/ BHP");
    data_layout->initialize(tag, stream->bci(), cell_count);
    return DataLayout::compute_size_in_bytes(cell_count);
  } else {
    assert(!bytecode_has_profile(c), "agree w/ !BHP");
    return 0;
  }
#endif
}

// Get the data at an arbitrary (sort of) data index.
ProfileData* MethodData::data_at(int data_index) const {
  if (out_of_bounds(data_index)) {
    return NULL;
  }
  DataLayout* data_layout = data_layout_at(data_index);
  return data_layout->data_in();
}

ProfileData* DataLayout::data_in() {
  switch (tag()) {
  case DataLayout::no_tag:
  default:
    ShouldNotReachHere();
    return NULL;
  case DataLayout::bit_data_tag:
    return new BitData(this);
  case DataLayout::counter_data_tag:
    return new CounterData(this);
  case DataLayout::jump_data_tag:
    return new JumpData(this);
  case DataLayout::receiver_type_data_tag:
    return new ReceiverTypeData(this);
  case DataLayout::virtual_call_data_tag:
    return new VirtualCallData(this);
  case DataLayout::ret_data_tag:
    return new RetData(this);
  case DataLayout::branch_data_tag:
    return new BranchData(this);
  case DataLayout::multi_branch_data_tag:
    return new MultiBranchData(this);
  case DataLayout::arg_info_data_tag:
    return new ArgInfoData(this);
  case DataLayout::call_type_data_tag:
    return new CallTypeData(this);
  case DataLayout::virtual_call_type_data_tag:
    return new VirtualCallTypeData(this);
  case DataLayout::parameters_type_data_tag:
    return new ParametersTypeData(this);
  };
}

// Iteration over data.
ProfileData* MethodData::next_data(ProfileData* current) const {
  int current_index = dp_to_di(current->dp());
  int next_index = current_index + current->size_in_bytes();
  ProfileData* next = data_at(next_index);
  return next;
}

// Give each of the data entries a chance to perform specific
// data initialization.
void MethodData::post_initialize(BytecodeStream* stream) {
  ResourceMark rm;
  ProfileData* data;
  for (data = first_data(); is_valid(data); data = next_data(data)) {
    stream->set_start(data->bci());
    stream->next();
    data->post_initialize(stream, this);
  }
  if (_parameters_type_data_di != -1) {
    parameters_type_data()->post_initialize(NULL, this);
  }
}

// Initialize the MethodData* corresponding to a given method.
<<<<<<< HEAD
MethodData::MethodData(methodHandle method, int size, TRAPS) {
=======
MethodData::MethodData(methodHandle method, int size, TRAPS)
  : _extra_data_lock(Monitor::leaf, "MDO extra data lock") {
  No_Safepoint_Verifier no_safepoint;  // init function atomic wrt GC
  ResourceMark rm;
>>>>>>> edc480ef
  // Set the method back-pointer.
  _method = method();
  initialize();
}

void MethodData::initialize(bool for_reprofile) {
  No_Safepoint_Verifier no_safepoint;  // init function atomic wrt GC
  ResourceMark rm;

  init();
  set_creation_mileage(mileage_of(method()));

  // Go through the bytecodes and allocate and initialize the
  // corresponding data cells.
  int data_size = 0;
  int empty_bc_count = 0;  // number of bytecodes lacking data
  _data[0] = 0;  // apparently not set below.
  BytecodeStream stream(method());
  Bytecodes::Code c;
  bool needs_speculative_traps = false;
  while ((c = stream.next()) >= 0) {
    int size_in_bytes = initialize_data(&stream, data_size);
    data_size += size_in_bytes;
    if (size_in_bytes == 0 GRAAL_ONLY(&& Bytecodes::can_trap(c)))  empty_bc_count += 1;
    needs_speculative_traps = needs_speculative_traps || is_speculative_trap_bytecode(c);
  }
  _data_size = data_size;
  int object_size = in_bytes(data_offset()) + data_size;

  // Add some extra DataLayout cells (at least one) to track stray traps.
  int extra_data_count = compute_extra_data_count(data_size, empty_bc_count, needs_speculative_traps);
  int extra_size = extra_data_count * DataLayout::compute_size_in_bytes(0);

//#ifdef GRAAL
//  if (for_reprofile) {
//    // Clear out extra data
//    Copy::zero_to_bytes((HeapWord*) extra_data_base(), extra_size);
//  }
//#endif
  // Let's zero the space for the extra data
  Copy::zero_to_bytes(((address)_data) + data_size, extra_size);

  // Add a cell to record information about modified arguments.
  // Set up _args_modified array after traps cells so that
  // the code for traps cells works.
  DataLayout *dp = data_layout_at(data_size + extra_size);

  int arg_size = method()->size_of_parameters();
  dp->initialize(DataLayout::arg_info_data_tag, 0, arg_size+1);

  int arg_data_size = DataLayout::compute_size_in_bytes(arg_size+1);
  object_size += extra_size + arg_data_size;

  int parms_cell = ParametersTypeData::compute_cell_count(method());
  // If we are profiling parameters, we reserver an area near the end
  // of the MDO after the slots for bytecodes (because there's no bci
  // for method entry so they don't fit with the framework for the
  // profiling of bytecodes). We store the offset within the MDO of
  // this area (or -1 if no parameter is profiled)
  if (parms_cell > 0) {
    object_size += DataLayout::compute_size_in_bytes(parms_cell);
    _parameters_type_data_di = data_size + extra_size + arg_data_size;
    DataLayout *dp = data_layout_at(data_size + extra_size + arg_data_size);
    dp->initialize(DataLayout::parameters_type_data_tag, 0, parms_cell);
  } else {
    _parameters_type_data_di = -1;
  }

  // Set an initial hint. Don't use set_hint_di() because
  // first_di() may be out of bounds if data_size is 0.
  // In that situation, _hint_di is never used, but at
  // least well-defined.
  _hint_di = first_di();

  post_initialize(&stream);

  assert(object_size == compute_allocation_size_in_bytes(methodHandle(_method)), "MethodData: computed size != initialized size");
  set_size(object_size);
}

void MethodData::init() {
  _invocation_counter.init();
  _backedge_counter.init();
  _invocation_counter_start = 0;
  _backedge_counter_start = 0;
  _num_loops = 0;
  _num_blocks = 0;
  _highest_comp_level = 0;
  _highest_osr_comp_level = 0;
  _would_profile = true;
#ifdef GRAAL
  _graal_node_count = 0;
#endif

  // Initialize flags and trap history.
  _nof_decompiles = 0;
  _nof_overflow_recompiles = 0;
  _nof_overflow_traps = 0;
  clear_escape_info();
  assert(sizeof(_trap_hist) % sizeof(HeapWord) == 0, "align");
  Copy::zero_to_words((HeapWord*) &_trap_hist,
                      sizeof(_trap_hist) / sizeof(HeapWord));
}

// Get a measure of how much mileage the method has on it.
int MethodData::mileage_of(Method* method) {
  int mileage = 0;
  if (TieredCompilation) {
    mileage = MAX2(method->invocation_count(), method->backedge_count());
  } else {
    int iic = method->interpreter_invocation_count();
    if (mileage < iic)  mileage = iic;
    MethodCounters* mcs = method->method_counters();
    if (mcs != NULL) {
      InvocationCounter* ic = mcs->invocation_counter();
      InvocationCounter* bc = mcs->backedge_counter();
      int icval = ic->count();
      if (ic->carry()) icval += CompileThreshold;
      if (mileage < icval)  mileage = icval;
      int bcval = bc->count();
      if (bc->carry()) bcval += CompileThreshold;
      if (mileage < bcval)  mileage = bcval;
    }
  }
  return mileage;
}

bool MethodData::is_mature() const {
  return CompilationPolicy::policy()->is_mature(_method);
}

// Translate a bci to its corresponding data index (di).
address MethodData::bci_to_dp(int bci) {
  ResourceMark rm;
  ProfileData* data = data_before(bci);
  ProfileData* prev = NULL;
  for ( ; is_valid(data); data = next_data(data)) {
    if (data->bci() >= bci) {
      if (data->bci() == bci)  set_hint_di(dp_to_di(data->dp()));
      else if (prev != NULL)   set_hint_di(dp_to_di(prev->dp()));
      return data->dp();
    }
    prev = data;
  }
  return (address)limit_data_position();
}

// Translate a bci to its corresponding data, or NULL.
ProfileData* MethodData::bci_to_data(int bci) {
  ProfileData* data = data_before(bci);
  for ( ; is_valid(data); data = next_data(data)) {
    if (data->bci() == bci) {
      set_hint_di(dp_to_di(data->dp()));
      return data;
    } else if (data->bci() > bci) {
      break;
    }
  }
  return bci_to_extra_data(bci, NULL, false);
}

DataLayout* MethodData::next_extra(DataLayout* dp) {
  int nb_cells = 0;
  switch(dp->tag()) {
  case DataLayout::bit_data_tag:
  case DataLayout::no_tag:
    nb_cells = BitData::static_cell_count();
    break;
  case DataLayout::speculative_trap_data_tag:
    nb_cells = SpeculativeTrapData::static_cell_count();
    break;
  default:
    fatal(err_msg("unexpected tag %d", dp->tag()));
  }
  return (DataLayout*)((address)dp + DataLayout::compute_size_in_bytes(nb_cells));
}

ProfileData* MethodData::bci_to_extra_data_helper(int bci, Method* m, DataLayout*& dp, bool concurrent) {
  DataLayout* end = extra_data_limit();

  for (;; dp = next_extra(dp)) {
    assert(dp < end, "moved past end of extra data");
    // No need for "OrderAccess::load_acquire" ops,
    // since the data structure is monotonic.
    switch(dp->tag()) {
    case DataLayout::no_tag:
      return NULL;
    case DataLayout::arg_info_data_tag:
      dp = end;
      return NULL; // ArgInfoData is at the end of extra data section.
    case DataLayout::bit_data_tag:
      if (m == NULL && dp->bci() == bci) {
        return new BitData(dp);
      }
      break;
    case DataLayout::speculative_trap_data_tag:
      if (m != NULL) {
        SpeculativeTrapData* data = new SpeculativeTrapData(dp);
        // data->method() may be null in case of a concurrent
        // allocation. Maybe it's for the same method. Try to use that
        // entry in that case.
        if (dp->bci() == bci) {
          if (data->method() == NULL) {
            assert(concurrent, "impossible because no concurrent allocation");
            return NULL;
          } else if (data->method() == m) {
            return data;
          }
        }
      }
      break;
    default:
      fatal(err_msg("unexpected tag %d", dp->tag()));
    }
  }
  return NULL;
}


// Translate a bci to its corresponding extra data, or NULL.
ProfileData* MethodData::bci_to_extra_data(int bci, Method* m, bool create_if_missing) {
  // This code assumes an entry for a SpeculativeTrapData is 2 cells
  assert(2*DataLayout::compute_size_in_bytes(BitData::static_cell_count()) ==
         DataLayout::compute_size_in_bytes(SpeculativeTrapData::static_cell_count()),
         "code needs to be adjusted");

  DataLayout* dp  = extra_data_base();
  DataLayout* end = extra_data_limit();

  // Allocation in the extra data space has to be atomic because not
  // all entries have the same size and non atomic concurrent
  // allocation would result in a corrupted extra data space.
  ProfileData* result = bci_to_extra_data_helper(bci, m, dp, true);
  if (result != NULL) {
    return result;
  }

  if (create_if_missing && dp < end) {
    MutexLocker ml(&_extra_data_lock);
    // Check again now that we have the lock. Another thread may
    // have added extra data entries.
    ProfileData* result = bci_to_extra_data_helper(bci, m, dp, false);
    if (result != NULL || dp >= end) {
      return result;
    }

    assert(dp->tag() == DataLayout::no_tag || (dp->tag() == DataLayout::speculative_trap_data_tag && m != NULL), "should be free");
    assert(next_extra(dp)->tag() == DataLayout::no_tag || next_extra(dp)->tag() == DataLayout::arg_info_data_tag, "should be free or arg info");
    u1 tag = m == NULL ? DataLayout::bit_data_tag : DataLayout::speculative_trap_data_tag;
    // SpeculativeTrapData is 2 slots. Make sure we have room.
    if (m != NULL && next_extra(dp)->tag() != DataLayout::no_tag) {
      return NULL;
    }
    DataLayout temp;
    temp.initialize(tag, bci, 0);

    dp->set_header(temp.header());
    assert(dp->tag() == tag, "sane");
    assert(dp->bci() == bci, "no concurrent allocation");
    if (tag == DataLayout::bit_data_tag) {
      return new BitData(dp);
    } else {
      SpeculativeTrapData* data = new SpeculativeTrapData(dp);
      data->set_method(m);
      return data;
    }
  }
  return NULL;
}

ArgInfoData *MethodData::arg_info() {
  DataLayout* dp    = extra_data_base();
  DataLayout* end   = extra_data_limit();
  for (; dp < end; dp = next_extra(dp)) {
    if (dp->tag() == DataLayout::arg_info_data_tag)
      return new ArgInfoData(dp);
  }
  return NULL;
}

// Printing

#ifndef PRODUCT

void MethodData::print_on(outputStream* st) const {
  assert(is_methodData(), "should be method data");
  st->print("method data for ");
  method()->print_value_on(st);
  st->cr();
  print_data_on(st);
}

#endif //PRODUCT

void MethodData::print_value_on(outputStream* st) const {
  assert(is_methodData(), "should be method data");
  st->print("method data for ");
  method()->print_value_on(st);
}

#ifndef PRODUCT
void MethodData::print_data_on(outputStream* st) const {
  ResourceMark rm;
  ProfileData* data = first_data();
  if (_parameters_type_data_di != -1) {
    parameters_type_data()->print_data_on(st);
  }
  for ( ; is_valid(data); data = next_data(data)) {
    st->print("%d", dp_to_di(data->dp()));
    st->fill_to(6);
    data->print_data_on(st, this);
  }
  st->print_cr("--- Extra data:");
  DataLayout* dp    = extra_data_base();
  DataLayout* end   = extra_data_limit();
  for (;; dp = next_extra(dp)) {
    assert(dp < end, "moved past end of extra data");
    // No need for "OrderAccess::load_acquire" ops,
    // since the data structure is monotonic.
    switch(dp->tag()) {
    case DataLayout::no_tag:
      continue;
    case DataLayout::bit_data_tag:
      data = new BitData(dp);
      break;
    case DataLayout::speculative_trap_data_tag:
      data = new SpeculativeTrapData(dp);
      break;
    case DataLayout::arg_info_data_tag:
      data = new ArgInfoData(dp);
      dp = end; // ArgInfoData is at the end of extra data section.
      break;
    default:
      fatal(err_msg("unexpected tag %d", dp->tag()));
    }
    st->print("%d", dp_to_di(data->dp()));
    st->fill_to(6);
    data->print_data_on(st);
    if (dp >= end) return;
  }
}
#endif

#if INCLUDE_SERVICES
// Size Statistics
void MethodData::collect_statistics(KlassSizeStats *sz) const {
  int n = sz->count(this);
  sz->_method_data_bytes += n;
  sz->_method_all_bytes += n;
  sz->_rw_bytes += n;
}
#endif // INCLUDE_SERVICES

// Verification

void MethodData::verify_on(outputStream* st) {
  guarantee(is_methodData(), "object must be method data");
  // guarantee(m->is_perm(), "should be in permspace");
  this->verify_data_on(st);
}

void MethodData::verify_data_on(outputStream* st) {
  NEEDS_CLEANUP;
  // not yet implemented.
}

bool MethodData::profile_jsr292(methodHandle m, int bci) {
  if (m->is_compiled_lambda_form()) {
    return true;
  }

  Bytecode_invoke inv(m , bci);
  return inv.is_invokedynamic() || inv.is_invokehandle();
}

int MethodData::profile_arguments_flag() {
  return TypeProfileLevel % 10;
}

bool MethodData::profile_arguments() {
  return profile_arguments_flag() > no_type_profile && profile_arguments_flag() <= type_profile_all;
}

bool MethodData::profile_arguments_jsr292_only() {
  return profile_arguments_flag() == type_profile_jsr292;
}

bool MethodData::profile_all_arguments() {
  return profile_arguments_flag() == type_profile_all;
}

bool MethodData::profile_arguments_for_invoke(methodHandle m, int bci) {
  if (!profile_arguments()) {
    return false;
  }

  if (profile_all_arguments()) {
    return true;
  }

  assert(profile_arguments_jsr292_only(), "inconsistent");
  return profile_jsr292(m, bci);
}

int MethodData::profile_return_flag() {
  return (TypeProfileLevel % 100) / 10;
}

bool MethodData::profile_return() {
  return profile_return_flag() > no_type_profile && profile_return_flag() <= type_profile_all;
}

bool MethodData::profile_return_jsr292_only() {
  return profile_return_flag() == type_profile_jsr292;
}

bool MethodData::profile_all_return() {
  return profile_return_flag() == type_profile_all;
}

bool MethodData::profile_return_for_invoke(methodHandle m, int bci) {
  if (!profile_return()) {
    return false;
  }

  if (profile_all_return()) {
    return true;
  }

  assert(profile_return_jsr292_only(), "inconsistent");
  return profile_jsr292(m, bci);
}

int MethodData::profile_parameters_flag() {
  return TypeProfileLevel / 100;
}

bool MethodData::profile_parameters() {
  return profile_parameters_flag() > no_type_profile && profile_parameters_flag() <= type_profile_all;
}

bool MethodData::profile_parameters_jsr292_only() {
  return profile_parameters_flag() == type_profile_jsr292;
}

bool MethodData::profile_all_parameters() {
  return profile_parameters_flag() == type_profile_all;
}

bool MethodData::profile_parameters_for_method(methodHandle m) {
  if (!profile_parameters()) {
    return false;
  }

  if (profile_all_parameters()) {
    return true;
  }

  assert(profile_parameters_jsr292_only(), "inconsistent");
  return m->is_compiled_lambda_form();
}

void MethodData::clean_extra_data_helper(DataLayout* dp, int shift, bool reset) {
  if (shift == 0) {
    return;
  }
  if (!reset) {
    // Move all cells of trap entry at dp left by "shift" cells
    intptr_t* start = (intptr_t*)dp;
    intptr_t* end = (intptr_t*)next_extra(dp);
    for (intptr_t* ptr = start; ptr < end; ptr++) {
      *(ptr-shift) = *ptr;
    }
  } else {
    // Reset "shift" cells stopping at dp
    intptr_t* start = ((intptr_t*)dp) - shift;
    intptr_t* end = (intptr_t*)dp;
    for (intptr_t* ptr = start; ptr < end; ptr++) {
      *ptr = 0;
    }
  }
}

// Remove SpeculativeTrapData entries that reference an unloaded
// method
void MethodData::clean_extra_data(BoolObjectClosure* is_alive) {
  DataLayout* dp  = extra_data_base();
  DataLayout* end = extra_data_limit();

  int shift = 0;
  for (; dp < end; dp = next_extra(dp)) {
    switch(dp->tag()) {
    case DataLayout::speculative_trap_data_tag: {
      SpeculativeTrapData* data = new SpeculativeTrapData(dp);
      Method* m = data->method();
      assert(m != NULL, "should have a method");
      if (!m->method_holder()->is_loader_alive(is_alive)) {
        // "shift" accumulates the number of cells for dead
        // SpeculativeTrapData entries that have been seen so
        // far. Following entries must be shifted left by that many
        // cells to remove the dead SpeculativeTrapData entries.
        shift += (int)((intptr_t*)next_extra(dp) - (intptr_t*)dp);
      } else {
        // Shift this entry left if it follows dead
        // SpeculativeTrapData entries
        clean_extra_data_helper(dp, shift);
      }
      break;
    }
    case DataLayout::bit_data_tag:
      // Shift this entry left if it follows dead SpeculativeTrapData
      // entries
      clean_extra_data_helper(dp, shift);
      continue;
    case DataLayout::no_tag:
    case DataLayout::arg_info_data_tag:
      // We are at end of the live trap entries. The previous "shift"
      // cells contain entries that are either dead or were shifted
      // left. They need to be reset to no_tag
      clean_extra_data_helper(dp, shift, true);
      return;
    default:
      fatal(err_msg("unexpected tag %d", dp->tag()));
    }
  }
}

// Verify there's no unloaded method referenced by a
// SpeculativeTrapData entry
void MethodData::verify_extra_data_clean(BoolObjectClosure* is_alive) {
#ifdef ASSERT
  DataLayout* dp  = extra_data_base();
  DataLayout* end = extra_data_limit();

  for (; dp < end; dp = next_extra(dp)) {
    switch(dp->tag()) {
    case DataLayout::speculative_trap_data_tag: {
      SpeculativeTrapData* data = new SpeculativeTrapData(dp);
      Method* m = data->method();
      assert(m != NULL && m->method_holder()->is_loader_alive(is_alive), "Method should exist");
      break;
    }
    case DataLayout::bit_data_tag:
      continue;
    case DataLayout::no_tag:
    case DataLayout::arg_info_data_tag:
      return;
    default:
      fatal(err_msg("unexpected tag %d", dp->tag()));
    }
  }
#endif
}

void MethodData::clean_method_data(BoolObjectClosure* is_alive) {
  for (ProfileData* data = first_data();
       is_valid(data);
       data = next_data(data)) {
    data->clean_weak_klass_links(is_alive);
  }
  ParametersTypeData* parameters = parameters_type_data();
  if (parameters != NULL) {
    parameters->clean_weak_klass_links(is_alive);
  }

  clean_extra_data(is_alive);
  verify_extra_data_clean(is_alive);
}<|MERGE_RESOLUTION|>--- conflicted
+++ resolved
@@ -1125,14 +1125,8 @@
 }
 
 // Initialize the MethodData* corresponding to a given method.
-<<<<<<< HEAD
-MethodData::MethodData(methodHandle method, int size, TRAPS) {
-=======
 MethodData::MethodData(methodHandle method, int size, TRAPS)
   : _extra_data_lock(Monitor::leaf, "MDO extra data lock") {
-  No_Safepoint_Verifier no_safepoint;  // init function atomic wrt GC
-  ResourceMark rm;
->>>>>>> edc480ef
   // Set the method back-pointer.
   _method = method();
   initialize();
