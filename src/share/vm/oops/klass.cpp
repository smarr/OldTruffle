--- conflicted
+++ resolved
@@ -155,20 +155,10 @@
     set_super_check_offset(in_bytes(primary_supers_offset()));
   }
 
-<<<<<<< HEAD
-  kl->set_java_mirror(NULL);
-#ifdef GRAAL
-  kl->set_graal_mirror(NULL);
-#endif
-  kl->set_modifier_flags(0);
-  kl->set_layout_helper(Klass::_lh_neutral_value);
-  kl->set_name(NULL);
-=======
   set_java_mirror(NULL);
   set_modifier_flags(0);
   set_layout_helper(Klass::_lh_neutral_value);
   set_name(NULL);
->>>>>>> d3c42f1d
   AccessFlags af;
   af.set_flags(0);
   set_access_flags(af);
