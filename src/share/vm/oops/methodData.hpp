/*
 * Copyright (c) 2000, 2013, Oracle and/or its affiliates. All rights reserved.
 * DO NOT ALTER OR REMOVE COPYRIGHT NOTICES OR THIS FILE HEADER.
 *
 * This code is free software; you can redistribute it and/or modify it
 * under the terms of the GNU General Public License version 2 only, as
 * published by the Free Software Foundation.
 *
 * This code is distributed in the hope that it will be useful, but WITHOUT
 * ANY WARRANTY; without even the implied warranty of MERCHANTABILITY or
 * FITNESS FOR A PARTICULAR PURPOSE.  See the GNU General Public License
 * version 2 for more details (a copy is included in the LICENSE file that
 * accompanied this code).
 *
 * You should have received a copy of the GNU General Public License version
 * 2 along with this work; if not, write to the Free Software Foundation,
 * Inc., 51 Franklin St, Fifth Floor, Boston, MA 02110-1301 USA.
 *
 * Please contact Oracle, 500 Oracle Parkway, Redwood Shores, CA 94065 USA
 * or visit www.oracle.com if you need additional information or have any
 * questions.
 *
 */

#ifndef SHARE_VM_OOPS_METHODDATAOOP_HPP
#define SHARE_VM_OOPS_METHODDATAOOP_HPP

#include "interpreter/bytecodes.hpp"
#include "memory/universe.hpp"
#include "oops/method.hpp"
#include "oops/oop.hpp"
#include "runtime/orderAccess.hpp"

class BytecodeStream;
class KlassSizeStats;

// The MethodData object collects counts and other profile information
// during zeroth-tier (interpretive) and first-tier execution.
// The profile is used later by compilation heuristics.  Some heuristics
// enable use of aggressive (or "heroic") optimizations.  An aggressive
// optimization often has a down-side, a corner case that it handles
// poorly, but which is thought to be rare.  The profile provides
// evidence of this rarity for a given method or even BCI.  It allows
// the compiler to back out of the optimization at places where it
// has historically been a poor choice.  Other heuristics try to use
// specific information gathered about types observed at a given site.
//
// All data in the profile is approximate.  It is expected to be accurate
// on the whole, but the system expects occasional inaccuraces, due to
// counter overflow, multiprocessor races during data collection, space
// limitations, missing MDO blocks, etc.  Bad or missing data will degrade
// optimization quality but will not affect correctness.  Also, each MDO
// is marked with its birth-date ("creation_mileage") which can be used
// to assess the quality ("maturity") of its data.
//
// Short (<32-bit) counters are designed to overflow to a known "saturated"
// state.  Also, certain recorded per-BCI events are given one-bit counters
// which overflow to a saturated state which applied to all counters at
// that BCI.  In other words, there is a small lattice which approximates
// the ideal of an infinite-precision counter for each event at each BCI,
// and the lattice quickly "bottoms out" in a state where all counters
// are taken to be indefinitely large.
//
// The reader will find many data races in profile gathering code, starting
// with invocation counter incrementation.  None of these races harm correct
// execution of the compiled code.

// forward decl
class ProfileData;

// DataLayout
//
// Overlay for generic profiling data.
class DataLayout VALUE_OBJ_CLASS_SPEC {
  friend class VMStructs;

private:
  // Every data layout begins with a header.  This header
  // contains a tag, which is used to indicate the size/layout
  // of the data, 4 bits of flags, which can be used in any way,
  // 4 bits of trap history (none/one reason/many reasons),
  // and a bci, which is used to tie this piece of data to a
  // specific bci in the bytecodes.
  union {
    intptr_t _bits;
    struct {
      u1 _tag;
      u1 _flags;
      u2 _bci;
    } _struct;
  } _header;

  // The data layout has an arbitrary number of cells, each sized
  // to accomodate a pointer or an integer.
  intptr_t _cells[1];

  // Some types of data layouts need a length field.
  static bool needs_array_len(u1 tag);

public:
  enum {
    counter_increment = 1
  };

  enum {
    cell_size = sizeof(intptr_t)
  };

  // Tag values
  enum {
    no_tag,
    bit_data_tag,
    counter_data_tag,
    jump_data_tag,
    receiver_type_data_tag,
    virtual_call_data_tag,
    ret_data_tag,
    branch_data_tag,
    multi_branch_data_tag,
    arg_info_data_tag,
    call_type_data_tag,
    virtual_call_type_data_tag,
    parameters_type_data_tag,
    speculative_trap_data_tag
  };

  enum {
    // The _struct._flags word is formatted as [trap_state:4 | flags:4].
    // The trap state breaks down further as [recompile:1 | reason:3].
    // This further breakdown is defined in deoptimization.cpp.
    // See Deoptimization::trap_state_reason for an assert that
    // trap_bits is big enough to hold reasons < Reason_RECORDED_LIMIT.
    //
    // The trap_state is collected only if ProfileTraps is true.
    trap_bits = 1+3,  // 3: enough to distinguish [0..Reason_RECORDED_LIMIT].
    trap_shift = BitsPerByte - trap_bits,
    trap_mask = right_n_bits(trap_bits),
    trap_mask_in_place = (trap_mask << trap_shift),
    flag_limit = trap_shift,
    flag_mask = right_n_bits(flag_limit),
    first_flag = 0
  };

  // Size computation
  static int header_size_in_bytes() {
    return cell_size;
  }
  static int header_size_in_cells() {
    return 1;
  }

  static int compute_size_in_bytes(int cell_count) {
    return header_size_in_bytes() + cell_count * cell_size;
  }

  // Initialization
  void initialize(u1 tag, u2 bci, int cell_count);

  // Accessors
  u1 tag() {
    return _header._struct._tag;
  }

  // Return a few bits of trap state.  Range is [0..trap_mask].
  // The state tells if traps with zero, one, or many reasons have occurred.
  // It also tells whether zero or many recompilations have occurred.
  // The associated trap histogram in the MDO itself tells whether
  // traps are common or not.  If a BCI shows that a trap X has
  // occurred, and the MDO shows N occurrences of X, we make the
  // simplifying assumption that all N occurrences can be blamed
  // on that BCI.
  int trap_state() const {
    return ((_header._struct._flags >> trap_shift) & trap_mask);
  }

  void set_trap_state(int new_state) {
    assert(ProfileTraps, "used only under +ProfileTraps");
    uint old_flags = (_header._struct._flags & flag_mask);
    _header._struct._flags = (new_state << trap_shift) | old_flags;
  }

  u1 flags() const {
    return _header._struct._flags;
  }

  u2 bci() const {
    return _header._struct._bci;
  }

  void set_header(intptr_t value) {
    _header._bits = value;
  }
  intptr_t header() {
    return _header._bits;
  }
  void set_cell_at(int index, intptr_t value) {
    _cells[index] = value;
  }
  void release_set_cell_at(int index, intptr_t value) {
    OrderAccess::release_store_ptr(&_cells[index], value);
  }
  intptr_t cell_at(int index) const {
    return _cells[index];
  }

  void set_flag_at(int flag_number) {
    assert(flag_number < flag_limit, "oob");
    _header._struct._flags |= (0x1 << flag_number);
  }
  bool flag_at(int flag_number) const {
    assert(flag_number < flag_limit, "oob");
    return (_header._struct._flags & (0x1 << flag_number)) != 0;
  }

  // Low-level support for code generation.
  static ByteSize header_offset() {
    return byte_offset_of(DataLayout, _header);
  }
  static ByteSize tag_offset() {
    return byte_offset_of(DataLayout, _header._struct._tag);
  }
  static ByteSize flags_offset() {
    return byte_offset_of(DataLayout, _header._struct._flags);
  }
  static ByteSize bci_offset() {
    return byte_offset_of(DataLayout, _header._struct._bci);
  }
  static ByteSize cell_offset(int index) {
    return byte_offset_of(DataLayout, _cells) + in_ByteSize(index * cell_size);
  }
#ifdef CC_INTERP
  static int cell_offset_in_bytes(int index) {
    return (int)offset_of(DataLayout, _cells[index]);
  }
#endif // CC_INTERP
  // Return a value which, when or-ed as a byte into _flags, sets the flag.
  static int flag_number_to_byte_constant(int flag_number) {
    assert(0 <= flag_number && flag_number < flag_limit, "oob");
    DataLayout temp; temp.set_header(0);
    temp.set_flag_at(flag_number);
    return temp._header._struct._flags;
  }
  // Return a value which, when or-ed as a word into _header, sets the flag.
  static intptr_t flag_mask_to_header_mask(int byte_constant) {
    DataLayout temp; temp.set_header(0);
    temp._header._struct._flags = byte_constant;
    return temp._header._bits;
  }

  ProfileData* data_in();

  // GC support
  void clean_weak_klass_links(BoolObjectClosure* cl);

  // Redefinition support
  void clean_weak_method_links();
};


// ProfileData class hierarchy
class ProfileData;
class   BitData;
class     CounterData;
class       ReceiverTypeData;
class         VirtualCallData;
class           VirtualCallTypeData;
class       RetData;
class       CallTypeData;
class   JumpData;
class     BranchData;
class   ArrayData;
class     MultiBranchData;
class     ArgInfoData;
class     ParametersTypeData;
class   SpeculativeTrapData;

// ProfileData
//
// A ProfileData object is created to refer to a section of profiling
// data in a structured way.
class ProfileData : public ResourceObj {
  friend class TypeEntries;
  friend class ReturnTypeEntry;
  friend class TypeStackSlotEntries;
private:
#ifndef PRODUCT
  enum {
    tab_width_one = 16,
    tab_width_two = 36
  };
#endif // !PRODUCT

  // This is a pointer to a section of profiling data.
  DataLayout* _data;

  char* print_data_on_helper(const MethodData* md) const;

protected:
  DataLayout* data() { return _data; }
  const DataLayout* data() const { return _data; }

  enum {
    cell_size = DataLayout::cell_size
  };

public:
  // How many cells are in this?
  virtual int cell_count() const {
    ShouldNotReachHere();
    return -1;
  }

  // Return the size of this data.
  int size_in_bytes() {
    return DataLayout::compute_size_in_bytes(cell_count());
  }

protected:
  // Low-level accessors for underlying data
  void set_intptr_at(int index, intptr_t value) {
    assert(0 <= index && index < cell_count(), "oob");
    data()->set_cell_at(index, value);
  }
  void release_set_intptr_at(int index, intptr_t value) {
    assert(0 <= index && index < cell_count(), "oob");
    data()->release_set_cell_at(index, value);
  }
  intptr_t intptr_at(int index) const {
    assert(0 <= index && index < cell_count(), "oob");
    return data()->cell_at(index);
  }
  void set_uint_at(int index, uint value) {
    set_intptr_at(index, (intptr_t) value);
  }
  void release_set_uint_at(int index, uint value) {
    release_set_intptr_at(index, (intptr_t) value);
  }
  uint uint_at(int index) const {
    return (uint)intptr_at(index);
  }
  void set_int_at(int index, int value) {
    set_intptr_at(index, (intptr_t) value);
  }
  void release_set_int_at(int index, int value) {
    release_set_intptr_at(index, (intptr_t) value);
  }
  int int_at(int index) const {
    return (int)intptr_at(index);
  }
  int int_at_unchecked(int index) const {
    return (int)data()->cell_at(index);
  }
  void set_oop_at(int index, oop value) {
    set_intptr_at(index, cast_from_oop<intptr_t>(value));
  }
  oop oop_at(int index) const {
    return cast_to_oop(intptr_at(index));
  }

  void set_flag_at(int flag_number) {
    data()->set_flag_at(flag_number);
  }
  bool flag_at(int flag_number) const {
    return data()->flag_at(flag_number);
  }

  // two convenient imports for use by subclasses:
  static ByteSize cell_offset(int index) {
    return DataLayout::cell_offset(index);
  }
  static int flag_number_to_byte_constant(int flag_number) {
    return DataLayout::flag_number_to_byte_constant(flag_number);
  }

  ProfileData(DataLayout* data) {
    _data = data;
  }

#ifdef CC_INTERP
  // Static low level accessors for DataLayout with ProfileData's semantics.

  static int cell_offset_in_bytes(int index) {
    return DataLayout::cell_offset_in_bytes(index);
  }

  static void increment_uint_at_no_overflow(DataLayout* layout, int index,
                                            int inc = DataLayout::counter_increment) {
    uint count = ((uint)layout->cell_at(index)) + inc;
    if (count == 0) return;
    layout->set_cell_at(index, (intptr_t) count);
  }

  static int int_at(DataLayout* layout, int index) {
    return (int)layout->cell_at(index);
  }

  static int uint_at(DataLayout* layout, int index) {
    return (uint)layout->cell_at(index);
  }

  static oop oop_at(DataLayout* layout, int index) {
    return cast_to_oop(layout->cell_at(index));
  }

  static void set_intptr_at(DataLayout* layout, int index, intptr_t value) {
    layout->set_cell_at(index, (intptr_t) value);
  }

  static void set_flag_at(DataLayout* layout, int flag_number) {
    layout->set_flag_at(flag_number);
  }
#endif // CC_INTERP

public:
  // Constructor for invalid ProfileData.
  ProfileData();

  u2 bci() const {
    return data()->bci();
  }

  address dp() {
    return (address)_data;
  }

  int trap_state() const {
    return data()->trap_state();
  }
  void set_trap_state(int new_state) {
    data()->set_trap_state(new_state);
  }

  // Type checking
  virtual bool is_BitData()         const { return false; }
  virtual bool is_CounterData()     const { return false; }
  virtual bool is_JumpData()        const { return false; }
  virtual bool is_ReceiverTypeData()const { return false; }
  virtual bool is_VirtualCallData() const { return false; }
  virtual bool is_RetData()         const { return false; }
  virtual bool is_BranchData()      const { return false; }
  virtual bool is_ArrayData()       const { return false; }
  virtual bool is_MultiBranchData() const { return false; }
  virtual bool is_ArgInfoData()     const { return false; }
  virtual bool is_CallTypeData()    const { return false; }
  virtual bool is_VirtualCallTypeData()const { return false; }
  virtual bool is_ParametersTypeData() const { return false; }
  virtual bool is_SpeculativeTrapData()const { return false; }


  BitData* as_BitData() const {
    assert(is_BitData(), "wrong type");
    return is_BitData()         ? (BitData*)        this : NULL;
  }
  CounterData* as_CounterData() const {
    assert(is_CounterData(), "wrong type");
    return is_CounterData()     ? (CounterData*)    this : NULL;
  }
  JumpData* as_JumpData() const {
    assert(is_JumpData(), "wrong type");
    return is_JumpData()        ? (JumpData*)       this : NULL;
  }
  ReceiverTypeData* as_ReceiverTypeData() const {
    assert(is_ReceiverTypeData(), "wrong type");
    return is_ReceiverTypeData() ? (ReceiverTypeData*)this : NULL;
  }
  VirtualCallData* as_VirtualCallData() const {
    assert(is_VirtualCallData(), "wrong type");
    return is_VirtualCallData() ? (VirtualCallData*)this : NULL;
  }
  RetData* as_RetData() const {
    assert(is_RetData(), "wrong type");
    return is_RetData()         ? (RetData*)        this : NULL;
  }
  BranchData* as_BranchData() const {
    assert(is_BranchData(), "wrong type");
    return is_BranchData()      ? (BranchData*)     this : NULL;
  }
  ArrayData* as_ArrayData() const {
    assert(is_ArrayData(), "wrong type");
    return is_ArrayData()       ? (ArrayData*)      this : NULL;
  }
  MultiBranchData* as_MultiBranchData() const {
    assert(is_MultiBranchData(), "wrong type");
    return is_MultiBranchData() ? (MultiBranchData*)this : NULL;
  }
  ArgInfoData* as_ArgInfoData() const {
    assert(is_ArgInfoData(), "wrong type");
    return is_ArgInfoData() ? (ArgInfoData*)this : NULL;
  }
  CallTypeData* as_CallTypeData() const {
    assert(is_CallTypeData(), "wrong type");
    return is_CallTypeData() ? (CallTypeData*)this : NULL;
  }
  VirtualCallTypeData* as_VirtualCallTypeData() const {
    assert(is_VirtualCallTypeData(), "wrong type");
    return is_VirtualCallTypeData() ? (VirtualCallTypeData*)this : NULL;
  }
  ParametersTypeData* as_ParametersTypeData() const {
    assert(is_ParametersTypeData(), "wrong type");
    return is_ParametersTypeData() ? (ParametersTypeData*)this : NULL;
  }
  SpeculativeTrapData* as_SpeculativeTrapData() const {
    assert(is_SpeculativeTrapData(), "wrong type");
    return is_SpeculativeTrapData() ? (SpeculativeTrapData*)this : NULL;
  }


  // Subclass specific initialization
  virtual void post_initialize(BytecodeStream* stream, MethodData* mdo) {}

  // GC support
  virtual void clean_weak_klass_links(BoolObjectClosure* is_alive_closure) {}

  // Redefinition support
  virtual void clean_weak_method_links() {}

  // CI translation: ProfileData can represent both MethodDataOop data
  // as well as CIMethodData data. This function is provided for translating
  // an oop in a ProfileData to the ci equivalent. Generally speaking,
  // most ProfileData don't require any translation, so we provide the null
  // translation here, and the required translators are in the ci subclasses.
  virtual void translate_from(const ProfileData* data) {}

  virtual void print_data_on(outputStream* st, const char* extra = NULL) const {
    ShouldNotReachHere();
  }

  void print_data_on(outputStream* st, const MethodData* md) const;

#ifndef PRODUCT
  void print_shared(outputStream* st, const char* name, const char* extra) const;
  void tab(outputStream* st, bool first = false) const;
#endif
};

// BitData
//
// A BitData holds a flag or two in its header.
class BitData : public ProfileData {
protected:
  enum {
    // null_seen:
    //  saw a null operand (cast/aastore/instanceof)
      null_seen_flag              = DataLayout::first_flag + 0
#ifdef GRAAL
    // bytecode threw any exception
    , exception_seen_flag         = null_seen_flag + 1
#endif
  };
  enum { bit_cell_count = 0 };  // no additional data fields needed.
public:
  BitData(DataLayout* layout) : ProfileData(layout) {
  }

  virtual bool is_BitData() const { return true; }

  static int static_cell_count() {
    return bit_cell_count;
  }

  virtual int cell_count() const {
    return static_cell_count();
  }

  // Accessor

  // The null_seen flag bit is specially known to the interpreter.
  // Consulting it allows the compiler to avoid setting up null_check traps.
  bool null_seen()     { return flag_at(null_seen_flag); }
  void set_null_seen()    { set_flag_at(null_seen_flag); }
#ifdef GRAAL
  // true if an exception was thrown at the specific BCI
  bool exception_seen() { return flag_at(exception_seen_flag); }
  void set_exception_seen() { set_flag_at(exception_seen_flag); }
#endif

  // Code generation support
  static int null_seen_byte_constant() {
    return flag_number_to_byte_constant(null_seen_flag);
  }

  static ByteSize bit_data_size() {
    return cell_offset(bit_cell_count);
  }

#ifdef CC_INTERP
  static int bit_data_size_in_bytes() {
    return cell_offset_in_bytes(bit_cell_count);
  }

  static void set_null_seen(DataLayout* layout) {
    set_flag_at(layout, null_seen_flag);
  }

  static DataLayout* advance(DataLayout* layout) {
    return (DataLayout*) (((address)layout) + (ssize_t)BitData::bit_data_size_in_bytes());
  }
#endif // CC_INTERP

#ifndef PRODUCT
  void print_data_on(outputStream* st, const char* extra = NULL) const;
#endif
};

// CounterData
//
// A CounterData corresponds to a simple counter.
class CounterData : public BitData {
protected:
  enum {
    count_off,
    counter_cell_count
  };
public:
  CounterData(DataLayout* layout) : BitData(layout) {}

  virtual bool is_CounterData() const { return true; }

  static int static_cell_count() {
    return counter_cell_count;
  }

  virtual int cell_count() const {
    return static_cell_count();
  }

  // Direct accessor
  uint count() const {
    return uint_at(count_off);
  }

  // Code generation support
  static ByteSize count_offset() {
    return cell_offset(count_off);
  }
  static ByteSize counter_data_size() {
    return cell_offset(counter_cell_count);
  }

  void set_count(uint count) {
    set_uint_at(count_off, count);
  }

#ifdef CC_INTERP
  static int counter_data_size_in_bytes() {
    return cell_offset_in_bytes(counter_cell_count);
  }

  static void increment_count_no_overflow(DataLayout* layout) {
    increment_uint_at_no_overflow(layout, count_off);
  }

  // Support counter decrementation at checkcast / subtype check failed.
  static void decrement_count(DataLayout* layout) {
    increment_uint_at_no_overflow(layout, count_off, -1);
  }

  static DataLayout* advance(DataLayout* layout) {
    return (DataLayout*) (((address)layout) + (ssize_t)CounterData::counter_data_size_in_bytes());
  }
#endif // CC_INTERP

#ifndef PRODUCT
  void print_data_on(outputStream* st, const char* extra = NULL) const;
#endif
};

// JumpData
//
// A JumpData is used to access profiling information for a direct
// branch.  It is a counter, used for counting the number of branches,
// plus a data displacement, used for realigning the data pointer to
// the corresponding target bci.
class JumpData : public ProfileData {
protected:
  enum {
    taken_off_set,
    displacement_off_set,
    jump_cell_count
  };

  void set_displacement(int displacement) {
    set_int_at(displacement_off_set, displacement);
  }

public:
  JumpData(DataLayout* layout) : ProfileData(layout) {
    assert(layout->tag() == DataLayout::jump_data_tag ||
      layout->tag() == DataLayout::branch_data_tag, "wrong type");
  }

  virtual bool is_JumpData() const { return true; }

  static int static_cell_count() {
    return jump_cell_count;
  }

  virtual int cell_count() const {
    return static_cell_count();
  }

  // Direct accessor
  uint taken() const {
    return uint_at(taken_off_set);
  }

  void set_taken(uint cnt) {
    set_uint_at(taken_off_set, cnt);
  }

  // Saturating counter
  uint inc_taken() {
    uint cnt = taken() + 1;
    // Did we wrap? Will compiler screw us??
    if (cnt == 0) cnt--;
    set_uint_at(taken_off_set, cnt);
    return cnt;
  }

  int displacement() const {
    return int_at(displacement_off_set);
  }

  // Code generation support
  static ByteSize taken_offset() {
    return cell_offset(taken_off_set);
  }

  static ByteSize displacement_offset() {
    return cell_offset(displacement_off_set);
  }

#ifdef CC_INTERP
  static void increment_taken_count_no_overflow(DataLayout* layout) {
    increment_uint_at_no_overflow(layout, taken_off_set);
  }

  static DataLayout* advance_taken(DataLayout* layout) {
    return (DataLayout*) (((address)layout) + (ssize_t)int_at(layout, displacement_off_set));
  }

  static uint taken_count(DataLayout* layout) {
    return (uint) uint_at(layout, taken_off_set);
  }
#endif // CC_INTERP

  // Specific initialization.
  void post_initialize(BytecodeStream* stream, MethodData* mdo);

#ifndef PRODUCT
  void print_data_on(outputStream* st, const char* extra = NULL) const;
#endif
};

// Entries in a ProfileData object to record types: it can either be
// none (no profile), unknown (conflicting profile data) or a klass if
// a single one is seen. Whether a null reference was seen is also
// recorded. No counter is associated with the type and a single type
// is tracked (unlike VirtualCallData).
class TypeEntries {

public:

  // A single cell is used to record information for a type:
  // - the cell is initialized to 0
  // - when a type is discovered it is stored in the cell
  // - bit zero of the cell is used to record whether a null reference
  // was encountered or not
  // - bit 1 is set to record a conflict in the type information

  enum {
    null_seen = 1,
    type_mask = ~null_seen,
    type_unknown = 2,
    status_bits = null_seen | type_unknown,
    type_klass_mask = ~status_bits
  };

  // what to initialize a cell to
  static intptr_t type_none() {
    return 0;
  }

  // null seen = bit 0 set?
  static bool was_null_seen(intptr_t v) {
    return (v & null_seen) != 0;
  }

  // conflicting type information = bit 1 set?
  static bool is_type_unknown(intptr_t v) {
    return (v & type_unknown) != 0;
  }

  // not type information yet = all bits cleared, ignoring bit 0?
  static bool is_type_none(intptr_t v) {
    return (v & type_mask) == 0;
  }

  // recorded type: cell without bit 0 and 1
  static intptr_t klass_part(intptr_t v) {
    intptr_t r = v & type_klass_mask;
    return r;
  }

  // type recorded
  static Klass* valid_klass(intptr_t k) {
    if (!is_type_none(k) &&
        !is_type_unknown(k)) {
      Klass* res = (Klass*)klass_part(k);
      assert(res != NULL, "invalid");
      return res;
    } else {
      return NULL;
    }
  }

  static intptr_t with_status(intptr_t k, intptr_t in) {
    return k | (in & status_bits);
  }

  static intptr_t with_status(Klass* k, intptr_t in) {
    return with_status((intptr_t)k, in);
  }

#ifndef PRODUCT
  static void print_klass(outputStream* st, intptr_t k);
#endif

  // GC support
  static bool is_loader_alive(BoolObjectClosure* is_alive_cl, intptr_t p);

protected:
  // ProfileData object these entries are part of
  ProfileData* _pd;
  // offset within the ProfileData object where the entries start
  const int _base_off;

  TypeEntries(int base_off)
    : _base_off(base_off), _pd(NULL) {}

  void set_intptr_at(int index, intptr_t value) {
    _pd->set_intptr_at(index, value);
  }

  intptr_t intptr_at(int index) const {
    return _pd->intptr_at(index);
  }

public:
  void set_profile_data(ProfileData* pd) {
    _pd = pd;
  }
};

// Type entries used for arguments passed at a call and parameters on
// method entry. 2 cells per entry: one for the type encoded as in
// TypeEntries and one initialized with the stack slot where the
// profiled object is to be found so that the interpreter can locate
// it quickly.
class TypeStackSlotEntries : public TypeEntries {

private:
  enum {
    stack_slot_entry,
    type_entry,
    per_arg_cell_count
  };

  // offset of cell for stack slot for entry i within ProfileData object
  int stack_slot_offset(int i) const {
    return _base_off + stack_slot_local_offset(i);
  }

protected:
  const int _number_of_entries;

  // offset of cell for type for entry i within ProfileData object
  int type_offset(int i) const {
    return _base_off + type_local_offset(i);
  }

public:

  TypeStackSlotEntries(int base_off, int nb_entries)
    : TypeEntries(base_off), _number_of_entries(nb_entries) {}

  static int compute_cell_count(Symbol* signature, bool include_receiver, int max);

  void post_initialize(Symbol* signature, bool has_receiver, bool include_receiver);

  // offset of cell for stack slot for entry i within this block of cells for a TypeStackSlotEntries
  static int stack_slot_local_offset(int i) {
    return i * per_arg_cell_count + stack_slot_entry;
  }

  // offset of cell for type for entry i within this block of cells for a TypeStackSlotEntries
  static int type_local_offset(int i) {
    return i * per_arg_cell_count + type_entry;
  }

  // stack slot for entry i
  uint stack_slot(int i) const {
    assert(i >= 0 && i < _number_of_entries, "oob");
    return _pd->uint_at(stack_slot_offset(i));
  }

  // set stack slot for entry i
  void set_stack_slot(int i, uint num) {
    assert(i >= 0 && i < _number_of_entries, "oob");
    _pd->set_uint_at(stack_slot_offset(i), num);
  }

  // type for entry i
  intptr_t type(int i) const {
    assert(i >= 0 && i < _number_of_entries, "oob");
    return _pd->intptr_at(type_offset(i));
  }

  // set type for entry i
  void set_type(int i, intptr_t k) {
    assert(i >= 0 && i < _number_of_entries, "oob");
    _pd->set_intptr_at(type_offset(i), k);
  }

  static ByteSize per_arg_size() {
    return in_ByteSize(per_arg_cell_count * DataLayout::cell_size);
  }

  static int per_arg_count() {
    return per_arg_cell_count ;
  }

  // GC support
  void clean_weak_klass_links(BoolObjectClosure* is_alive_closure);

#ifndef PRODUCT
  void print_data_on(outputStream* st) const;
#endif
};

// Type entry used for return from a call. A single cell to record the
// type.
class ReturnTypeEntry : public TypeEntries {

private:
  enum {
    cell_count = 1
  };

public:
  ReturnTypeEntry(int base_off)
    : TypeEntries(base_off) {}

  void post_initialize() {
    set_type(type_none());
  }

  intptr_t type() const {
    return _pd->intptr_at(_base_off);
  }

  void set_type(intptr_t k) {
    _pd->set_intptr_at(_base_off, k);
  }

  static int static_cell_count() {
    return cell_count;
  }

  static ByteSize size() {
    return in_ByteSize(cell_count * DataLayout::cell_size);
  }

  ByteSize type_offset() {
    return DataLayout::cell_offset(_base_off);
  }

  // GC support
  void clean_weak_klass_links(BoolObjectClosure* is_alive_closure);

#ifndef PRODUCT
  void print_data_on(outputStream* st) const;
#endif
};

// Entries to collect type information at a call: contains arguments
// (TypeStackSlotEntries), a return type (ReturnTypeEntry) and a
// number of cells. Because the number of cells for the return type is
// smaller than the number of cells for the type of an arguments, the
// number of cells is used to tell how many arguments are profiled and
// whether a return value is profiled. See has_arguments() and
// has_return().
class TypeEntriesAtCall {
private:
  static int stack_slot_local_offset(int i) {
    return header_cell_count() + TypeStackSlotEntries::stack_slot_local_offset(i);
  }

  static int argument_type_local_offset(int i) {
    return header_cell_count() + TypeStackSlotEntries::type_local_offset(i);;
  }

public:

  static int header_cell_count() {
    return 1;
  }

  static int cell_count_local_offset() {
    return 0;
  }

  static int compute_cell_count(BytecodeStream* stream);

  static void initialize(DataLayout* dl, int base, int cell_count) {
    int off = base + cell_count_local_offset();
    dl->set_cell_at(off, cell_count - base - header_cell_count());
  }

  static bool arguments_profiling_enabled();
  static bool return_profiling_enabled();

  // Code generation support
  static ByteSize cell_count_offset() {
    return in_ByteSize(cell_count_local_offset() * DataLayout::cell_size);
  }

  static ByteSize args_data_offset() {
    return in_ByteSize(header_cell_count() * DataLayout::cell_size);
  }

  static ByteSize stack_slot_offset(int i) {
    return in_ByteSize(stack_slot_local_offset(i) * DataLayout::cell_size);
  }

  static ByteSize argument_type_offset(int i) {
    return in_ByteSize(argument_type_local_offset(i) * DataLayout::cell_size);
  }

  static ByteSize return_only_size() {
    return ReturnTypeEntry::size() + in_ByteSize(header_cell_count() * DataLayout::cell_size);
  }

};

// CallTypeData
//
// A CallTypeData is used to access profiling information about a non
// virtual call for which we collect type information about arguments
// and return value.
class CallTypeData : public CounterData {
private:
  // entries for arguments if any
  TypeStackSlotEntries _args;
  // entry for return type if any
  ReturnTypeEntry _ret;

  int cell_count_global_offset() const {
    return CounterData::static_cell_count() + TypeEntriesAtCall::cell_count_local_offset();
  }

  // number of cells not counting the header
  int cell_count_no_header() const {
    return uint_at(cell_count_global_offset());
  }

  void check_number_of_arguments(int total) {
    assert(number_of_arguments() == total, "should be set in DataLayout::initialize");
  }

public:
  CallTypeData(DataLayout* layout) :
    CounterData(layout),
    _args(CounterData::static_cell_count()+TypeEntriesAtCall::header_cell_count(), number_of_arguments()),
    _ret(cell_count() - ReturnTypeEntry::static_cell_count())
  {
    assert(layout->tag() == DataLayout::call_type_data_tag, "wrong type");
    // Some compilers (VC++) don't want this passed in member initialization list
    _args.set_profile_data(this);
    _ret.set_profile_data(this);
  }

  const TypeStackSlotEntries* args() const {
    assert(has_arguments(), "no profiling of arguments");
    return &_args;
  }

  const ReturnTypeEntry* ret() const {
    assert(has_return(), "no profiling of return value");
    return &_ret;
  }

  virtual bool is_CallTypeData() const { return true; }

  static int static_cell_count() {
    return -1;
  }

  static int compute_cell_count(BytecodeStream* stream) {
    return CounterData::static_cell_count() + TypeEntriesAtCall::compute_cell_count(stream);
  }

  static void initialize(DataLayout* dl, int cell_count) {
    TypeEntriesAtCall::initialize(dl, CounterData::static_cell_count(), cell_count);
  }

  virtual void post_initialize(BytecodeStream* stream, MethodData* mdo);

  virtual int cell_count() const {
    return CounterData::static_cell_count() +
      TypeEntriesAtCall::header_cell_count() +
      int_at_unchecked(cell_count_global_offset());
  }

  int number_of_arguments() const {
    return cell_count_no_header() / TypeStackSlotEntries::per_arg_count();
  }

  void set_argument_type(int i, Klass* k) {
    assert(has_arguments(), "no arguments!");
    intptr_t current = _args.type(i);
    _args.set_type(i, TypeEntries::with_status(k, current));
  }

  void set_return_type(Klass* k) {
    assert(has_return(), "no return!");
    intptr_t current = _ret.type();
    _ret.set_type(TypeEntries::with_status(k, current));
  }

  // An entry for a return value takes less space than an entry for an
  // argument so if the number of cells exceeds the number of cells
  // needed for an argument, this object contains type information for
  // at least one argument.
  bool has_arguments() const {
    bool res = cell_count_no_header() >= TypeStackSlotEntries::per_arg_count();
    assert (!res || TypeEntriesAtCall::arguments_profiling_enabled(), "no profiling of arguments");
    return res;
  }

  // An entry for a return value takes less space than an entry for an
  // argument, so if the remainder of the number of cells divided by
  // the number of cells for an argument is not null, a return value
  // is profiled in this object.
  bool has_return() const {
    bool res = (cell_count_no_header() % TypeStackSlotEntries::per_arg_count()) != 0;
    assert (!res || TypeEntriesAtCall::return_profiling_enabled(), "no profiling of return values");
    return res;
  }

  // Code generation support
  static ByteSize args_data_offset() {
    return cell_offset(CounterData::static_cell_count()) + TypeEntriesAtCall::args_data_offset();
  }

  // GC support
  virtual void clean_weak_klass_links(BoolObjectClosure* is_alive_closure) {
    if (has_arguments()) {
      _args.clean_weak_klass_links(is_alive_closure);
    }
    if (has_return()) {
      _ret.clean_weak_klass_links(is_alive_closure);
    }
  }

#ifndef PRODUCT
  virtual void print_data_on(outputStream* st, const char* extra = NULL) const;
#endif
};

// ReceiverTypeData
//
// A ReceiverTypeData is used to access profiling information about a
// dynamic type check.  It consists of a counter which counts the total times
// that the check is reached, and a series of (Klass*, count) pairs
// which are used to store a type profile for the receiver of the check.
class ReceiverTypeData : public CounterData {
protected:
  enum {
#ifdef GRAAL
    // Description of the different counters
    // ReceiverTypeData for instanceof/checkcast/aastore:
    //   C1/C2: count is incremented on type overflow and decremented for failed type checks
    //   Graal: count decremented for failed type checks and nonprofiled_count is incremented on type overflow
    //          TODO (chaeubl): in fact, Graal should also increment the count for failed type checks to mimic the C1/C2 behavior
    // VirtualCallData for invokevirtual/invokeinterface:
    //   C1/C2: count is incremented on type overflow
    //   Graal: count is incremented on type overflow, nonprofiled_count is incremented on method overflow

    // Graal is interested in knowing the percentage of type checks involving a type not explicitly in the profile
    nonprofiled_count_off_set = counter_cell_count,
    receiver0_offset,
#else
    receiver0_offset = counter_cell_count,
#endif
    count0_offset,
    receiver_type_row_cell_count = (count0_offset + 1) - receiver0_offset
  };

public:
  ReceiverTypeData(DataLayout* layout) : CounterData(layout) {
    assert(layout->tag() == DataLayout::receiver_type_data_tag ||
           layout->tag() == DataLayout::virtual_call_data_tag ||
           layout->tag() == DataLayout::virtual_call_type_data_tag, "wrong type");
  }

  virtual bool is_ReceiverTypeData() const { return true; }

  static int static_cell_count() {
    return counter_cell_count + (uint) TypeProfileWidth * receiver_type_row_cell_count GRAAL_ONLY(+ 1);
  }

  virtual int cell_count() const {
    return static_cell_count();
  }

  // Direct accessors
  static uint row_limit() {
    return TypeProfileWidth;
  }
  static int receiver_cell_index(uint row) {
    return receiver0_offset + row * receiver_type_row_cell_count;
  }
  static int receiver_count_cell_index(uint row) {
    return count0_offset + row * receiver_type_row_cell_count;
  }

  Klass* receiver(uint row) const {
    assert(row < row_limit(), "oob");

    Klass* recv = (Klass*)intptr_at(receiver_cell_index(row));
    assert(recv == NULL || recv->is_klass(), "wrong type");
    return recv;
  }

  void set_receiver(uint row, Klass* k) {
    assert((uint)row < row_limit(), "oob");
    set_intptr_at(receiver_cell_index(row), (uintptr_t)k);
  }

  uint receiver_count(uint row) const {
    assert(row < row_limit(), "oob");
    return uint_at(receiver_count_cell_index(row));
  }

  void set_receiver_count(uint row, uint count) {
    assert(row < row_limit(), "oob");
    set_uint_at(receiver_count_cell_index(row), count);
  }

  void clear_row(uint row) {
    assert(row < row_limit(), "oob");
    // Clear total count - indicator of polymorphic call site.
    // The site may look like as monomorphic after that but
    // it allow to have more accurate profiling information because
    // there was execution phase change since klasses were unloaded.
    // If the site is still polymorphic then MDO will be updated
    // to reflect it. But it could be the case that the site becomes
    // only bimorphic. Then keeping total count not 0 will be wrong.
    // Even if we use monomorphic (when it is not) for compilation
    // we will only have trap, deoptimization and recompile again
    // with updated MDO after executing method in Interpreter.
    // An additional receiver will be recorded in the cleaned row
    // during next call execution.
    //
    // Note: our profiling logic works with empty rows in any slot.
    // We do sorting a profiling info (ciCallProfile) for compilation.
    //
    set_count(0);
    set_receiver(row, NULL);
    set_receiver_count(row, 0);
#ifdef GRAAL
    if (!this->is_VirtualCallData()) {
      // if this is a ReceiverTypeData for Graal, the nonprofiled_count
      // must also be reset (see "Description of the different counters" above)
      set_nonprofiled_count(0);
    }
#endif
  }

  // Code generation support
  static ByteSize receiver_offset(uint row) {
    return cell_offset(receiver_cell_index(row));
  }
  static ByteSize receiver_count_offset(uint row) {
    return cell_offset(receiver_count_cell_index(row));
  }
#ifdef GRAAL
  static ByteSize nonprofiled_receiver_count_offset() {
    return cell_offset(nonprofiled_count_off_set);
  }
  uint nonprofiled_count() const {
    return uint_at(nonprofiled_count_off_set);
  }
  void set_nonprofiled_count(uint count) {
    set_uint_at(nonprofiled_count_off_set, count);
  }
#endif
  static ByteSize receiver_type_data_size() {
    return cell_offset(static_cell_count());
  }

  // GC support
  virtual void clean_weak_klass_links(BoolObjectClosure* is_alive_closure);

#ifdef CC_INTERP
  static int receiver_type_data_size_in_bytes() {
    return cell_offset_in_bytes(static_cell_count());
  }

  static Klass *receiver_unchecked(DataLayout* layout, uint row) {
    Klass* recv = (Klass*)layout->cell_at(receiver_cell_index(row));
    return recv;
  }

  static void increment_receiver_count_no_overflow(DataLayout* layout, Klass *rcvr) {
    const int num_rows = row_limit();
    // Receiver already exists?
    for (int row = 0; row < num_rows; row++) {
      if (receiver_unchecked(layout, row) == rcvr) {
        increment_uint_at_no_overflow(layout, receiver_count_cell_index(row));
        return;
      }
    }
    // New receiver, find a free slot.
    for (int row = 0; row < num_rows; row++) {
      if (receiver_unchecked(layout, row) == NULL) {
        set_intptr_at(layout, receiver_cell_index(row), (intptr_t)rcvr);
        increment_uint_at_no_overflow(layout, receiver_count_cell_index(row));
        return;
      }
    }
    // Receiver did not match any saved receiver and there is no empty row for it.
    // Increment total counter to indicate polymorphic case.
    increment_count_no_overflow(layout);
  }

  static DataLayout* advance(DataLayout* layout) {
    return (DataLayout*) (((address)layout) + (ssize_t)ReceiverTypeData::receiver_type_data_size_in_bytes());
  }
#endif // CC_INTERP

#ifndef PRODUCT
  void print_receiver_data_on(outputStream* st) const;
  void print_data_on(outputStream* st, const char* extra = NULL) const;
#endif
};

// VirtualCallData
//
// A VirtualCallData is used to access profiling information about a
// virtual call.  For now, it has nothing more than a ReceiverTypeData.
class VirtualCallData : public ReceiverTypeData {
public:
  VirtualCallData(DataLayout* layout) : ReceiverTypeData(layout) {
    assert(layout->tag() == DataLayout::virtual_call_data_tag ||
           layout->tag() == DataLayout::virtual_call_type_data_tag, "wrong type");
  }

  virtual bool is_VirtualCallData() const { return true; }

  static int static_cell_count() {
    // At this point we could add more profile state, e.g., for arguments.
    // But for now it's the same size as the base record type.
    return ReceiverTypeData::static_cell_count() GRAAL_ONLY(+ (uint) MethodProfileWidth * receiver_type_row_cell_count);
  }

  virtual int cell_count() const {
    return static_cell_count();
  }

  // Direct accessors
  static ByteSize virtual_call_data_size() {
    return cell_offset(static_cell_count());
  }

#ifdef CC_INTERP
  static int virtual_call_data_size_in_bytes() {
    return cell_offset_in_bytes(static_cell_count());
  }

  static DataLayout* advance(DataLayout* layout) {
    return (DataLayout*) (((address)layout) + (ssize_t)VirtualCallData::virtual_call_data_size_in_bytes());
  }
#endif // CC_INTERP

#ifdef GRAAL
  static ByteSize method_offset(uint row) {
    return cell_offset(method_cell_index(row));
  }
  static ByteSize method_count_offset(uint row) {
    return cell_offset(method_count_cell_index(row));
  }
  static int method_cell_index(uint row) {
    return receiver0_offset + (row + TypeProfileWidth) * receiver_type_row_cell_count;
  }
  static int method_count_cell_index(uint row) {
    return count0_offset + (row + TypeProfileWidth) * receiver_type_row_cell_count;
  }
  static uint method_row_limit() {
    return MethodProfileWidth;
  }

  Method* method(uint row) const {
    assert(row < method_row_limit(), "oob");

    Method* method = (Method*)intptr_at(method_cell_index(row));
    assert(method == NULL || method->is_method(), "must be");
    return method;
  }

  uint method_count(uint row) const {
    assert(row < method_row_limit(), "oob");
    return uint_at(method_count_cell_index(row));
  }

  void set_method(uint row, Method* m) {
    assert((uint)row < method_row_limit(), "oob");
    set_intptr_at(method_cell_index(row), (uintptr_t)m);
  }

  void set_method_count(uint row, uint count) {
    assert(row < method_row_limit(), "oob");
    set_uint_at(method_count_cell_index(row), count);
  }

  void clear_method_row(uint row) {
    assert(row < method_row_limit(), "oob");
    // Clear total count - indicator of polymorphic call site (see comment for clear_row() in ReceiverTypeData).
    set_nonprofiled_count(0);
    set_method(row, NULL);
    set_method_count(row, 0);
  }

  // GC support
  virtual void clean_weak_klass_links(BoolObjectClosure* is_alive_closure);

  // Redefinition support
  virtual void clean_weak_method_links();
#endif

#ifndef PRODUCT
#ifdef GRAAL
  void print_method_data_on(outputStream* st) const;
#endif
  void print_data_on(outputStream* st, const char* extra = NULL) const;
#endif
};

// VirtualCallTypeData
//
// A VirtualCallTypeData is used to access profiling information about
// a virtual call for which we collect type information about
// arguments and return value.
class VirtualCallTypeData : public VirtualCallData {
private:
  // entries for arguments if any
  TypeStackSlotEntries _args;
  // entry for return type if any
  ReturnTypeEntry _ret;

  int cell_count_global_offset() const {
    return VirtualCallData::static_cell_count() + TypeEntriesAtCall::cell_count_local_offset();
  }

  // number of cells not counting the header
  int cell_count_no_header() const {
    return uint_at(cell_count_global_offset());
  }

  void check_number_of_arguments(int total) {
    assert(number_of_arguments() == total, "should be set in DataLayout::initialize");
  }

public:
  VirtualCallTypeData(DataLayout* layout) :
    VirtualCallData(layout),
    _args(VirtualCallData::static_cell_count()+TypeEntriesAtCall::header_cell_count(), number_of_arguments()),
    _ret(cell_count() - ReturnTypeEntry::static_cell_count())
  {
    assert(layout->tag() == DataLayout::virtual_call_type_data_tag, "wrong type");
    // Some compilers (VC++) don't want this passed in member initialization list
    _args.set_profile_data(this);
    _ret.set_profile_data(this);
  }

  const TypeStackSlotEntries* args() const {
    assert(has_arguments(), "no profiling of arguments");
    return &_args;
  }

  const ReturnTypeEntry* ret() const {
    assert(has_return(), "no profiling of return value");
    return &_ret;
  }

  virtual bool is_VirtualCallTypeData() const { return true; }

  static int static_cell_count() {
    return -1;
  }

  static int compute_cell_count(BytecodeStream* stream) {
    return VirtualCallData::static_cell_count() + TypeEntriesAtCall::compute_cell_count(stream);
  }

  static void initialize(DataLayout* dl, int cell_count) {
    TypeEntriesAtCall::initialize(dl, VirtualCallData::static_cell_count(), cell_count);
  }

  virtual void post_initialize(BytecodeStream* stream, MethodData* mdo);

  virtual int cell_count() const {
    return VirtualCallData::static_cell_count() +
      TypeEntriesAtCall::header_cell_count() +
      int_at_unchecked(cell_count_global_offset());
  }

  int number_of_arguments() const {
    return cell_count_no_header() / TypeStackSlotEntries::per_arg_count();
  }

  void set_argument_type(int i, Klass* k) {
    assert(has_arguments(), "no arguments!");
    intptr_t current = _args.type(i);
    _args.set_type(i, TypeEntries::with_status(k, current));
  }

  void set_return_type(Klass* k) {
    assert(has_return(), "no return!");
    intptr_t current = _ret.type();
    _ret.set_type(TypeEntries::with_status(k, current));
  }

  // An entry for a return value takes less space than an entry for an
  // argument, so if the remainder of the number of cells divided by
  // the number of cells for an argument is not null, a return value
  // is profiled in this object.
  bool has_return() const {
    bool res = (cell_count_no_header() % TypeStackSlotEntries::per_arg_count()) != 0;
    assert (!res || TypeEntriesAtCall::return_profiling_enabled(), "no profiling of return values");
    return res;
  }

  // An entry for a return value takes less space than an entry for an
  // argument so if the number of cells exceeds the number of cells
  // needed for an argument, this object contains type information for
  // at least one argument.
  bool has_arguments() const {
    bool res = cell_count_no_header() >= TypeStackSlotEntries::per_arg_count();
    assert (!res || TypeEntriesAtCall::arguments_profiling_enabled(), "no profiling of arguments");
    return res;
  }

  // Code generation support
  static ByteSize args_data_offset() {
    return cell_offset(VirtualCallData::static_cell_count()) + TypeEntriesAtCall::args_data_offset();
  }

  // GC support
  virtual void clean_weak_klass_links(BoolObjectClosure* is_alive_closure) {
    ReceiverTypeData::clean_weak_klass_links(is_alive_closure);
    if (has_arguments()) {
      _args.clean_weak_klass_links(is_alive_closure);
    }
    if (has_return()) {
      _ret.clean_weak_klass_links(is_alive_closure);
    }
  }

#ifndef PRODUCT
  virtual void print_data_on(outputStream* st, const char* extra = NULL) const;
#endif
};

// RetData
//
// A RetData is used to access profiling information for a ret bytecode.
// It is composed of a count of the number of times that the ret has
// been executed, followed by a series of triples of the form
// (bci, count, di) which count the number of times that some bci was the
// target of the ret and cache a corresponding data displacement.
class RetData : public CounterData {
protected:
  enum {
    bci0_offset = counter_cell_count,
    count0_offset,
    displacement0_offset,
    ret_row_cell_count = (displacement0_offset + 1) - bci0_offset
  };

  void set_bci(uint row, int bci) {
    assert((uint)row < row_limit(), "oob");
    set_int_at(bci0_offset + row * ret_row_cell_count, bci);
  }
  void release_set_bci(uint row, int bci) {
    assert((uint)row < row_limit(), "oob");
    // 'release' when setting the bci acts as a valid flag for other
    // threads wrt bci_count and bci_displacement.
    release_set_int_at(bci0_offset + row * ret_row_cell_count, bci);
  }
  void set_bci_count(uint row, uint count) {
    assert((uint)row < row_limit(), "oob");
    set_uint_at(count0_offset + row * ret_row_cell_count, count);
  }
  void set_bci_displacement(uint row, int disp) {
    set_int_at(displacement0_offset + row * ret_row_cell_count, disp);
  }

public:
  RetData(DataLayout* layout) : CounterData(layout) {
    assert(layout->tag() == DataLayout::ret_data_tag, "wrong type");
  }

  virtual bool is_RetData() const { return true; }

  enum {
    no_bci = -1 // value of bci when bci1/2 are not in use.
  };

  static int static_cell_count() {
    return counter_cell_count + (uint) BciProfileWidth * ret_row_cell_count;
  }

  virtual int cell_count() const {
    return static_cell_count();
  }

  static uint row_limit() {
    return BciProfileWidth;
  }
  static int bci_cell_index(uint row) {
    return bci0_offset + row * ret_row_cell_count;
  }
  static int bci_count_cell_index(uint row) {
    return count0_offset + row * ret_row_cell_count;
  }
  static int bci_displacement_cell_index(uint row) {
    return displacement0_offset + row * ret_row_cell_count;
  }

  // Direct accessors
  int bci(uint row) const {
    return int_at(bci_cell_index(row));
  }
  uint bci_count(uint row) const {
    return uint_at(bci_count_cell_index(row));
  }
  int bci_displacement(uint row) const {
    return int_at(bci_displacement_cell_index(row));
  }

  // Interpreter Runtime support
  address fixup_ret(int return_bci, MethodData* mdo);

  // Code generation support
  static ByteSize bci_offset(uint row) {
    return cell_offset(bci_cell_index(row));
  }
  static ByteSize bci_count_offset(uint row) {
    return cell_offset(bci_count_cell_index(row));
  }
  static ByteSize bci_displacement_offset(uint row) {
    return cell_offset(bci_displacement_cell_index(row));
  }

#ifdef CC_INTERP
  static DataLayout* advance(MethodData *md, int bci);
#endif // CC_INTERP

  // Specific initialization.
  void post_initialize(BytecodeStream* stream, MethodData* mdo);

#ifndef PRODUCT
  void print_data_on(outputStream* st, const char* extra = NULL) const;
#endif
};

// BranchData
//
// A BranchData is used to access profiling data for a two-way branch.
// It consists of taken and not_taken counts as well as a data displacement
// for the taken case.
class BranchData : public JumpData {
protected:
  enum {
    not_taken_off_set = jump_cell_count,
    branch_cell_count
  };

  void set_displacement(int displacement) {
    set_int_at(displacement_off_set, displacement);
  }

public:
  BranchData(DataLayout* layout) : JumpData(layout) {
    assert(layout->tag() == DataLayout::branch_data_tag, "wrong type");
  }

  virtual bool is_BranchData() const { return true; }

  static int static_cell_count() {
    return branch_cell_count;
  }

  virtual int cell_count() const {
    return static_cell_count();
  }

  // Direct accessor
  uint not_taken() const {
    return uint_at(not_taken_off_set);
  }

  void set_not_taken(uint cnt) {
    set_uint_at(not_taken_off_set, cnt);
  }

  uint inc_not_taken() {
    uint cnt = not_taken() + 1;
    // Did we wrap? Will compiler screw us??
    if (cnt == 0) cnt--;
    set_uint_at(not_taken_off_set, cnt);
    return cnt;
  }

  // Code generation support
  static ByteSize not_taken_offset() {
    return cell_offset(not_taken_off_set);
  }
  static ByteSize branch_data_size() {
    return cell_offset(branch_cell_count);
  }

#ifdef CC_INTERP
  static int branch_data_size_in_bytes() {
    return cell_offset_in_bytes(branch_cell_count);
  }

  static void increment_not_taken_count_no_overflow(DataLayout* layout) {
    increment_uint_at_no_overflow(layout, not_taken_off_set);
  }

  static DataLayout* advance_not_taken(DataLayout* layout) {
    return (DataLayout*) (((address)layout) + (ssize_t)BranchData::branch_data_size_in_bytes());
  }
#endif // CC_INTERP

  // Specific initialization.
  void post_initialize(BytecodeStream* stream, MethodData* mdo);

#ifndef PRODUCT
  void print_data_on(outputStream* st, const char* extra = NULL) const;
#endif
};

// ArrayData
//
// A ArrayData is a base class for accessing profiling data which does
// not have a statically known size.  It consists of an array length
// and an array start.
class ArrayData : public ProfileData {
protected:
  friend class DataLayout;

  enum {
    array_len_off_set,
    array_start_off_set
  };

  uint array_uint_at(int index) const {
    int aindex = index + array_start_off_set;
    return uint_at(aindex);
  }
  int array_int_at(int index) const {
    int aindex = index + array_start_off_set;
    return int_at(aindex);
  }
  oop array_oop_at(int index) const {
    int aindex = index + array_start_off_set;
    return oop_at(aindex);
  }
  void array_set_int_at(int index, int value) {
    int aindex = index + array_start_off_set;
    set_int_at(aindex, value);
  }

#ifdef CC_INTERP
  // Static low level accessors for DataLayout with ArrayData's semantics.

  static void increment_array_uint_at_no_overflow(DataLayout* layout, int index) {
    int aindex = index + array_start_off_set;
    increment_uint_at_no_overflow(layout, aindex);
  }

  static int array_int_at(DataLayout* layout, int index) {
    int aindex = index + array_start_off_set;
    return int_at(layout, aindex);
  }
#endif // CC_INTERP

  // Code generation support for subclasses.
  static ByteSize array_element_offset(int index) {
    return cell_offset(array_start_off_set + index);
  }

public:
  ArrayData(DataLayout* layout) : ProfileData(layout) {}

  virtual bool is_ArrayData() const { return true; }

  static int static_cell_count() {
    return -1;
  }

  int array_len() const {
    return int_at_unchecked(array_len_off_set);
  }

  virtual int cell_count() const {
    return array_len() + 1;
  }

  // Code generation support
  static ByteSize array_len_offset() {
    return cell_offset(array_len_off_set);
  }
  static ByteSize array_start_offset() {
    return cell_offset(array_start_off_set);
  }
};

// MultiBranchData
//
// A MultiBranchData is used to access profiling information for
// a multi-way branch (*switch bytecodes).  It consists of a series
// of (count, displacement) pairs, which count the number of times each
// case was taken and specify the data displacment for each branch target.
class MultiBranchData : public ArrayData {
protected:
  enum {
    default_count_off_set,
    default_disaplacement_off_set,
    case_array_start
  };
  enum {
    relative_count_off_set,
    relative_displacement_off_set,
    per_case_cell_count
  };

  void set_default_displacement(int displacement) {
    array_set_int_at(default_disaplacement_off_set, displacement);
  }
  void set_displacement_at(int index, int displacement) {
    array_set_int_at(case_array_start +
                     index * per_case_cell_count +
                     relative_displacement_off_set,
                     displacement);
  }

public:
  MultiBranchData(DataLayout* layout) : ArrayData(layout) {
    assert(layout->tag() == DataLayout::multi_branch_data_tag, "wrong type");
  }

  virtual bool is_MultiBranchData() const { return true; }

  static int compute_cell_count(BytecodeStream* stream);

  int number_of_cases() const {
    int alen = array_len() - 2; // get rid of default case here.
    assert(alen % per_case_cell_count == 0, "must be even");
    return (alen / per_case_cell_count);
  }

  uint default_count() const {
    return array_uint_at(default_count_off_set);
  }
  int default_displacement() const {
    return array_int_at(default_disaplacement_off_set);
  }

  uint count_at(int index) const {
    return array_uint_at(case_array_start +
                         index * per_case_cell_count +
                         relative_count_off_set);
  }
  int displacement_at(int index) const {
    return array_int_at(case_array_start +
                        index * per_case_cell_count +
                        relative_displacement_off_set);
  }

  // Code generation support
  static ByteSize default_count_offset() {
    return array_element_offset(default_count_off_set);
  }
  static ByteSize default_displacement_offset() {
    return array_element_offset(default_disaplacement_off_set);
  }
  static ByteSize case_count_offset(int index) {
    return case_array_offset() +
           (per_case_size() * index) +
           relative_count_offset();
  }
  static ByteSize case_array_offset() {
    return array_element_offset(case_array_start);
  }
  static ByteSize per_case_size() {
    return in_ByteSize(per_case_cell_count) * cell_size;
  }
  static ByteSize relative_count_offset() {
    return in_ByteSize(relative_count_off_set) * cell_size;
  }
  static ByteSize relative_displacement_offset() {
    return in_ByteSize(relative_displacement_off_set) * cell_size;
  }

#ifdef CC_INTERP
  static void increment_count_no_overflow(DataLayout* layout, int index) {
    if (index == -1) {
      increment_array_uint_at_no_overflow(layout, default_count_off_set);
    } else {
      increment_array_uint_at_no_overflow(layout, case_array_start +
                                                  index * per_case_cell_count +
                                                  relative_count_off_set);
    }
  }

  static DataLayout* advance(DataLayout* layout, int index) {
    if (index == -1) {
      return (DataLayout*) (((address)layout) + (ssize_t)array_int_at(layout, default_disaplacement_off_set));
    } else {
      return (DataLayout*) (((address)layout) + (ssize_t)array_int_at(layout, case_array_start +
                                                                              index * per_case_cell_count +
                                                                              relative_displacement_off_set));
    }
  }
#endif // CC_INTERP

  // Specific initialization.
  void post_initialize(BytecodeStream* stream, MethodData* mdo);

#ifndef PRODUCT
  void print_data_on(outputStream* st, const char* extra = NULL) const;
#endif
};

class ArgInfoData : public ArrayData {

public:
  ArgInfoData(DataLayout* layout) : ArrayData(layout) {
    assert(layout->tag() == DataLayout::arg_info_data_tag, "wrong type");
  }

  virtual bool is_ArgInfoData() const { return true; }


  int number_of_args() const {
    return array_len();
  }

  uint arg_modified(int arg) const {
    return array_uint_at(arg);
  }

  void set_arg_modified(int arg, uint val) {
    array_set_int_at(arg, val);
  }

#ifndef PRODUCT
  void print_data_on(outputStream* st, const char* extra = NULL) const;
#endif
};

// ParametersTypeData
//
// A ParametersTypeData is used to access profiling information about
// types of parameters to a method
class ParametersTypeData : public ArrayData {

private:
  TypeStackSlotEntries _parameters;

  static int stack_slot_local_offset(int i) {
    assert_profiling_enabled();
    return array_start_off_set + TypeStackSlotEntries::stack_slot_local_offset(i);
  }

  static int type_local_offset(int i) {
    assert_profiling_enabled();
    return array_start_off_set + TypeStackSlotEntries::type_local_offset(i);
  }

  static bool profiling_enabled();
  static void assert_profiling_enabled() {
    assert(profiling_enabled(), "method parameters profiling should be on");
  }

public:
  ParametersTypeData(DataLayout* layout) : ArrayData(layout), _parameters(1, number_of_parameters()) {
    assert(layout->tag() == DataLayout::parameters_type_data_tag, "wrong type");
    // Some compilers (VC++) don't want this passed in member initialization list
    _parameters.set_profile_data(this);
  }

  static int compute_cell_count(Method* m);

  virtual bool is_ParametersTypeData() const { return true; }

  virtual void post_initialize(BytecodeStream* stream, MethodData* mdo);

  int number_of_parameters() const {
    return array_len() / TypeStackSlotEntries::per_arg_count();
  }

  const TypeStackSlotEntries* parameters() const { return &_parameters; }

  uint stack_slot(int i) const {
    return _parameters.stack_slot(i);
  }

  void set_type(int i, Klass* k) {
    intptr_t current = _parameters.type(i);
    _parameters.set_type(i, TypeEntries::with_status((intptr_t)k, current));
  }

  virtual void clean_weak_klass_links(BoolObjectClosure* is_alive_closure) {
    _parameters.clean_weak_klass_links(is_alive_closure);
  }

#ifndef PRODUCT
  virtual void print_data_on(outputStream* st, const char* extra = NULL) const;
#endif

  static ByteSize stack_slot_offset(int i) {
    return cell_offset(stack_slot_local_offset(i));
  }

  static ByteSize type_offset(int i) {
    return cell_offset(type_local_offset(i));
  }
};

// SpeculativeTrapData
//
// A SpeculativeTrapData is used to record traps due to type
// speculation. It records the root of the compilation: that type
// speculation is wrong in the context of one compilation (for
// method1) doesn't mean it's wrong in the context of another one (for
// method2). Type speculation could have more/different data in the
// context of the compilation of method2 and it's worthwhile to try an
// optimization that failed for compilation of method1 in the context
// of compilation of method2.
// Space for SpeculativeTrapData entries is allocated from the extra
// data space in the MDO. If we run out of space, the trap data for
// the ProfileData at that bci is updated.
class SpeculativeTrapData : public ProfileData {
protected:
  enum {
    method_offset,
    speculative_trap_cell_count
  };
public:
  SpeculativeTrapData(DataLayout* layout) : ProfileData(layout) {
    assert(layout->tag() == DataLayout::speculative_trap_data_tag, "wrong type");
  }

  virtual bool is_SpeculativeTrapData() const { return true; }

  static int static_cell_count() {
    return speculative_trap_cell_count;
  }

  virtual int cell_count() const {
    return static_cell_count();
  }

  // Direct accessor
  Method* method() const {
    return (Method*)intptr_at(method_offset);
  }

  void set_method(Method* m) {
    set_intptr_at(method_offset, (intptr_t)m);
  }

#ifndef PRODUCT
  virtual void print_data_on(outputStream* st, const char* extra = NULL) const;
#endif
};

// MethodData*
//
// A MethodData* holds information which has been collected about
// a method.  Its layout looks like this:
//
// -----------------------------
// | header                    |
// | klass                     |
// -----------------------------
// | method                    |
// | size of the MethodData* |
// -----------------------------
// | Data entries...           |
// |   (variable size)         |
// |                           |
// .                           .
// .                           .
// .                           .
// |                           |
// -----------------------------
//
// The data entry area is a heterogeneous array of DataLayouts. Each
// DataLayout in the array corresponds to a specific bytecode in the
// method.  The entries in the array are sorted by the corresponding
// bytecode.  Access to the data is via resource-allocated ProfileData,
// which point to the underlying blocks of DataLayout structures.
//
// During interpretation, if profiling in enabled, the interpreter
// maintains a method data pointer (mdp), which points at the entry
// in the array corresponding to the current bci.  In the course of
// intepretation, when a bytecode is encountered that has profile data
// associated with it, the entry pointed to by mdp is updated, then the
// mdp is adjusted to point to the next appropriate DataLayout.  If mdp
// is NULL to begin with, the interpreter assumes that the current method
// is not (yet) being profiled.
//
// In MethodData* parlance, "dp" is a "data pointer", the actual address
// of a DataLayout element.  A "di" is a "data index", the offset in bytes
// from the base of the data entry array.  A "displacement" is the byte offset
// in certain ProfileData objects that indicate the amount the mdp must be
// adjusted in the event of a change in control flow.
//

CC_INTERP_ONLY(class BytecodeInterpreter;)

class MethodData : public Metadata {
  friend class VMStructs;
  CC_INTERP_ONLY(friend class BytecodeInterpreter;)
private:
  friend class ProfileData;

  // Back pointer to the Method*
  Method* _method;

  // Size of this oop in bytes
  int _size;

  // Cached hint for bci_to_dp and bci_to_data
  int _hint_di;

  Mutex _extra_data_lock;

  MethodData(methodHandle method, int size, TRAPS);
public:
  static MethodData* allocate(ClassLoaderData* loader_data, methodHandle method, TRAPS);
  MethodData() : _extra_data_lock(Monitor::leaf, "MDO extra data lock") {}; // For ciMethodData

  bool is_methodData() const volatile { return true; }
  void initialize();

  // Whole-method sticky bits and flags
  enum {
<<<<<<< HEAD
    _trap_hist_limit    = 19 GRAAL_ONLY(+5),   // decoupled from Deoptimization::Reason_LIMIT
=======
    _trap_hist_limit    = 20,   // decoupled from Deoptimization::Reason_LIMIT
>>>>>>> a7d8c317
    _trap_hist_mask     = max_jubyte,
    _extra_data_count   = 4     // extra DataLayout headers, for trap history
  }; // Public flag values
private:
  uint _nof_decompiles;             // count of all nmethod removals
  uint _nof_overflow_recompiles;    // recompile count, excluding recomp. bits
  uint _nof_overflow_traps;         // trap count, excluding _trap_hist
  union {
    intptr_t _align;
    u1 _array[GRAAL_ONLY(2*)_trap_hist_limit];
  } _trap_hist;

  // Support for interprocedural escape analysis, from Thomas Kotzmann.
  intx              _eflags;          // flags on escape information
  intx              _arg_local;       // bit set of non-escaping arguments
  intx              _arg_stack;       // bit set of stack-allocatable arguments
  intx              _arg_returned;    // bit set of returned arguments

  int _creation_mileage;              // method mileage at MDO creation

  // How many invocations has this MDO seen?
  // These counters are used to determine the exact age of MDO.
  // We need those because in tiered a method can be concurrently
  // executed at different levels.
  InvocationCounter _invocation_counter;
  // Same for backedges.
  InvocationCounter _backedge_counter;
  // Counter values at the time profiling started.
  int               _invocation_counter_start;
  int               _backedge_counter_start;

#if INCLUDE_RTM_OPT
  // State of RTM code generation during compilation of the method
  int               _rtm_state;
#endif

  // Number of loops and blocks is computed when compiling the first
  // time with C1. It is used to determine if method is trivial.
  short             _num_loops;
  short             _num_blocks;
  // Does this method contain anything worth profiling?
  enum WouldProfile {unknown, no_profile, profile};
  WouldProfile      _would_profile;

#ifdef GRAAL
  // Support for HotSpotMethodData.setCompiledGraphSize(int)
  int               _graal_node_count;
#endif

  // Size of _data array in bytes.  (Excludes header and extra_data fields.)
  int _data_size;

  // data index for the area dedicated to parameters. -1 if no
  // parameter profiling.
  int _parameters_type_data_di;

  // Beginning of the data entries
  intptr_t _data[1];

  // Helper for size computation
  static int compute_data_size(BytecodeStream* stream);
  static int bytecode_cell_count(Bytecodes::Code code);
  static bool is_speculative_trap_bytecode(Bytecodes::Code code);
  enum { no_profile_data = -1, variable_cell_count = -2 };

  // Helper for initialization
  DataLayout* data_layout_at(int data_index) const {
    assert(data_index % sizeof(intptr_t) == 0, "unaligned");
    return (DataLayout*) (((address)_data) + data_index);
  }

  // Initialize an individual data segment.  Returns the size of
  // the segment in bytes.
  int initialize_data(BytecodeStream* stream, int data_index);

  // Helper for data_at
  DataLayout* limit_data_position() const {
    return (DataLayout*)((address)data_base() + _data_size);
  }
  bool out_of_bounds(int data_index) const {
    return data_index >= data_size();
  }

  // Give each of the data entries a chance to perform specific
  // data initialization.
  void post_initialize(BytecodeStream* stream);

  // hint accessors
  int      hint_di() const  { return _hint_di; }
  void set_hint_di(int di)  {
    assert(!out_of_bounds(di), "hint_di out of bounds");
    _hint_di = di;
  }
  ProfileData* data_before(int bci) {
    // avoid SEGV on this edge case
    if (data_size() == 0)
      return NULL;
    int hint = hint_di();
    if (data_layout_at(hint)->bci() <= bci)
      return data_at(hint);
    return first_data();
  }

  // What is the index of the first data entry?
  int first_di() const { return 0; }

  ProfileData* bci_to_extra_data_helper(int bci, Method* m, DataLayout*& dp, bool concurrent);
  // Find or create an extra ProfileData:
  ProfileData* bci_to_extra_data(int bci, Method* m, bool create_if_missing);

  // return the argument info cell
  ArgInfoData *arg_info();

  enum {
    no_type_profile = 0,
    type_profile_jsr292 = 1,
    type_profile_all = 2
  };

  static bool profile_jsr292(methodHandle m, int bci);
  static int profile_arguments_flag();
  static bool profile_all_arguments();
  static bool profile_arguments_for_invoke(methodHandle m, int bci);
  static int profile_return_flag();
  static bool profile_all_return();
  static bool profile_return_for_invoke(methodHandle m, int bci);
  static int profile_parameters_flag();
  static bool profile_parameters_jsr292_only();
  static bool profile_all_parameters();

  void clean_extra_data(BoolObjectClosure* is_alive);
  void clean_extra_data_helper(DataLayout* dp, int shift, bool reset = false);
  void verify_extra_data_clean(BoolObjectClosure* is_alive);

public:
  static int header_size() {
    return sizeof(MethodData)/wordSize;
  }

  // Compute the size of a MethodData* before it is created.
  static int compute_allocation_size_in_bytes(methodHandle method);
  static int compute_allocation_size_in_words(methodHandle method);
  static int compute_extra_data_count(int data_size, int empty_bc_count, bool needs_speculative_traps);

  // Determine if a given bytecode can have profile information.
  static bool bytecode_has_profile(Bytecodes::Code code) {
    return bytecode_cell_count(code) != no_profile_data;
  }

  // reset into original state
  void init();

  // My size
  int size_in_bytes() const { return _size; }
  int size() const    { return align_object_size(align_size_up(_size, BytesPerWord)/BytesPerWord); }
#if INCLUDE_SERVICES
  void collect_statistics(KlassSizeStats *sz) const;
#endif

  int      creation_mileage() const  { return _creation_mileage; }
  void set_creation_mileage(int x)   { _creation_mileage = x; }

  int invocation_count() {
    if (invocation_counter()->carry()) {
      return InvocationCounter::count_limit;
    }
    return invocation_counter()->count();
  }
  int backedge_count() {
    if (backedge_counter()->carry()) {
      return InvocationCounter::count_limit;
    }
    return backedge_counter()->count();
  }

  int invocation_count_start() {
    if (invocation_counter()->carry()) {
      return 0;
    }
    return _invocation_counter_start;
  }

  int backedge_count_start() {
    if (backedge_counter()->carry()) {
      return 0;
    }
    return _backedge_counter_start;
  }

  int invocation_count_delta() { return invocation_count() - invocation_count_start(); }
  int backedge_count_delta()   { return backedge_count()   - backedge_count_start();   }

  void reset_start_counters() {
    _invocation_counter_start = invocation_count();
    _backedge_counter_start = backedge_count();
  }

  InvocationCounter* invocation_counter()     { return &_invocation_counter; }
  InvocationCounter* backedge_counter()       { return &_backedge_counter;   }

#if INCLUDE_RTM_OPT
  int rtm_state() const {
    return _rtm_state;
  }
  void set_rtm_state(RTMState rstate) {
    _rtm_state = (int)rstate;
  }
  void atomic_set_rtm_state(RTMState rstate) {
    Atomic::store((int)rstate, &_rtm_state);
  }

  static int rtm_state_offset_in_bytes() {
    return offset_of(MethodData, _rtm_state);
  }
#endif

  void set_would_profile(bool p)              { _would_profile = p ? profile : no_profile; }
  bool would_profile() const                  { return _would_profile != no_profile; }

  int num_loops() const                       { return _num_loops;  }
  void set_num_loops(int n)                   { _num_loops = n;     }
  int num_blocks() const                      { return _num_blocks; }
  void set_num_blocks(int n)                  { _num_blocks = n;    }

  bool is_mature() const;  // consult mileage and ProfileMaturityPercentage
  static int mileage_of(Method* m);

  // Support for interprocedural escape analysis, from Thomas Kotzmann.
  enum EscapeFlag {
    estimated    = 1 << 0,
    return_local = 1 << 1,
    return_allocated = 1 << 2,
    allocated_escapes = 1 << 3,
    unknown_modified = 1 << 4
  };

  intx eflags()                                  { return _eflags; }
  intx arg_local()                               { return _arg_local; }
  intx arg_stack()                               { return _arg_stack; }
  intx arg_returned()                            { return _arg_returned; }
  uint arg_modified(int a)                       { ArgInfoData *aid = arg_info();
                                                   assert(aid != NULL, "arg_info must be not null");
                                                   assert(a >= 0 && a < aid->number_of_args(), "valid argument number");
                                                   return aid->arg_modified(a); }

  void set_eflags(intx v)                        { _eflags = v; }
  void set_arg_local(intx v)                     { _arg_local = v; }
  void set_arg_stack(intx v)                     { _arg_stack = v; }
  void set_arg_returned(intx v)                  { _arg_returned = v; }
  void set_arg_modified(int a, uint v)           { ArgInfoData *aid = arg_info();
                                                   assert(aid != NULL, "arg_info must be not null");
                                                   assert(a >= 0 && a < aid->number_of_args(), "valid argument number");
                                                   aid->set_arg_modified(a, v); }

  void clear_escape_info()                       { _eflags = _arg_local = _arg_stack = _arg_returned = 0; }

  // Location and size of data area
  address data_base() const {
    return (address) _data;
  }
  int data_size() const {
    return _data_size;
  }

  // Accessors
  Method* method() const { return _method; }

  // Get the data at an arbitrary (sort of) data index.
  ProfileData* data_at(int data_index) const;

  // Walk through the data in order.
  ProfileData* first_data() const { return data_at(first_di()); }
  ProfileData* next_data(ProfileData* current) const;
  bool is_valid(ProfileData* current) const { return current != NULL; }

  // Convert a dp (data pointer) to a di (data index).
  int dp_to_di(address dp) const {
    return dp - ((address)_data);
  }

  address di_to_dp(int di) {
    return (address)data_layout_at(di);
  }

  // bci to di/dp conversion.
  address bci_to_dp(int bci);
  int bci_to_di(int bci) {
    return dp_to_di(bci_to_dp(bci));
  }

  // Get the data at an arbitrary bci, or NULL if there is none.
  ProfileData* bci_to_data(int bci);

  // Same, but try to create an extra_data record if one is needed:
  ProfileData* allocate_bci_to_data(int bci, Method* m) {
    ProfileData* data = NULL;
    // If m not NULL, try to allocate a SpeculativeTrapData entry
    if (m == NULL) {
      data = bci_to_data(bci);
    }
    if (data != NULL) {
      return data;
    }
    data = bci_to_extra_data(bci, m, true);
    if (data != NULL) {
      return data;
    }
    // If SpeculativeTrapData allocation fails try to allocate a
    // regular entry
    data = bci_to_data(bci);
    if (data != NULL) {
      return data;
    }
    return bci_to_extra_data(bci, NULL, true);
  }

  // Add a handful of extra data records, for trap tracking.
  DataLayout* extra_data_base() const { return limit_data_position(); }
  DataLayout* extra_data_limit() const { return (DataLayout*)((address)this + size_in_bytes()); }
  int extra_data_size() const { return (address)extra_data_limit()
                               - (address)extra_data_base(); }
  static DataLayout* next_extra(DataLayout* dp);

  // Return (uint)-1 for overflow.
  uint trap_count(int reason) const {
    assert((uint)reason < GRAAL_ONLY(2*) _trap_hist_limit, "oob");
    return (int)((_trap_hist._array[reason]+1) & _trap_hist_mask) - 1;
  }
  // For loops:
  static uint trap_reason_limit() { return _trap_hist_limit; }
  static uint trap_count_limit()  { return _trap_hist_mask; }
  uint inc_trap_count(int reason) {
    // Count another trap, anywhere in this method.
    assert(reason >= 0, "must be single trap");
    assert((uint)reason < GRAAL_ONLY(2*) _trap_hist_limit, "oob");
    uint cnt1 = 1 + _trap_hist._array[reason];
    if ((cnt1 & _trap_hist_mask) != 0) {  // if no counter overflow...
      _trap_hist._array[reason] = cnt1;
      return cnt1;
    } else {
      return _trap_hist_mask + (++_nof_overflow_traps);
    }
  }

  uint overflow_trap_count() const {
    return _nof_overflow_traps;
  }
  uint overflow_recompile_count() const {
    return _nof_overflow_recompiles;
  }
  void inc_overflow_recompile_count() {
    _nof_overflow_recompiles += 1;
  }
  uint decompile_count() const {
    return _nof_decompiles;
  }
  void inc_decompile_count() {
    _nof_decompiles += 1;
    if (decompile_count() > (uint)PerMethodRecompilationCutoff) {
      method()->set_not_compilable(CompLevel_full_optimization, true, "decompile_count > PerMethodRecompilationCutoff");
    }
  }

  // Return pointer to area dedicated to parameters in MDO
  ParametersTypeData* parameters_type_data() const {
    return _parameters_type_data_di != -1 ? data_layout_at(_parameters_type_data_di)->data_in()->as_ParametersTypeData() : NULL;
  }

  int parameters_type_data_di() const {
    assert(_parameters_type_data_di != -1, "no args type data");
    return _parameters_type_data_di;
  }

  // Support for code generation
  static ByteSize data_offset() {
    return byte_offset_of(MethodData, _data[0]);
  }

  static ByteSize trap_history_offset() {
    return byte_offset_of(MethodData, _trap_hist._array);
  }

  static ByteSize invocation_counter_offset() {
    return byte_offset_of(MethodData, _invocation_counter);
  }
  static ByteSize backedge_counter_offset() {
    return byte_offset_of(MethodData, _backedge_counter);
  }

  static ByteSize parameters_type_data_di_offset() {
    return byte_offset_of(MethodData, _parameters_type_data_di);
  }

  // Deallocation support - no pointer fields to deallocate
  void deallocate_contents(ClassLoaderData* loader_data) {}

  // GC support
  void set_size(int object_size_in_bytes) { _size = object_size_in_bytes; }

  // Printing
#ifndef PRODUCT
  void print_on      (outputStream* st) const;
#endif
  void print_value_on(outputStream* st) const;

#ifndef PRODUCT
  // printing support for method data
  void print_data_on(outputStream* st) const;
#endif

  const char* internal_name() const { return "{method data}"; }

  // verification
  void verify_on(outputStream* st);
  void verify_data_on(outputStream* st);

  static bool profile_parameters_for_method(methodHandle m);
  static bool profile_arguments();
  static bool profile_arguments_jsr292_only();
  static bool profile_return();
  static bool profile_parameters();
  static bool profile_return_jsr292_only();

  void clean_method_data(BoolObjectClosure* is_alive);

  void clean_weak_method_links();
};

#endif // SHARE_VM_OOPS_METHODDATAOOP_HPP<|MERGE_RESOLUTION|>--- conflicted
+++ resolved
@@ -542,6 +542,7 @@
     // null_seen:
     //  saw a null operand (cast/aastore/instanceof)
       null_seen_flag              = DataLayout::first_flag + 0
+
 #ifdef GRAAL
     // bytecode threw any exception
     , exception_seen_flag         = null_seen_flag + 1
@@ -568,6 +569,7 @@
   // Consulting it allows the compiler to avoid setting up null_check traps.
   bool null_seen()     { return flag_at(null_seen_flag); }
   void set_null_seen()    { set_flag_at(null_seen_flag); }
+
 #ifdef GRAAL
   // true if an exception was thrown at the specific BCI
   bool exception_seen() { return flag_at(exception_seen_flag); }
@@ -2163,11 +2165,7 @@
 
   // Whole-method sticky bits and flags
   enum {
-<<<<<<< HEAD
-    _trap_hist_limit    = 19 GRAAL_ONLY(+5),   // decoupled from Deoptimization::Reason_LIMIT
-=======
-    _trap_hist_limit    = 20,   // decoupled from Deoptimization::Reason_LIMIT
->>>>>>> a7d8c317
+    _trap_hist_limit    = 20 GRAAL_ONLY(+5),   // decoupled from Deoptimization::Reason_LIMIT
     _trap_hist_mask     = max_jubyte,
     _extra_data_count   = 4     // extra DataLayout headers, for trap history
   }; // Public flag values
@@ -2177,7 +2175,7 @@
   uint _nof_overflow_traps;         // trap count, excluding _trap_hist
   union {
     intptr_t _align;
-    u1 _array[GRAAL_ONLY(2*)_trap_hist_limit];
+    u1 _array[_trap_hist_limit];
   } _trap_hist;
 
   // Support for interprocedural escape analysis, from Thomas Kotzmann.
