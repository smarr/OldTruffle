/*
 * Copyright (c) 2000, 2013, Oracle and/or its affiliates. All rights reserved.
 * DO NOT ALTER OR REMOVE COPYRIGHT NOTICES OR THIS FILE HEADER.
 *
 * This code is free software; you can redistribute it and/or modify it
 * under the terms of the GNU General Public License version 2 only, as
 * published by the Free Software Foundation.
 *
 * This code is distributed in the hope that it will be useful, but WITHOUT
 * ANY WARRANTY; without even the implied warranty of MERCHANTABILITY or
 * FITNESS FOR A PARTICULAR PURPOSE.  See the GNU General Public License
 * version 2 for more details (a copy is included in the LICENSE file that
 * accompanied this code).
 *
 * You should have received a copy of the GNU General Public License version
 * 2 along with this work; if not, write to the Free Software Foundation,
 * Inc., 51 Franklin St, Fifth Floor, Boston, MA 02110-1301 USA.
 *
 * Please contact Oracle, 500 Oracle Parkway, Redwood Shores, CA 94065 USA
 * or visit www.oracle.com if you need additional information or have any
 * questions.
 *
 */

#ifndef SHARE_VM_OOPS_METHODDATAOOP_HPP
#define SHARE_VM_OOPS_METHODDATAOOP_HPP

#include "interpreter/bytecodes.hpp"
#include "memory/universe.hpp"
#include "oops/method.hpp"
#include "oops/oop.hpp"
#include "runtime/orderAccess.hpp"

class BytecodeStream;
class KlassSizeStats;

// The MethodData object collects counts and other profile information
// during zeroth-tier (interpretive) and first-tier execution.
// The profile is used later by compilation heuristics.  Some heuristics
// enable use of aggressive (or "heroic") optimizations.  An aggressive
// optimization often has a down-side, a corner case that it handles
// poorly, but which is thought to be rare.  The profile provides
// evidence of this rarity for a given method or even BCI.  It allows
// the compiler to back out of the optimization at places where it
// has historically been a poor choice.  Other heuristics try to use
// specific information gathered about types observed at a given site.
//
// All data in the profile is approximate.  It is expected to be accurate
// on the whole, but the system expects occasional inaccuraces, due to
// counter overflow, multiprocessor races during data collection, space
// limitations, missing MDO blocks, etc.  Bad or missing data will degrade
// optimization quality but will not affect correctness.  Also, each MDO
// is marked with its birth-date ("creation_mileage") which can be used
// to assess the quality ("maturity") of its data.
//
// Short (<32-bit) counters are designed to overflow to a known "saturated"
// state.  Also, certain recorded per-BCI events are given one-bit counters
// which overflow to a saturated state which applied to all counters at
// that BCI.  In other words, there is a small lattice which approximates
// the ideal of an infinite-precision counter for each event at each BCI,
// and the lattice quickly "bottoms out" in a state where all counters
// are taken to be indefinitely large.
//
// The reader will find many data races in profile gathering code, starting
// with invocation counter incrementation.  None of these races harm correct
// execution of the compiled code.

// forward decl
class ProfileData;

// DataLayout
//
// Overlay for generic profiling data.
class DataLayout VALUE_OBJ_CLASS_SPEC {
  friend class VMStructs;

private:
  // Every data layout begins with a header.  This header
  // contains a tag, which is used to indicate the size/layout
  // of the data, 4 bits of flags, which can be used in any way,
  // 4 bits of trap history (none/one reason/many reasons),
  // and a bci, which is used to tie this piece of data to a
  // specific bci in the bytecodes.
  union {
    intptr_t _bits;
    struct {
      u1 _tag;
      u1 _flags;
      u2 _bci;
    } _struct;
  } _header;

  // The data layout has an arbitrary number of cells, each sized
  // to accomodate a pointer or an integer.
  intptr_t _cells[1];

  // Some types of data layouts need a length field.
  static bool needs_array_len(u1 tag);

public:
  enum {
    counter_increment = 1
  };

  enum {
    cell_size = sizeof(intptr_t)
  };

  // Tag values
  enum {
    no_tag,
    bit_data_tag,
    counter_data_tag,
    jump_data_tag,
    receiver_type_data_tag,
    virtual_call_data_tag,
    ret_data_tag,
    branch_data_tag,
    multi_branch_data_tag,
    arg_info_data_tag,
    call_type_data_tag,
    virtual_call_type_data_tag,
    parameters_type_data_tag,
    speculative_trap_data_tag
  };

  enum {
    // The _struct._flags word is formatted as [trap_state:4 | flags:4].
    // The trap state breaks down further as [recompile:1 | reason:3].
    // This further breakdown is defined in deoptimization.cpp.
    // See Deoptimization::trap_state_reason for an assert that
    // trap_bits is big enough to hold reasons < Reason_RECORDED_LIMIT.
    //
    // The trap_state is collected only if ProfileTraps is true.
    trap_bits = 1+3,  // 3: enough to distinguish [0..Reason_RECORDED_LIMIT].
    trap_shift = BitsPerByte - trap_bits,
    trap_mask = right_n_bits(trap_bits),
    trap_mask_in_place = (trap_mask << trap_shift),
    flag_limit = trap_shift,
    flag_mask = right_n_bits(flag_limit),
    first_flag = 0
  };

  // Size computation
  static int header_size_in_bytes() {
    return cell_size;
  }
  static int header_size_in_cells() {
    return 1;
  }

  static int compute_size_in_bytes(int cell_count) {
    return header_size_in_bytes() + cell_count * cell_size;
  }

  // Initialization
  void initialize(u1 tag, u2 bci, int cell_count);

  // Accessors
  u1 tag() {
    return _header._struct._tag;
  }

  // Return a few bits of trap state.  Range is [0..trap_mask].
  // The state tells if traps with zero, one, or many reasons have occurred.
  // It also tells whether zero or many recompilations have occurred.
  // The associated trap histogram in the MDO itself tells whether
  // traps are common or not.  If a BCI shows that a trap X has
  // occurred, and the MDO shows N occurrences of X, we make the
  // simplifying assumption that all N occurrences can be blamed
  // on that BCI.
  int trap_state() const {
    return ((_header._struct._flags >> trap_shift) & trap_mask);
  }

  void set_trap_state(int new_state) {
    assert(ProfileTraps, "used only under +ProfileTraps");
    uint old_flags = (_header._struct._flags & flag_mask);
    _header._struct._flags = (new_state << trap_shift) | old_flags;
  }

  u1 flags() const {
    return _header._struct._flags;
  }

  u2 bci() const {
    return _header._struct._bci;
  }

  void set_header(intptr_t value) {
    _header._bits = value;
  }
  bool atomic_set_header(intptr_t value) {
    if (Atomic::cmpxchg_ptr(value, (volatile intptr_t*)&_header._bits, 0) == 0) {
      return true;
    }
    return false;
  }
  intptr_t header() {
    return _header._bits;
  }
  void set_cell_at(int index, intptr_t value) {
    _cells[index] = value;
  }
  void release_set_cell_at(int index, intptr_t value) {
    OrderAccess::release_store_ptr(&_cells[index], value);
  }
  intptr_t cell_at(int index) const {
    return _cells[index];
  }

  void set_flag_at(int flag_number) {
    assert(flag_number < flag_limit, "oob");
    _header._struct._flags |= (0x1 << flag_number);
  }
  bool flag_at(int flag_number) const {
    assert(flag_number < flag_limit, "oob");
    return (_header._struct._flags & (0x1 << flag_number)) != 0;
  }

  // Low-level support for code generation.
  static ByteSize header_offset() {
    return byte_offset_of(DataLayout, _header);
  }
  static ByteSize tag_offset() {
    return byte_offset_of(DataLayout, _header._struct._tag);
  }
  static ByteSize flags_offset() {
    return byte_offset_of(DataLayout, _header._struct._flags);
  }
  static ByteSize bci_offset() {
    return byte_offset_of(DataLayout, _header._struct._bci);
  }
  static ByteSize cell_offset(int index) {
    return byte_offset_of(DataLayout, _cells) + in_ByteSize(index * cell_size);
  }
#ifdef CC_INTERP
  static int cell_offset_in_bytes(int index) {
    return (int)offset_of(DataLayout, _cells[index]);
  }
#endif // CC_INTERP
  // Return a value which, when or-ed as a byte into _flags, sets the flag.
  static int flag_number_to_byte_constant(int flag_number) {
    assert(0 <= flag_number && flag_number < flag_limit, "oob");
    DataLayout temp; temp.set_header(0);
    temp.set_flag_at(flag_number);
    return temp._header._struct._flags;
  }
  // Return a value which, when or-ed as a word into _header, sets the flag.
  static intptr_t flag_mask_to_header_mask(int byte_constant) {
    DataLayout temp; temp.set_header(0);
    temp._header._struct._flags = byte_constant;
    return temp._header._bits;
  }

  ProfileData* data_in();

  // GC support
  void clean_weak_klass_links(BoolObjectClosure* cl);
};


// ProfileData class hierarchy
class ProfileData;
class   BitData;
class     CounterData;
class       ReceiverTypeData;
class         VirtualCallData;
class           VirtualCallTypeData;
class       RetData;
class       CallTypeData;
class   JumpData;
class     BranchData;
class   ArrayData;
class     MultiBranchData;
class     ArgInfoData;
class     ParametersTypeData;
class   SpeculativeTrapData;

// ProfileData
//
// A ProfileData object is created to refer to a section of profiling
// data in a structured way.
class ProfileData : public ResourceObj {
  friend class TypeEntries;
  friend class ReturnTypeEntry;
  friend class TypeStackSlotEntries;
private:
#ifndef PRODUCT
  enum {
    tab_width_one = 16,
    tab_width_two = 36
  };
#endif // !PRODUCT

  // This is a pointer to a section of profiling data.
  DataLayout* _data;

  char* print_data_on_helper(const MethodData* md) const;

protected:
  DataLayout* data() { return _data; }
  const DataLayout* data() const { return _data; }

  enum {
    cell_size = DataLayout::cell_size
  };

public:
  // How many cells are in this?
  virtual int cell_count() const {
    ShouldNotReachHere();
    return -1;
  }

  // Return the size of this data.
  int size_in_bytes() {
    return DataLayout::compute_size_in_bytes(cell_count());
  }

protected:
  // Low-level accessors for underlying data
  void set_intptr_at(int index, intptr_t value) {
    assert(0 <= index && index < cell_count(), "oob");
    data()->set_cell_at(index, value);
  }
  void release_set_intptr_at(int index, intptr_t value) {
    assert(0 <= index && index < cell_count(), "oob");
    data()->release_set_cell_at(index, value);
  }
  intptr_t intptr_at(int index) const {
    assert(0 <= index && index < cell_count(), "oob");
    return data()->cell_at(index);
  }
  void set_uint_at(int index, uint value) {
    set_intptr_at(index, (intptr_t) value);
  }
  void release_set_uint_at(int index, uint value) {
    release_set_intptr_at(index, (intptr_t) value);
  }
  uint uint_at(int index) const {
    return (uint)intptr_at(index);
  }
  void set_int_at(int index, int value) {
    set_intptr_at(index, (intptr_t) value);
  }
  void release_set_int_at(int index, int value) {
    release_set_intptr_at(index, (intptr_t) value);
  }
  int int_at(int index) const {
    return (int)intptr_at(index);
  }
  int int_at_unchecked(int index) const {
    return (int)data()->cell_at(index);
  }
  void set_oop_at(int index, oop value) {
    set_intptr_at(index, cast_from_oop<intptr_t>(value));
  }
  oop oop_at(int index) const {
    return cast_to_oop(intptr_at(index));
  }

  void set_flag_at(int flag_number) {
    data()->set_flag_at(flag_number);
  }
  bool flag_at(int flag_number) const {
    return data()->flag_at(flag_number);
  }

  // two convenient imports for use by subclasses:
  static ByteSize cell_offset(int index) {
    return DataLayout::cell_offset(index);
  }
  static int flag_number_to_byte_constant(int flag_number) {
    return DataLayout::flag_number_to_byte_constant(flag_number);
  }

  ProfileData(DataLayout* data) {
    _data = data;
  }

#ifdef CC_INTERP
  // Static low level accessors for DataLayout with ProfileData's semantics.

  static int cell_offset_in_bytes(int index) {
    return DataLayout::cell_offset_in_bytes(index);
  }

  static void increment_uint_at_no_overflow(DataLayout* layout, int index,
                                            int inc = DataLayout::counter_increment) {
    uint count = ((uint)layout->cell_at(index)) + inc;
    if (count == 0) return;
    layout->set_cell_at(index, (intptr_t) count);
  }

  static int int_at(DataLayout* layout, int index) {
    return (int)layout->cell_at(index);
  }

  static int uint_at(DataLayout* layout, int index) {
    return (uint)layout->cell_at(index);
  }

  static oop oop_at(DataLayout* layout, int index) {
    return cast_to_oop(layout->cell_at(index));
  }

  static void set_intptr_at(DataLayout* layout, int index, intptr_t value) {
    layout->set_cell_at(index, (intptr_t) value);
  }

  static void set_flag_at(DataLayout* layout, int flag_number) {
    layout->set_flag_at(flag_number);
  }
#endif // CC_INTERP

public:
  // Constructor for invalid ProfileData.
  ProfileData();

  u2 bci() const {
    return data()->bci();
  }

  address dp() {
    return (address)_data;
  }

  int trap_state() const {
    return data()->trap_state();
  }
  void set_trap_state(int new_state) {
    data()->set_trap_state(new_state);
  }

  // Type checking
  virtual bool is_BitData()         const { return false; }
  virtual bool is_CounterData()     const { return false; }
  virtual bool is_JumpData()        const { return false; }
  virtual bool is_ReceiverTypeData()const { return false; }
  virtual bool is_VirtualCallData() const { return false; }
  virtual bool is_RetData()         const { return false; }
  virtual bool is_BranchData()      const { return false; }
  virtual bool is_ArrayData()       const { return false; }
  virtual bool is_MultiBranchData() const { return false; }
  virtual bool is_ArgInfoData()     const { return false; }
  virtual bool is_CallTypeData()    const { return false; }
  virtual bool is_VirtualCallTypeData()const { return false; }
  virtual bool is_ParametersTypeData() const { return false; }
  virtual bool is_SpeculativeTrapData()const { return false; }


  BitData* as_BitData() const {
    assert(is_BitData(), "wrong type");
    return is_BitData()         ? (BitData*)        this : NULL;
  }
  CounterData* as_CounterData() const {
    assert(is_CounterData(), "wrong type");
    return is_CounterData()     ? (CounterData*)    this : NULL;
  }
  JumpData* as_JumpData() const {
    assert(is_JumpData(), "wrong type");
    return is_JumpData()        ? (JumpData*)       this : NULL;
  }
  ReceiverTypeData* as_ReceiverTypeData() const {
    assert(is_ReceiverTypeData(), "wrong type");
    return is_ReceiverTypeData() ? (ReceiverTypeData*)this : NULL;
  }
  VirtualCallData* as_VirtualCallData() const {
    assert(is_VirtualCallData(), "wrong type");
    return is_VirtualCallData() ? (VirtualCallData*)this : NULL;
  }
  RetData* as_RetData() const {
    assert(is_RetData(), "wrong type");
    return is_RetData()         ? (RetData*)        this : NULL;
  }
  BranchData* as_BranchData() const {
    assert(is_BranchData(), "wrong type");
    return is_BranchData()      ? (BranchData*)     this : NULL;
  }
  ArrayData* as_ArrayData() const {
    assert(is_ArrayData(), "wrong type");
    return is_ArrayData()       ? (ArrayData*)      this : NULL;
  }
  MultiBranchData* as_MultiBranchData() const {
    assert(is_MultiBranchData(), "wrong type");
    return is_MultiBranchData() ? (MultiBranchData*)this : NULL;
  }
  ArgInfoData* as_ArgInfoData() const {
    assert(is_ArgInfoData(), "wrong type");
    return is_ArgInfoData() ? (ArgInfoData*)this : NULL;
  }
  CallTypeData* as_CallTypeData() const {
    assert(is_CallTypeData(), "wrong type");
    return is_CallTypeData() ? (CallTypeData*)this : NULL;
  }
  VirtualCallTypeData* as_VirtualCallTypeData() const {
    assert(is_VirtualCallTypeData(), "wrong type");
    return is_VirtualCallTypeData() ? (VirtualCallTypeData*)this : NULL;
  }
  ParametersTypeData* as_ParametersTypeData() const {
    assert(is_ParametersTypeData(), "wrong type");
    return is_ParametersTypeData() ? (ParametersTypeData*)this : NULL;
  }
  SpeculativeTrapData* as_SpeculativeTrapData() const {
    assert(is_SpeculativeTrapData(), "wrong type");
    return is_SpeculativeTrapData() ? (SpeculativeTrapData*)this : NULL;
  }


  // Subclass specific initialization
  virtual void post_initialize(BytecodeStream* stream, MethodData* mdo) {}

  // GC support
  virtual void clean_weak_klass_links(BoolObjectClosure* is_alive_closure) {}

  // CI translation: ProfileData can represent both MethodDataOop data
  // as well as CIMethodData data. This function is provided for translating
  // an oop in a ProfileData to the ci equivalent. Generally speaking,
  // most ProfileData don't require any translation, so we provide the null
  // translation here, and the required translators are in the ci subclasses.
  virtual void translate_from(const ProfileData* data) {}

  virtual void print_data_on(outputStream* st, const char* extra = NULL) const {
    ShouldNotReachHere();
  }

  void print_data_on(outputStream* st, const MethodData* md) const;

#ifndef PRODUCT
  void print_shared(outputStream* st, const char* name, const char* extra) const;
  void tab(outputStream* st, bool first = false) const;
#endif
};

// BitData
//
// A BitData holds a flag or two in its header.
class BitData : public ProfileData {
protected:
  enum {
    // null_seen:
    //  saw a null operand (cast/aastore/instanceof)
      null_seen_flag              = DataLayout::first_flag + 0
#ifdef GRAAL
    // bytecode threw any exception
    , exception_seen_flag         = null_seen_flag + 1
#endif
  };
  enum { bit_cell_count = 0 };  // no additional data fields needed.
public:
  BitData(DataLayout* layout) : ProfileData(layout) {
  }

  virtual bool is_BitData() const { return true; }

  static int static_cell_count() {
    return bit_cell_count;
  }

  virtual int cell_count() const {
    return static_cell_count();
  }

  // Accessor

  // The null_seen flag bit is specially known to the interpreter.
  // Consulting it allows the compiler to avoid setting up null_check traps.
  bool null_seen()     { return flag_at(null_seen_flag); }
  void set_null_seen()    { set_flag_at(null_seen_flag); }
#ifdef GRAAL
  // true if an exception was thrown at the specific BCI
  bool exception_seen() { return flag_at(exception_seen_flag); }
  void set_exception_seen() { set_flag_at(exception_seen_flag); }
#endif

  // Code generation support
  static int null_seen_byte_constant() {
    return flag_number_to_byte_constant(null_seen_flag);
  }

  static ByteSize bit_data_size() {
    return cell_offset(bit_cell_count);
  }

#ifdef CC_INTERP
  static int bit_data_size_in_bytes() {
    return cell_offset_in_bytes(bit_cell_count);
  }

  static void set_null_seen(DataLayout* layout) {
    set_flag_at(layout, null_seen_flag);
  }

  static DataLayout* advance(DataLayout* layout) {
    return (DataLayout*) (((address)layout) + (ssize_t)BitData::bit_data_size_in_bytes());
  }
#endif // CC_INTERP

#ifndef PRODUCT
  void print_data_on(outputStream* st, const char* extra = NULL) const;
#endif
};

// CounterData
//
// A CounterData corresponds to a simple counter.
class CounterData : public BitData {
protected:
  enum {
    count_off,
    counter_cell_count
  };
public:
  CounterData(DataLayout* layout) : BitData(layout) {}

  virtual bool is_CounterData() const { return true; }

  static int static_cell_count() {
    return counter_cell_count;
  }

  virtual int cell_count() const {
    return static_cell_count();
  }

  // Direct accessor
  uint count() const {
    return uint_at(count_off);
  }

  // Code generation support
  static ByteSize count_offset() {
    return cell_offset(count_off);
  }
  static ByteSize counter_data_size() {
    return cell_offset(counter_cell_count);
  }

  void set_count(uint count) {
    set_uint_at(count_off, count);
  }

#ifdef CC_INTERP
  static int counter_data_size_in_bytes() {
    return cell_offset_in_bytes(counter_cell_count);
  }

  static void increment_count_no_overflow(DataLayout* layout) {
    increment_uint_at_no_overflow(layout, count_off);
  }

  // Support counter decrementation at checkcast / subtype check failed.
  static void decrement_count(DataLayout* layout) {
    increment_uint_at_no_overflow(layout, count_off, -1);
  }

  static DataLayout* advance(DataLayout* layout) {
    return (DataLayout*) (((address)layout) + (ssize_t)CounterData::counter_data_size_in_bytes());
  }
#endif // CC_INTERP

#ifndef PRODUCT
  void print_data_on(outputStream* st, const char* extra = NULL) const;
#endif
};

// JumpData
//
// A JumpData is used to access profiling information for a direct
// branch.  It is a counter, used for counting the number of branches,
// plus a data displacement, used for realigning the data pointer to
// the corresponding target bci.
class JumpData : public ProfileData {
protected:
  enum {
    taken_off_set,
    displacement_off_set,
    jump_cell_count
  };

  void set_displacement(int displacement) {
    set_int_at(displacement_off_set, displacement);
  }

public:
  JumpData(DataLayout* layout) : ProfileData(layout) {
    assert(layout->tag() == DataLayout::jump_data_tag ||
      layout->tag() == DataLayout::branch_data_tag, "wrong type");
  }

  virtual bool is_JumpData() const { return true; }

  static int static_cell_count() {
    return jump_cell_count;
  }

  virtual int cell_count() const {
    return static_cell_count();
  }

  // Direct accessor
  uint taken() const {
    return uint_at(taken_off_set);
  }

  void set_taken(uint cnt) {
    set_uint_at(taken_off_set, cnt);
  }

  // Saturating counter
  uint inc_taken() {
    uint cnt = taken() + 1;
    // Did we wrap? Will compiler screw us??
    if (cnt == 0) cnt--;
    set_uint_at(taken_off_set, cnt);
    return cnt;
  }

  int displacement() const {
    return int_at(displacement_off_set);
  }

  // Code generation support
  static ByteSize taken_offset() {
    return cell_offset(taken_off_set);
  }

  static ByteSize displacement_offset() {
    return cell_offset(displacement_off_set);
  }

#ifdef CC_INTERP
  static void increment_taken_count_no_overflow(DataLayout* layout) {
    increment_uint_at_no_overflow(layout, taken_off_set);
  }

  static DataLayout* advance_taken(DataLayout* layout) {
    return (DataLayout*) (((address)layout) + (ssize_t)int_at(layout, displacement_off_set));
  }

  static uint taken_count(DataLayout* layout) {
    return (uint) uint_at(layout, taken_off_set);
  }
#endif // CC_INTERP

  // Specific initialization.
  void post_initialize(BytecodeStream* stream, MethodData* mdo);

#ifndef PRODUCT
  void print_data_on(outputStream* st, const char* extra = NULL) const;
#endif
};

// Entries in a ProfileData object to record types: it can either be
// none (no profile), unknown (conflicting profile data) or a klass if
// a single one is seen. Whether a null reference was seen is also
// recorded. No counter is associated with the type and a single type
// is tracked (unlike VirtualCallData).
class TypeEntries {

public:

  // A single cell is used to record information for a type:
  // - the cell is initialized to 0
  // - when a type is discovered it is stored in the cell
  // - bit zero of the cell is used to record whether a null reference
  // was encountered or not
  // - bit 1 is set to record a conflict in the type information

  enum {
    null_seen = 1,
    type_mask = ~null_seen,
    type_unknown = 2,
    status_bits = null_seen | type_unknown,
    type_klass_mask = ~status_bits
  };

  // what to initialize a cell to
  static intptr_t type_none() {
    return 0;
  }

  // null seen = bit 0 set?
  static bool was_null_seen(intptr_t v) {
    return (v & null_seen) != 0;
  }

  // conflicting type information = bit 1 set?
  static bool is_type_unknown(intptr_t v) {
    return (v & type_unknown) != 0;
  }

  // not type information yet = all bits cleared, ignoring bit 0?
  static bool is_type_none(intptr_t v) {
    return (v & type_mask) == 0;
  }

  // recorded type: cell without bit 0 and 1
  static intptr_t klass_part(intptr_t v) {
    intptr_t r = v & type_klass_mask;
    return r;
  }

  // type recorded
  static Klass* valid_klass(intptr_t k) {
    if (!is_type_none(k) &&
        !is_type_unknown(k)) {
      Klass* res = (Klass*)klass_part(k);
      assert(res != NULL, "invalid");
      return res;
    } else {
      return NULL;
    }
  }

  static intptr_t with_status(intptr_t k, intptr_t in) {
    return k | (in & status_bits);
  }

  static intptr_t with_status(Klass* k, intptr_t in) {
    return with_status((intptr_t)k, in);
  }

#ifndef PRODUCT
  static void print_klass(outputStream* st, intptr_t k);
#endif

  // GC support
  static bool is_loader_alive(BoolObjectClosure* is_alive_cl, intptr_t p);

protected:
  // ProfileData object these entries are part of
  ProfileData* _pd;
  // offset within the ProfileData object where the entries start
  const int _base_off;

  TypeEntries(int base_off)
    : _base_off(base_off), _pd(NULL) {}

  void set_intptr_at(int index, intptr_t value) {
    _pd->set_intptr_at(index, value);
  }

  intptr_t intptr_at(int index) const {
    return _pd->intptr_at(index);
  }

public:
  void set_profile_data(ProfileData* pd) {
    _pd = pd;
  }
};

// Type entries used for arguments passed at a call and parameters on
// method entry. 2 cells per entry: one for the type encoded as in
// TypeEntries and one initialized with the stack slot where the
// profiled object is to be found so that the interpreter can locate
// it quickly.
class TypeStackSlotEntries : public TypeEntries {

private:
  enum {
    stack_slot_entry,
    type_entry,
    per_arg_cell_count
  };

  // offset of cell for stack slot for entry i within ProfileData object
  int stack_slot_offset(int i) const {
    return _base_off + stack_slot_local_offset(i);
  }

protected:
  const int _number_of_entries;

  // offset of cell for type for entry i within ProfileData object
  int type_offset(int i) const {
    return _base_off + type_local_offset(i);
  }

public:

  TypeStackSlotEntries(int base_off, int nb_entries)
    : TypeEntries(base_off), _number_of_entries(nb_entries) {}

  static int compute_cell_count(Symbol* signature, bool include_receiver, int max);

  void post_initialize(Symbol* signature, bool has_receiver, bool include_receiver);

  // offset of cell for stack slot for entry i within this block of cells for a TypeStackSlotEntries
  static int stack_slot_local_offset(int i) {
    return i * per_arg_cell_count + stack_slot_entry;
  }

  // offset of cell for type for entry i within this block of cells for a TypeStackSlotEntries
  static int type_local_offset(int i) {
    return i * per_arg_cell_count + type_entry;
  }

  // stack slot for entry i
  uint stack_slot(int i) const {
    assert(i >= 0 && i < _number_of_entries, "oob");
    return _pd->uint_at(stack_slot_offset(i));
  }

  // set stack slot for entry i
  void set_stack_slot(int i, uint num) {
    assert(i >= 0 && i < _number_of_entries, "oob");
    _pd->set_uint_at(stack_slot_offset(i), num);
  }

  // type for entry i
  intptr_t type(int i) const {
    assert(i >= 0 && i < _number_of_entries, "oob");
    return _pd->intptr_at(type_offset(i));
  }

  // set type for entry i
  void set_type(int i, intptr_t k) {
    assert(i >= 0 && i < _number_of_entries, "oob");
    _pd->set_intptr_at(type_offset(i), k);
  }

  static ByteSize per_arg_size() {
    return in_ByteSize(per_arg_cell_count * DataLayout::cell_size);
  }

  static int per_arg_count() {
    return per_arg_cell_count ;
  }

  // GC support
  void clean_weak_klass_links(BoolObjectClosure* is_alive_closure);

#ifndef PRODUCT
  void print_data_on(outputStream* st) const;
#endif
};

// Type entry used for return from a call. A single cell to record the
// type.
class ReturnTypeEntry : public TypeEntries {

private:
  enum {
    cell_count = 1
  };

public:
  ReturnTypeEntry(int base_off)
    : TypeEntries(base_off) {}

  void post_initialize() {
    set_type(type_none());
  }

  intptr_t type() const {
    return _pd->intptr_at(_base_off);
  }

  void set_type(intptr_t k) {
    _pd->set_intptr_at(_base_off, k);
  }

  static int static_cell_count() {
    return cell_count;
  }

  static ByteSize size() {
    return in_ByteSize(cell_count * DataLayout::cell_size);
  }

  ByteSize type_offset() {
    return DataLayout::cell_offset(_base_off);
  }

  // GC support
  void clean_weak_klass_links(BoolObjectClosure* is_alive_closure);

#ifndef PRODUCT
  void print_data_on(outputStream* st) const;
#endif
};

// Entries to collect type information at a call: contains arguments
// (TypeStackSlotEntries), a return type (ReturnTypeEntry) and a
// number of cells. Because the number of cells for the return type is
// smaller than the number of cells for the type of an arguments, the
// number of cells is used to tell how many arguments are profiled and
// whether a return value is profiled. See has_arguments() and
// has_return().
class TypeEntriesAtCall {
private:
  static int stack_slot_local_offset(int i) {
    return header_cell_count() + TypeStackSlotEntries::stack_slot_local_offset(i);
  }

  static int argument_type_local_offset(int i) {
    return header_cell_count() + TypeStackSlotEntries::type_local_offset(i);;
  }

public:

  static int header_cell_count() {
    return 1;
  }

  static int cell_count_local_offset() {
    return 0;
  }

  static int compute_cell_count(BytecodeStream* stream);

  static void initialize(DataLayout* dl, int base, int cell_count) {
    int off = base + cell_count_local_offset();
    dl->set_cell_at(off, cell_count - base - header_cell_count());
  }

  static bool arguments_profiling_enabled();
  static bool return_profiling_enabled();

  // Code generation support
  static ByteSize cell_count_offset() {
    return in_ByteSize(cell_count_local_offset() * DataLayout::cell_size);
  }

  static ByteSize args_data_offset() {
    return in_ByteSize(header_cell_count() * DataLayout::cell_size);
  }

  static ByteSize stack_slot_offset(int i) {
    return in_ByteSize(stack_slot_local_offset(i) * DataLayout::cell_size);
  }

  static ByteSize argument_type_offset(int i) {
    return in_ByteSize(argument_type_local_offset(i) * DataLayout::cell_size);
  }
};

// CallTypeData
//
// A CallTypeData is used to access profiling information about a non
// virtual call for which we collect type information about arguments
// and return value.
class CallTypeData : public CounterData {
private:
  // entries for arguments if any
  TypeStackSlotEntries _args;
  // entry for return type if any
  ReturnTypeEntry _ret;

  int cell_count_global_offset() const {
    return CounterData::static_cell_count() + TypeEntriesAtCall::cell_count_local_offset();
  }

  // number of cells not counting the header
  int cell_count_no_header() const {
    return uint_at(cell_count_global_offset());
  }

  void check_number_of_arguments(int total) {
    assert(number_of_arguments() == total, "should be set in DataLayout::initialize");
  }

public:
  CallTypeData(DataLayout* layout) :
    CounterData(layout),
    _args(CounterData::static_cell_count()+TypeEntriesAtCall::header_cell_count(), number_of_arguments()),
    _ret(cell_count() - ReturnTypeEntry::static_cell_count())
  {
    assert(layout->tag() == DataLayout::call_type_data_tag, "wrong type");
    // Some compilers (VC++) don't want this passed in member initialization list
    _args.set_profile_data(this);
    _ret.set_profile_data(this);
  }

  const TypeStackSlotEntries* args() const {
    assert(has_arguments(), "no profiling of arguments");
    return &_args;
  }

  const ReturnTypeEntry* ret() const {
    assert(has_return(), "no profiling of return value");
    return &_ret;
  }

  virtual bool is_CallTypeData() const { return true; }

  static int static_cell_count() {
    return -1;
  }

  static int compute_cell_count(BytecodeStream* stream) {
    return CounterData::static_cell_count() + TypeEntriesAtCall::compute_cell_count(stream);
  }

  static void initialize(DataLayout* dl, int cell_count) {
    TypeEntriesAtCall::initialize(dl, CounterData::static_cell_count(), cell_count);
  }

  virtual void post_initialize(BytecodeStream* stream, MethodData* mdo);

  virtual int cell_count() const {
    return CounterData::static_cell_count() +
      TypeEntriesAtCall::header_cell_count() +
      int_at_unchecked(cell_count_global_offset());
  }

  int number_of_arguments() const {
    return cell_count_no_header() / TypeStackSlotEntries::per_arg_count();
  }

  void set_argument_type(int i, Klass* k) {
    assert(has_arguments(), "no arguments!");
    intptr_t current = _args.type(i);
    _args.set_type(i, TypeEntries::with_status(k, current));
  }

  void set_return_type(Klass* k) {
    assert(has_return(), "no return!");
    intptr_t current = _ret.type();
    _ret.set_type(TypeEntries::with_status(k, current));
  }

  // An entry for a return value takes less space than an entry for an
  // argument so if the number of cells exceeds the number of cells
  // needed for an argument, this object contains type information for
  // at least one argument.
  bool has_arguments() const {
    bool res = cell_count_no_header() >= TypeStackSlotEntries::per_arg_count();
    assert (!res || TypeEntriesAtCall::arguments_profiling_enabled(), "no profiling of arguments");
    return res;
  }

  // An entry for a return value takes less space than an entry for an
  // argument, so if the remainder of the number of cells divided by
  // the number of cells for an argument is not null, a return value
  // is profiled in this object.
  bool has_return() const {
    bool res = (cell_count_no_header() % TypeStackSlotEntries::per_arg_count()) != 0;
    assert (!res || TypeEntriesAtCall::return_profiling_enabled(), "no profiling of return values");
    return res;
  }

  // Code generation support
  static ByteSize args_data_offset() {
    return cell_offset(CounterData::static_cell_count()) + TypeEntriesAtCall::args_data_offset();
  }

  // GC support
  virtual void clean_weak_klass_links(BoolObjectClosure* is_alive_closure) {
    if (has_arguments()) {
      _args.clean_weak_klass_links(is_alive_closure);
    }
    if (has_return()) {
      _ret.clean_weak_klass_links(is_alive_closure);
    }
  }

#ifndef PRODUCT
  virtual void print_data_on(outputStream* st, const char* extra = NULL) const;
#endif
};

// ReceiverTypeData
//
// A ReceiverTypeData is used to access profiling information about a
// dynamic type check.  It consists of a counter which counts the total times
// that the check is reached, and a series of (Klass*, count) pairs
// which are used to store a type profile for the receiver of the check.
class ReceiverTypeData : public CounterData {
protected:
  enum {
#ifdef GRAAL
    // Description of the different counters
    // ReceiverTypeData for instanceof/checkcast/aastore:
    //   C1/C2: count is incremented on type overflow and decremented for failed type checks
    //   Graal: count decremented for failed type checks and nonprofiled_count is incremented on type overflow
    //          TODO (chaeubl): in fact, Graal should also increment the count for failed type checks to mimic the C1/C2 behavior
    // VirtualCallData for invokevirtual/invokeinterface:
    //   C1/C2: count is incremented on type overflow
    //   Graal: count is incremented on type overflow, nonprofiled_count is incremented on method overflow

    // Graal is interested in knowing the percentage of type checks involving a type not explicitly in the profile
    nonprofiled_count_off_set = counter_cell_count,
    receiver0_offset,
#else
    receiver0_offset = counter_cell_count,
#endif
    count0_offset,
    receiver_type_row_cell_count = (count0_offset + 1) - receiver0_offset
  };

public:
  ReceiverTypeData(DataLayout* layout) : CounterData(layout) {
    assert(layout->tag() == DataLayout::receiver_type_data_tag ||
           layout->tag() == DataLayout::virtual_call_data_tag ||
           layout->tag() == DataLayout::virtual_call_type_data_tag, "wrong type");
  }

  virtual bool is_ReceiverTypeData() const { return true; }

  static int static_cell_count() {
    return counter_cell_count + (uint) TypeProfileWidth * receiver_type_row_cell_count GRAAL_ONLY(+ 1);
  }

  virtual int cell_count() const {
    return static_cell_count();
  }

  // Direct accessors
  static uint row_limit() {
    return TypeProfileWidth;
  }
  static int receiver_cell_index(uint row) {
    return receiver0_offset + row * receiver_type_row_cell_count;
  }
  static int receiver_count_cell_index(uint row) {
    return count0_offset + row * receiver_type_row_cell_count;
  }

  Klass* receiver(uint row) const {
    assert(row < row_limit(), "oob");

    Klass* recv = (Klass*)intptr_at(receiver_cell_index(row));
    assert(recv == NULL || recv->is_klass(), "wrong type");
    return recv;
  }

  void set_receiver(uint row, Klass* k) {
    assert((uint)row < row_limit(), "oob");
    set_intptr_at(receiver_cell_index(row), (uintptr_t)k);
  }

  uint receiver_count(uint row) const {
    assert(row < row_limit(), "oob");
    return uint_at(receiver_count_cell_index(row));
  }

  void set_receiver_count(uint row, uint count) {
    assert(row < row_limit(), "oob");
    set_uint_at(receiver_count_cell_index(row), count);
  }

  void clear_row(uint row) {
    assert(row < row_limit(), "oob");
    // Clear total count - indicator of polymorphic call site.
    // The site may look like as monomorphic after that but
    // it allow to have more accurate profiling information because
    // there was execution phase change since klasses were unloaded.
    // If the site is still polymorphic then MDO will be updated
    // to reflect it. But it could be the case that the site becomes
    // only bimorphic. Then keeping total count not 0 will be wrong.
    // Even if we use monomorphic (when it is not) for compilation
    // we will only have trap, deoptimization and recompile again
    // with updated MDO after executing method in Interpreter.
    // An additional receiver will be recorded in the cleaned row
    // during next call execution.
    //
    // Note: our profiling logic works with empty rows in any slot.
    // We do sorting a profiling info (ciCallProfile) for compilation.
    //
    set_count(0);
    set_receiver(row, NULL);
    set_receiver_count(row, 0);
#ifdef GRAAL
    if (!this->is_VirtualCallData()) {
      // if this is a ReceiverTypeData for Graal, the nonprofiled_count
      // must also be reset (see "Description of the different counters" above)
      set_nonprofiled_count(0);
    }
#endif
  }

  // Code generation support
  static ByteSize receiver_offset(uint row) {
    return cell_offset(receiver_cell_index(row));
  }
  static ByteSize receiver_count_offset(uint row) {
    return cell_offset(receiver_count_cell_index(row));
  }
#ifdef GRAAL
  static ByteSize nonprofiled_receiver_count_offset() {
    return cell_offset(nonprofiled_count_off_set);
  }
  uint nonprofiled_count() const {
    return uint_at(nonprofiled_count_off_set);
  }
  void set_nonprofiled_count(uint count) {
    set_uint_at(nonprofiled_count_off_set, count);
  }
#endif
  static ByteSize receiver_type_data_size() {
    return cell_offset(static_cell_count());
  }

  // GC support
  virtual void clean_weak_klass_links(BoolObjectClosure* is_alive_closure);

#ifdef CC_INTERP
  static int receiver_type_data_size_in_bytes() {
    return cell_offset_in_bytes(static_cell_count());
  }

  static Klass *receiver_unchecked(DataLayout* layout, uint row) {
    Klass* recv = (Klass*)layout->cell_at(receiver_cell_index(row));
    return recv;
  }

  static void increment_receiver_count_no_overflow(DataLayout* layout, Klass *rcvr) {
    const int num_rows = row_limit();
    // Receiver already exists?
    for (int row = 0; row < num_rows; row++) {
      if (receiver_unchecked(layout, row) == rcvr) {
        increment_uint_at_no_overflow(layout, receiver_count_cell_index(row));
        return;
      }
    }
    // New receiver, find a free slot.
    for (int row = 0; row < num_rows; row++) {
      if (receiver_unchecked(layout, row) == NULL) {
        set_intptr_at(layout, receiver_cell_index(row), (intptr_t)rcvr);
        increment_uint_at_no_overflow(layout, receiver_count_cell_index(row));
        return;
      }
    }
    // Receiver did not match any saved receiver and there is no empty row for it.
    // Increment total counter to indicate polymorphic case.
    increment_count_no_overflow(layout);
  }

  static DataLayout* advance(DataLayout* layout) {
    return (DataLayout*) (((address)layout) + (ssize_t)ReceiverTypeData::receiver_type_data_size_in_bytes());
  }
#endif // CC_INTERP

#ifndef PRODUCT
  void print_receiver_data_on(outputStream* st) const;
  void print_data_on(outputStream* st, const char* extra = NULL) const;
#endif
};

// VirtualCallData
//
// A VirtualCallData is used to access profiling information about a
// virtual call.  For now, it has nothing more than a ReceiverTypeData.
class VirtualCallData : public ReceiverTypeData {
public:
  VirtualCallData(DataLayout* layout) : ReceiverTypeData(layout) {
    assert(layout->tag() == DataLayout::virtual_call_data_tag ||
           layout->tag() == DataLayout::virtual_call_type_data_tag, "wrong type");
  }

  virtual bool is_VirtualCallData() const { return true; }

  static int static_cell_count() {
    // At this point we could add more profile state, e.g., for arguments.
    // But for now it's the same size as the base record type.
    return ReceiverTypeData::static_cell_count() GRAAL_ONLY(+ (uint) MethodProfileWidth * receiver_type_row_cell_count);
  }

  virtual int cell_count() const {
    return static_cell_count();
  }

  // Direct accessors
  static ByteSize virtual_call_data_size() {
    return cell_offset(static_cell_count());
  }

<<<<<<< HEAD
#ifdef GRAAL
  static ByteSize method_offset(uint row) {
    return cell_offset(method_cell_index(row));
  }
  static ByteSize method_count_offset(uint row) {
    return cell_offset(method_count_cell_index(row));
  }
  static int method_cell_index(uint row) {
    return receiver0_offset + (row + TypeProfileWidth) * receiver_type_row_cell_count;
  }
  static int method_count_cell_index(uint row) {
    return count0_offset + (row + TypeProfileWidth) * receiver_type_row_cell_count;
  }
  static uint method_row_limit() {
    return MethodProfileWidth;
  }

  Method* method(uint row) const {
    assert(row < method_row_limit(), "oob");

    Method* method = (Method*)intptr_at(method_cell_index(row));
    assert(method == NULL || method->is_method(), "must be");
    return method;
  }

  uint method_count(uint row) const {
    assert(row < method_row_limit(), "oob");
    return uint_at(method_count_cell_index(row));
  }

  void set_method(uint row, Method* m) {
    assert((uint)row < method_row_limit(), "oob");
    set_intptr_at(method_cell_index(row), (uintptr_t)m);
  }

  void set_method_count(uint row, uint count) {
    assert(row < method_row_limit(), "oob");
    set_uint_at(method_count_cell_index(row), count);
  }

  void clear_method_row(uint row) {
    assert(row < method_row_limit(), "oob");
    // Clear total count - indicator of polymorphic call site (see comment for clear_row() in ReceiverTypeData).
    set_nonprofiled_count(0);
    set_method(row, NULL);
    set_method_count(row, 0);
  }

  // GC support
  virtual void clean_weak_klass_links(BoolObjectClosure* is_alive_closure);
#endif

#ifndef PRODUCT
#ifdef GRAAL
  void print_method_data_on(outputStream* st) const;
#endif
  void print_data_on(outputStream* st) const;
=======
#ifdef CC_INTERP
  static int virtual_call_data_size_in_bytes() {
    return cell_offset_in_bytes(static_cell_count());
  }

  static DataLayout* advance(DataLayout* layout) {
    return (DataLayout*) (((address)layout) + (ssize_t)VirtualCallData::virtual_call_data_size_in_bytes());
  }
#endif // CC_INTERP

#ifndef PRODUCT
  void print_data_on(outputStream* st, const char* extra = NULL) const;
>>>>>>> 29233171
#endif
};

// VirtualCallTypeData
//
// A VirtualCallTypeData is used to access profiling information about
// a virtual call for which we collect type information about
// arguments and return value.
class VirtualCallTypeData : public VirtualCallData {
private:
  // entries for arguments if any
  TypeStackSlotEntries _args;
  // entry for return type if any
  ReturnTypeEntry _ret;

  int cell_count_global_offset() const {
    return VirtualCallData::static_cell_count() + TypeEntriesAtCall::cell_count_local_offset();
  }

  // number of cells not counting the header
  int cell_count_no_header() const {
    return uint_at(cell_count_global_offset());
  }

  void check_number_of_arguments(int total) {
    assert(number_of_arguments() == total, "should be set in DataLayout::initialize");
  }

public:
  VirtualCallTypeData(DataLayout* layout) :
    VirtualCallData(layout),
    _args(VirtualCallData::static_cell_count()+TypeEntriesAtCall::header_cell_count(), number_of_arguments()),
    _ret(cell_count() - ReturnTypeEntry::static_cell_count())
  {
    assert(layout->tag() == DataLayout::virtual_call_type_data_tag, "wrong type");
    // Some compilers (VC++) don't want this passed in member initialization list
    _args.set_profile_data(this);
    _ret.set_profile_data(this);
  }

  const TypeStackSlotEntries* args() const {
    assert(has_arguments(), "no profiling of arguments");
    return &_args;
  }

  const ReturnTypeEntry* ret() const {
    assert(has_return(), "no profiling of return value");
    return &_ret;
  }

  virtual bool is_VirtualCallTypeData() const { return true; }

  static int static_cell_count() {
    return -1;
  }

  static int compute_cell_count(BytecodeStream* stream) {
    return VirtualCallData::static_cell_count() + TypeEntriesAtCall::compute_cell_count(stream);
  }

  static void initialize(DataLayout* dl, int cell_count) {
    TypeEntriesAtCall::initialize(dl, VirtualCallData::static_cell_count(), cell_count);
  }

  virtual void post_initialize(BytecodeStream* stream, MethodData* mdo);

  virtual int cell_count() const {
    return VirtualCallData::static_cell_count() +
      TypeEntriesAtCall::header_cell_count() +
      int_at_unchecked(cell_count_global_offset());
  }

  int number_of_arguments() const {
    return cell_count_no_header() / TypeStackSlotEntries::per_arg_count();
  }

  void set_argument_type(int i, Klass* k) {
    assert(has_arguments(), "no arguments!");
    intptr_t current = _args.type(i);
    _args.set_type(i, TypeEntries::with_status(k, current));
  }

  void set_return_type(Klass* k) {
    assert(has_return(), "no return!");
    intptr_t current = _ret.type();
    _ret.set_type(TypeEntries::with_status(k, current));
  }

  // An entry for a return value takes less space than an entry for an
  // argument, so if the remainder of the number of cells divided by
  // the number of cells for an argument is not null, a return value
  // is profiled in this object.
  bool has_return() const {
    bool res = (cell_count_no_header() % TypeStackSlotEntries::per_arg_count()) != 0;
    assert (!res || TypeEntriesAtCall::return_profiling_enabled(), "no profiling of return values");
    return res;
  }

  // An entry for a return value takes less space than an entry for an
  // argument so if the number of cells exceeds the number of cells
  // needed for an argument, this object contains type information for
  // at least one argument.
  bool has_arguments() const {
    bool res = cell_count_no_header() >= TypeStackSlotEntries::per_arg_count();
    assert (!res || TypeEntriesAtCall::arguments_profiling_enabled(), "no profiling of arguments");
    return res;
  }

  // Code generation support
  static ByteSize args_data_offset() {
    return cell_offset(VirtualCallData::static_cell_count()) + TypeEntriesAtCall::args_data_offset();
  }

  // GC support
  virtual void clean_weak_klass_links(BoolObjectClosure* is_alive_closure) {
    ReceiverTypeData::clean_weak_klass_links(is_alive_closure);
    if (has_arguments()) {
      _args.clean_weak_klass_links(is_alive_closure);
    }
    if (has_return()) {
      _ret.clean_weak_klass_links(is_alive_closure);
    }
  }

#ifndef PRODUCT
  virtual void print_data_on(outputStream* st, const char* extra = NULL) const;
#endif
};

// RetData
//
// A RetData is used to access profiling information for a ret bytecode.
// It is composed of a count of the number of times that the ret has
// been executed, followed by a series of triples of the form
// (bci, count, di) which count the number of times that some bci was the
// target of the ret and cache a corresponding data displacement.
class RetData : public CounterData {
protected:
  enum {
    bci0_offset = counter_cell_count,
    count0_offset,
    displacement0_offset,
    ret_row_cell_count = (displacement0_offset + 1) - bci0_offset
  };

  void set_bci(uint row, int bci) {
    assert((uint)row < row_limit(), "oob");
    set_int_at(bci0_offset + row * ret_row_cell_count, bci);
  }
  void release_set_bci(uint row, int bci) {
    assert((uint)row < row_limit(), "oob");
    // 'release' when setting the bci acts as a valid flag for other
    // threads wrt bci_count and bci_displacement.
    release_set_int_at(bci0_offset + row * ret_row_cell_count, bci);
  }
  void set_bci_count(uint row, uint count) {
    assert((uint)row < row_limit(), "oob");
    set_uint_at(count0_offset + row * ret_row_cell_count, count);
  }
  void set_bci_displacement(uint row, int disp) {
    set_int_at(displacement0_offset + row * ret_row_cell_count, disp);
  }

public:
  RetData(DataLayout* layout) : CounterData(layout) {
    assert(layout->tag() == DataLayout::ret_data_tag, "wrong type");
  }

  virtual bool is_RetData() const { return true; }

  enum {
    no_bci = -1 // value of bci when bci1/2 are not in use.
  };

  static int static_cell_count() {
    return counter_cell_count + (uint) BciProfileWidth * ret_row_cell_count;
  }

  virtual int cell_count() const {
    return static_cell_count();
  }

  static uint row_limit() {
    return BciProfileWidth;
  }
  static int bci_cell_index(uint row) {
    return bci0_offset + row * ret_row_cell_count;
  }
  static int bci_count_cell_index(uint row) {
    return count0_offset + row * ret_row_cell_count;
  }
  static int bci_displacement_cell_index(uint row) {
    return displacement0_offset + row * ret_row_cell_count;
  }

  // Direct accessors
  int bci(uint row) const {
    return int_at(bci_cell_index(row));
  }
  uint bci_count(uint row) const {
    return uint_at(bci_count_cell_index(row));
  }
  int bci_displacement(uint row) const {
    return int_at(bci_displacement_cell_index(row));
  }

  // Interpreter Runtime support
  address fixup_ret(int return_bci, MethodData* mdo);

  // Code generation support
  static ByteSize bci_offset(uint row) {
    return cell_offset(bci_cell_index(row));
  }
  static ByteSize bci_count_offset(uint row) {
    return cell_offset(bci_count_cell_index(row));
  }
  static ByteSize bci_displacement_offset(uint row) {
    return cell_offset(bci_displacement_cell_index(row));
  }

#ifdef CC_INTERP
  static DataLayout* advance(MethodData *md, int bci);
#endif // CC_INTERP

  // Specific initialization.
  void post_initialize(BytecodeStream* stream, MethodData* mdo);

#ifndef PRODUCT
  void print_data_on(outputStream* st, const char* extra = NULL) const;
#endif
};

// BranchData
//
// A BranchData is used to access profiling data for a two-way branch.
// It consists of taken and not_taken counts as well as a data displacement
// for the taken case.
class BranchData : public JumpData {
protected:
  enum {
    not_taken_off_set = jump_cell_count,
    branch_cell_count
  };

  void set_displacement(int displacement) {
    set_int_at(displacement_off_set, displacement);
  }

public:
  BranchData(DataLayout* layout) : JumpData(layout) {
    assert(layout->tag() == DataLayout::branch_data_tag, "wrong type");
  }

  virtual bool is_BranchData() const { return true; }

  static int static_cell_count() {
    return branch_cell_count;
  }

  virtual int cell_count() const {
    return static_cell_count();
  }

  // Direct accessor
  uint not_taken() const {
    return uint_at(not_taken_off_set);
  }

  void set_not_taken(uint cnt) {
    set_uint_at(not_taken_off_set, cnt);
  }

  uint inc_not_taken() {
    uint cnt = not_taken() + 1;
    // Did we wrap? Will compiler screw us??
    if (cnt == 0) cnt--;
    set_uint_at(not_taken_off_set, cnt);
    return cnt;
  }

  // Code generation support
  static ByteSize not_taken_offset() {
    return cell_offset(not_taken_off_set);
  }
  static ByteSize branch_data_size() {
    return cell_offset(branch_cell_count);
  }

#ifdef CC_INTERP
  static int branch_data_size_in_bytes() {
    return cell_offset_in_bytes(branch_cell_count);
  }

  static void increment_not_taken_count_no_overflow(DataLayout* layout) {
    increment_uint_at_no_overflow(layout, not_taken_off_set);
  }

  static DataLayout* advance_not_taken(DataLayout* layout) {
    return (DataLayout*) (((address)layout) + (ssize_t)BranchData::branch_data_size_in_bytes());
  }
#endif // CC_INTERP

  // Specific initialization.
  void post_initialize(BytecodeStream* stream, MethodData* mdo);

#ifndef PRODUCT
  void print_data_on(outputStream* st, const char* extra = NULL) const;
#endif
};

// ArrayData
//
// A ArrayData is a base class for accessing profiling data which does
// not have a statically known size.  It consists of an array length
// and an array start.
class ArrayData : public ProfileData {
protected:
  friend class DataLayout;

  enum {
    array_len_off_set,
    array_start_off_set
  };

  uint array_uint_at(int index) const {
    int aindex = index + array_start_off_set;
    return uint_at(aindex);
  }
  int array_int_at(int index) const {
    int aindex = index + array_start_off_set;
    return int_at(aindex);
  }
  oop array_oop_at(int index) const {
    int aindex = index + array_start_off_set;
    return oop_at(aindex);
  }
  void array_set_int_at(int index, int value) {
    int aindex = index + array_start_off_set;
    set_int_at(aindex, value);
  }

#ifdef CC_INTERP
  // Static low level accessors for DataLayout with ArrayData's semantics.

  static void increment_array_uint_at_no_overflow(DataLayout* layout, int index) {
    int aindex = index + array_start_off_set;
    increment_uint_at_no_overflow(layout, aindex);
  }

  static int array_int_at(DataLayout* layout, int index) {
    int aindex = index + array_start_off_set;
    return int_at(layout, aindex);
  }
#endif // CC_INTERP

  // Code generation support for subclasses.
  static ByteSize array_element_offset(int index) {
    return cell_offset(array_start_off_set + index);
  }

public:
  ArrayData(DataLayout* layout) : ProfileData(layout) {}

  virtual bool is_ArrayData() const { return true; }

  static int static_cell_count() {
    return -1;
  }

  int array_len() const {
    return int_at_unchecked(array_len_off_set);
  }

  virtual int cell_count() const {
    return array_len() + 1;
  }

  // Code generation support
  static ByteSize array_len_offset() {
    return cell_offset(array_len_off_set);
  }
  static ByteSize array_start_offset() {
    return cell_offset(array_start_off_set);
  }
};

// MultiBranchData
//
// A MultiBranchData is used to access profiling information for
// a multi-way branch (*switch bytecodes).  It consists of a series
// of (count, displacement) pairs, which count the number of times each
// case was taken and specify the data displacment for each branch target.
class MultiBranchData : public ArrayData {
protected:
  enum {
    default_count_off_set,
    default_disaplacement_off_set,
    case_array_start
  };
  enum {
    relative_count_off_set,
    relative_displacement_off_set,
    per_case_cell_count
  };

  void set_default_displacement(int displacement) {
    array_set_int_at(default_disaplacement_off_set, displacement);
  }
  void set_displacement_at(int index, int displacement) {
    array_set_int_at(case_array_start +
                     index * per_case_cell_count +
                     relative_displacement_off_set,
                     displacement);
  }

public:
  MultiBranchData(DataLayout* layout) : ArrayData(layout) {
    assert(layout->tag() == DataLayout::multi_branch_data_tag, "wrong type");
  }

  virtual bool is_MultiBranchData() const { return true; }

  static int compute_cell_count(BytecodeStream* stream);

  int number_of_cases() const {
    int alen = array_len() - 2; // get rid of default case here.
    assert(alen % per_case_cell_count == 0, "must be even");
    return (alen / per_case_cell_count);
  }

  uint default_count() const {
    return array_uint_at(default_count_off_set);
  }
  int default_displacement() const {
    return array_int_at(default_disaplacement_off_set);
  }

  uint count_at(int index) const {
    return array_uint_at(case_array_start +
                         index * per_case_cell_count +
                         relative_count_off_set);
  }
  int displacement_at(int index) const {
    return array_int_at(case_array_start +
                        index * per_case_cell_count +
                        relative_displacement_off_set);
  }

  // Code generation support
  static ByteSize default_count_offset() {
    return array_element_offset(default_count_off_set);
  }
  static ByteSize default_displacement_offset() {
    return array_element_offset(default_disaplacement_off_set);
  }
  static ByteSize case_count_offset(int index) {
    return case_array_offset() +
           (per_case_size() * index) +
           relative_count_offset();
  }
  static ByteSize case_array_offset() {
    return array_element_offset(case_array_start);
  }
  static ByteSize per_case_size() {
    return in_ByteSize(per_case_cell_count) * cell_size;
  }
  static ByteSize relative_count_offset() {
    return in_ByteSize(relative_count_off_set) * cell_size;
  }
  static ByteSize relative_displacement_offset() {
    return in_ByteSize(relative_displacement_off_set) * cell_size;
  }

#ifdef CC_INTERP
  static void increment_count_no_overflow(DataLayout* layout, int index) {
    if (index == -1) {
      increment_array_uint_at_no_overflow(layout, default_count_off_set);
    } else {
      increment_array_uint_at_no_overflow(layout, case_array_start +
                                                  index * per_case_cell_count +
                                                  relative_count_off_set);
    }
  }

  static DataLayout* advance(DataLayout* layout, int index) {
    if (index == -1) {
      return (DataLayout*) (((address)layout) + (ssize_t)array_int_at(layout, default_disaplacement_off_set));
    } else {
      return (DataLayout*) (((address)layout) + (ssize_t)array_int_at(layout, case_array_start +
                                                                              index * per_case_cell_count +
                                                                              relative_displacement_off_set));
    }
  }
#endif // CC_INTERP

  // Specific initialization.
  void post_initialize(BytecodeStream* stream, MethodData* mdo);

#ifndef PRODUCT
  void print_data_on(outputStream* st, const char* extra = NULL) const;
#endif
};

class ArgInfoData : public ArrayData {

public:
  ArgInfoData(DataLayout* layout) : ArrayData(layout) {
    assert(layout->tag() == DataLayout::arg_info_data_tag, "wrong type");
  }

  virtual bool is_ArgInfoData() const { return true; }


  int number_of_args() const {
    return array_len();
  }

  uint arg_modified(int arg) const {
    return array_uint_at(arg);
  }

  void set_arg_modified(int arg, uint val) {
    array_set_int_at(arg, val);
  }

#ifndef PRODUCT
  void print_data_on(outputStream* st, const char* extra = NULL) const;
#endif
};

// ParametersTypeData
//
// A ParametersTypeData is used to access profiling information about
// types of parameters to a method
class ParametersTypeData : public ArrayData {

private:
  TypeStackSlotEntries _parameters;

  static int stack_slot_local_offset(int i) {
    assert_profiling_enabled();
    return array_start_off_set + TypeStackSlotEntries::stack_slot_local_offset(i);
  }

  static int type_local_offset(int i) {
    assert_profiling_enabled();
    return array_start_off_set + TypeStackSlotEntries::type_local_offset(i);
  }

  static bool profiling_enabled();
  static void assert_profiling_enabled() {
    assert(profiling_enabled(), "method parameters profiling should be on");
  }

public:
  ParametersTypeData(DataLayout* layout) : ArrayData(layout), _parameters(1, number_of_parameters()) {
    assert(layout->tag() == DataLayout::parameters_type_data_tag, "wrong type");
    // Some compilers (VC++) don't want this passed in member initialization list
    _parameters.set_profile_data(this);
  }

  static int compute_cell_count(Method* m);

  virtual bool is_ParametersTypeData() const { return true; }

  virtual void post_initialize(BytecodeStream* stream, MethodData* mdo);

  int number_of_parameters() const {
    return array_len() / TypeStackSlotEntries::per_arg_count();
  }

  const TypeStackSlotEntries* parameters() const { return &_parameters; }

  uint stack_slot(int i) const {
    return _parameters.stack_slot(i);
  }

  void set_type(int i, Klass* k) {
    intptr_t current = _parameters.type(i);
    _parameters.set_type(i, TypeEntries::with_status((intptr_t)k, current));
  }

  virtual void clean_weak_klass_links(BoolObjectClosure* is_alive_closure) {
    _parameters.clean_weak_klass_links(is_alive_closure);
  }

#ifndef PRODUCT
  virtual void print_data_on(outputStream* st, const char* extra = NULL) const;
#endif

  static ByteSize stack_slot_offset(int i) {
    return cell_offset(stack_slot_local_offset(i));
  }

  static ByteSize type_offset(int i) {
    return cell_offset(type_local_offset(i));
  }
};

// SpeculativeTrapData
//
// A SpeculativeTrapData is used to record traps due to type
// speculation. It records the root of the compilation: that type
// speculation is wrong in the context of one compilation (for
// method1) doesn't mean it's wrong in the context of another one (for
// method2). Type speculation could have more/different data in the
// context of the compilation of method2 and it's worthwhile to try an
// optimization that failed for compilation of method1 in the context
// of compilation of method2.
// Space for SpeculativeTrapData entries is allocated from the extra
// data space in the MDO. If we run out of space, the trap data for
// the ProfileData at that bci is updated.
class SpeculativeTrapData : public ProfileData {
protected:
  enum {
    method_offset,
    speculative_trap_cell_count
  };
public:
  SpeculativeTrapData(DataLayout* layout) : ProfileData(layout) {
    assert(layout->tag() == DataLayout::speculative_trap_data_tag, "wrong type");
  }

  virtual bool is_SpeculativeTrapData() const { return true; }

  static int static_cell_count() {
    return speculative_trap_cell_count;
  }

  virtual int cell_count() const {
    return static_cell_count();
  }

  // Direct accessor
  Method* method() const {
    return (Method*)intptr_at(method_offset);
  }

  void set_method(Method* m) {
    set_intptr_at(method_offset, (intptr_t)m);
  }

#ifndef PRODUCT
  virtual void print_data_on(outputStream* st, const char* extra = NULL) const;
#endif
};

// MethodData*
//
// A MethodData* holds information which has been collected about
// a method.  Its layout looks like this:
//
// -----------------------------
// | header                    |
// | klass                     |
// -----------------------------
// | method                    |
// | size of the MethodData* |
// -----------------------------
// | Data entries...           |
// |   (variable size)         |
// |                           |
// .                           .
// .                           .
// .                           .
// |                           |
// -----------------------------
//
// The data entry area is a heterogeneous array of DataLayouts. Each
// DataLayout in the array corresponds to a specific bytecode in the
// method.  The entries in the array are sorted by the corresponding
// bytecode.  Access to the data is via resource-allocated ProfileData,
// which point to the underlying blocks of DataLayout structures.
//
// During interpretation, if profiling in enabled, the interpreter
// maintains a method data pointer (mdp), which points at the entry
// in the array corresponding to the current bci.  In the course of
// intepretation, when a bytecode is encountered that has profile data
// associated with it, the entry pointed to by mdp is updated, then the
// mdp is adjusted to point to the next appropriate DataLayout.  If mdp
// is NULL to begin with, the interpreter assumes that the current method
// is not (yet) being profiled.
//
// In MethodData* parlance, "dp" is a "data pointer", the actual address
// of a DataLayout element.  A "di" is a "data index", the offset in bytes
// from the base of the data entry array.  A "displacement" is the byte offset
// in certain ProfileData objects that indicate the amount the mdp must be
// adjusted in the event of a change in control flow.
//

CC_INTERP_ONLY(class BytecodeInterpreter;)

class MethodData : public Metadata {
  friend class VMStructs;
  CC_INTERP_ONLY(friend class BytecodeInterpreter;)
private:
  friend class ProfileData;

  // Back pointer to the Method*
  Method* _method;

  // Size of this oop in bytes
  int _size;

  // Cached hint for bci_to_dp and bci_to_data
  int _hint_di;

  MethodData(methodHandle method, int size, TRAPS);
public:
  static MethodData* allocate(ClassLoaderData* loader_data, methodHandle method, TRAPS);
  MethodData() {}; // For ciMethodData

  bool is_methodData() const volatile { return true; }
  void initialize(bool for_reprofile = false);

  // Whole-method sticky bits and flags
  enum {
<<<<<<< HEAD
#ifdef GRAAL
    _trap_hist_limit    = 18,   // decoupled from Deoptimization::Reason_LIMIT
#else
    _trap_hist_limit    = 17,   // decoupled from Deoptimization::Reason_LIMIT
#endif
=======
    _trap_hist_limit    = 18,   // decoupled from Deoptimization::Reason_LIMIT
>>>>>>> 29233171
    _trap_hist_mask     = max_jubyte,
    _extra_data_count   = 4     // extra DataLayout headers, for trap history
  }; // Public flag values
private:
  uint _nof_decompiles;             // count of all nmethod removals
  uint _nof_overflow_recompiles;    // recompile count, excluding recomp. bits
  uint _nof_overflow_traps;         // trap count, excluding _trap_hist
  union {
    intptr_t _align;
#ifdef GRAAL
    u1 _array[2*_trap_hist_limit];
#else
    u1 _array[_trap_hist_limit];
#endif
  } _trap_hist;

  // Support for interprocedural escape analysis, from Thomas Kotzmann.
  intx              _eflags;          // flags on escape information
  intx              _arg_local;       // bit set of non-escaping arguments
  intx              _arg_stack;       // bit set of stack-allocatable arguments
  intx              _arg_returned;    // bit set of returned arguments

  int _creation_mileage;              // method mileage at MDO creation

  // How many invocations has this MDO seen?
  // These counters are used to determine the exact age of MDO.
  // We need those because in tiered a method can be concurrently
  // executed at different levels.
  InvocationCounter _invocation_counter;
  // Same for backedges.
  InvocationCounter _backedge_counter;
  // Counter values at the time profiling started.
  int               _invocation_counter_start;
  int               _backedge_counter_start;
  // Number of loops and blocks is computed when compiling the first
  // time with C1. It is used to determine if method is trivial.
  short             _num_loops;
  short             _num_blocks;
  // Highest compile level this method has ever seen.
  u1                _highest_comp_level;
  // Same for OSR level
  u1                _highest_osr_comp_level;
  // Does this method contain anything worth profiling?
  bool              _would_profile;

  // Size of _data array in bytes.  (Excludes header and extra_data fields.)
  int _data_size;

  // data index for the area dedicated to parameters. -1 if no
  // parameter profiling.
  int _parameters_type_data_di;

  // Beginning of the data entries
  intptr_t _data[1];

  // Helper for size computation
  static int compute_data_size(BytecodeStream* stream);
  static int bytecode_cell_count(Bytecodes::Code code);
  static bool is_speculative_trap_bytecode(Bytecodes::Code code);
  enum { no_profile_data = -1, variable_cell_count = -2 };

  // Helper for initialization
  DataLayout* data_layout_at(int data_index) const {
    assert(data_index % sizeof(intptr_t) == 0, "unaligned");
    return (DataLayout*) (((address)_data) + data_index);
  }

  // Initialize an individual data segment.  Returns the size of
  // the segment in bytes.
  int initialize_data(BytecodeStream* stream, int data_index);

  // Helper for data_at
  DataLayout* limit_data_position() const {
    return (DataLayout*)((address)data_base() + _data_size);
  }
  bool out_of_bounds(int data_index) const {
    return data_index >= data_size();
  }

  // Give each of the data entries a chance to perform specific
  // data initialization.
  void post_initialize(BytecodeStream* stream);

  // hint accessors
  int      hint_di() const  { return _hint_di; }
  void set_hint_di(int di)  {
    assert(!out_of_bounds(di), "hint_di out of bounds");
    _hint_di = di;
  }
  ProfileData* data_before(int bci) {
    // avoid SEGV on this edge case
    if (data_size() == 0)
      return NULL;
    int hint = hint_di();
    if (data_layout_at(hint)->bci() <= bci)
      return data_at(hint);
    return first_data();
  }

  // What is the index of the first data entry?
  int first_di() const { return 0; }

  ProfileData* bci_to_extra_data_helper(int bci, Method* m, DataLayout*& dp);
  // Find or create an extra ProfileData:
  ProfileData* bci_to_extra_data(int bci, Method* m, bool create_if_missing);

  // return the argument info cell
  ArgInfoData *arg_info();

  enum {
    no_type_profile = 0,
    type_profile_jsr292 = 1,
    type_profile_all = 2
  };

  static bool profile_jsr292(methodHandle m, int bci);
  static int profile_arguments_flag();
  static bool profile_arguments_jsr292_only();
  static bool profile_all_arguments();
  static bool profile_arguments_for_invoke(methodHandle m, int bci);
  static int profile_return_flag();
  static bool profile_all_return();
  static bool profile_return_for_invoke(methodHandle m, int bci);
  static int profile_parameters_flag();
  static bool profile_parameters_jsr292_only();
  static bool profile_all_parameters();

  void clean_extra_data(BoolObjectClosure* is_alive);
  void clean_extra_data_helper(DataLayout* dp, int shift, bool reset = false);
  void verify_extra_data_clean(BoolObjectClosure* is_alive);

public:
  static int header_size() {
    return sizeof(MethodData)/wordSize;
  }

  // Compute the size of a MethodData* before it is created.
  static int compute_allocation_size_in_bytes(methodHandle method);
  static int compute_allocation_size_in_words(methodHandle method);
  static int compute_extra_data_count(int data_size, int empty_bc_count, bool needs_speculative_traps);

  // Determine if a given bytecode can have profile information.
  static bool bytecode_has_profile(Bytecodes::Code code) {
    return bytecode_cell_count(code) != no_profile_data;
  }

  // reset into original state
  void init();

  // My size
  int size_in_bytes() const { return _size; }
  int size() const    { return align_object_size(align_size_up(_size, BytesPerWord)/BytesPerWord); }
#if INCLUDE_SERVICES
  void collect_statistics(KlassSizeStats *sz) const;
#endif

  int      creation_mileage() const  { return _creation_mileage; }
  void set_creation_mileage(int x)   { _creation_mileage = x; }

  int invocation_count() {
    if (invocation_counter()->carry()) {
      return InvocationCounter::count_limit;
    }
    return invocation_counter()->count();
  }
  int backedge_count() {
    if (backedge_counter()->carry()) {
      return InvocationCounter::count_limit;
    }
    return backedge_counter()->count();
  }

  int invocation_count_start() {
    if (invocation_counter()->carry()) {
      return 0;
    }
    return _invocation_counter_start;
  }

  int backedge_count_start() {
    if (backedge_counter()->carry()) {
      return 0;
    }
    return _backedge_counter_start;
  }

  int invocation_count_delta() { return invocation_count() - invocation_count_start(); }
  int backedge_count_delta()   { return backedge_count()   - backedge_count_start();   }

  void reset_start_counters() {
    _invocation_counter_start = invocation_count();
    _backedge_counter_start = backedge_count();
  }

  InvocationCounter* invocation_counter()     { return &_invocation_counter; }
  InvocationCounter* backedge_counter()       { return &_backedge_counter;   }

  void set_would_profile(bool p)              { _would_profile = p;    }
  bool would_profile() const                  { return _would_profile; }

  int highest_comp_level() const              { return _highest_comp_level;      }
  void set_highest_comp_level(int level)      { _highest_comp_level = level;     }
  int highest_osr_comp_level() const          { return _highest_osr_comp_level;  }
  void set_highest_osr_comp_level(int level)  { _highest_osr_comp_level = level; }

  int num_loops() const                       { return _num_loops;  }
  void set_num_loops(int n)                   { _num_loops = n;     }
  int num_blocks() const                      { return _num_blocks; }
  void set_num_blocks(int n)                  { _num_blocks = n;    }

  bool is_mature() const;  // consult mileage and ProfileMaturityPercentage
  static int mileage_of(Method* m);

  // Support for interprocedural escape analysis, from Thomas Kotzmann.
  enum EscapeFlag {
    estimated    = 1 << 0,
    return_local = 1 << 1,
    return_allocated = 1 << 2,
    allocated_escapes = 1 << 3,
    unknown_modified = 1 << 4
  };

  intx eflags()                                  { return _eflags; }
  intx arg_local()                               { return _arg_local; }
  intx arg_stack()                               { return _arg_stack; }
  intx arg_returned()                            { return _arg_returned; }
  uint arg_modified(int a)                       { ArgInfoData *aid = arg_info();
                                                   assert(aid != NULL, "arg_info must be not null");
                                                   assert(a >= 0 && a < aid->number_of_args(), "valid argument number");
                                                   return aid->arg_modified(a); }

  void set_eflags(intx v)                        { _eflags = v; }
  void set_arg_local(intx v)                     { _arg_local = v; }
  void set_arg_stack(intx v)                     { _arg_stack = v; }
  void set_arg_returned(intx v)                  { _arg_returned = v; }
  void set_arg_modified(int a, uint v)           { ArgInfoData *aid = arg_info();
                                                   assert(aid != NULL, "arg_info must be not null");
                                                   assert(a >= 0 && a < aid->number_of_args(), "valid argument number");
                                                   aid->set_arg_modified(a, v); }

  void clear_escape_info()                       { _eflags = _arg_local = _arg_stack = _arg_returned = 0; }

  // Location and size of data area
  address data_base() const {
    return (address) _data;
  }
  int data_size() const {
    return _data_size;
  }

  // Accessors
  Method* method() const { return _method; }

  // Get the data at an arbitrary (sort of) data index.
  ProfileData* data_at(int data_index) const;

  // Walk through the data in order.
  ProfileData* first_data() const { return data_at(first_di()); }
  ProfileData* next_data(ProfileData* current) const;
  bool is_valid(ProfileData* current) const { return current != NULL; }

  // Convert a dp (data pointer) to a di (data index).
  int dp_to_di(address dp) const {
    return dp - ((address)_data);
  }

  address di_to_dp(int di) {
    return (address)data_layout_at(di);
  }

  // bci to di/dp conversion.
  address bci_to_dp(int bci);
  int bci_to_di(int bci) {
    return dp_to_di(bci_to_dp(bci));
  }

  // Get the data at an arbitrary bci, or NULL if there is none.
  ProfileData* bci_to_data(int bci);

  // Same, but try to create an extra_data record if one is needed:
  ProfileData* allocate_bci_to_data(int bci, Method* m) {
    ProfileData* data = NULL;
    // If m not NULL, try to allocate a SpeculativeTrapData entry
    if (m == NULL) {
      data = bci_to_data(bci);
    }
    if (data != NULL) {
      return data;
    }
    data = bci_to_extra_data(bci, m, true);
    if (data != NULL) {
      return data;
    }
    // If SpeculativeTrapData allocation fails try to allocate a
    // regular entry
    data = bci_to_data(bci);
    if (data != NULL) {
      return data;
    }
    return bci_to_extra_data(bci, NULL, true);
  }

  // Add a handful of extra data records, for trap tracking.
  DataLayout* extra_data_base() const { return limit_data_position(); }
  DataLayout* extra_data_limit() const { return (DataLayout*)((address)this + size_in_bytes()); }
  int extra_data_size() const { return (address)extra_data_limit()
                               - (address)extra_data_base(); }
  static DataLayout* next_extra(DataLayout* dp);

  // Return (uint)-1 for overflow.
  uint trap_count(int reason) const {
    assert((uint)reason < GRAAL_ONLY(2*) _trap_hist_limit, "oob");
    return (int)((_trap_hist._array[reason]+1) & _trap_hist_mask) - 1;
  }
  // For loops:
  static uint trap_reason_limit() { return _trap_hist_limit; }
  static uint trap_count_limit()  { return _trap_hist_mask; }
  uint inc_trap_count(int reason) {
    // Count another trap, anywhere in this method.
    assert(reason >= 0, "must be single trap");
    assert((uint)reason < GRAAL_ONLY(2*) _trap_hist_limit, "oob");
    uint cnt1 = 1 + _trap_hist._array[reason];
    if ((cnt1 & _trap_hist_mask) != 0) {  // if no counter overflow...
      _trap_hist._array[reason] = cnt1;
      return cnt1;
    } else {
      return _trap_hist_mask + (++_nof_overflow_traps);
    }
  }

  uint overflow_trap_count() const {
    return _nof_overflow_traps;
  }
  uint overflow_recompile_count() const {
    return _nof_overflow_recompiles;
  }
  void inc_overflow_recompile_count() {
    _nof_overflow_recompiles += 1;
  }
  uint decompile_count() const {
    return _nof_decompiles;
  }
  void inc_decompile_count() {
    _nof_decompiles += 1;
    if (decompile_count() > (uint)PerMethodRecompilationCutoff) {
      method()->set_not_compilable(CompLevel_full_optimization, true, "decompile_count > PerMethodRecompilationCutoff");
    }
  }

  // Return pointer to area dedicated to parameters in MDO
  ParametersTypeData* parameters_type_data() const {
    return _parameters_type_data_di != -1 ? data_layout_at(_parameters_type_data_di)->data_in()->as_ParametersTypeData() : NULL;
  }

  int parameters_type_data_di() const {
    assert(_parameters_type_data_di != -1, "no args type data");
    return _parameters_type_data_di;
  }

  // Support for code generation
  static ByteSize data_offset() {
    return byte_offset_of(MethodData, _data[0]);
  }

  static ByteSize trap_history_offset() {
    return byte_offset_of(MethodData, _trap_hist._array);
  }

  static ByteSize invocation_counter_offset() {
    return byte_offset_of(MethodData, _invocation_counter);
  }
  static ByteSize backedge_counter_offset() {
    return byte_offset_of(MethodData, _backedge_counter);
  }

  static ByteSize parameters_type_data_di_offset() {
    return byte_offset_of(MethodData, _parameters_type_data_di);
  }

  // Deallocation support - no pointer fields to deallocate
  void deallocate_contents(ClassLoaderData* loader_data) {}

  // GC support
  void set_size(int object_size_in_bytes) { _size = object_size_in_bytes; }

  // Printing
#ifndef PRODUCT
  void print_on      (outputStream* st) const;
#endif
  void print_value_on(outputStream* st) const;

#ifndef PRODUCT
  // printing support for method data
  void print_data_on(outputStream* st) const;
#endif

  const char* internal_name() const { return "{method data}"; }

  // verification
  void verify_on(outputStream* st);
  void verify_data_on(outputStream* st);

  static bool profile_parameters_for_method(methodHandle m);
  static bool profile_arguments();
  static bool profile_return();
  static bool profile_parameters();
  static bool profile_return_jsr292_only();

  void clean_method_data(BoolObjectClosure* is_alive);
};

#endif // SHARE_VM_OOPS_METHODDATAOOP_HPP<|MERGE_RESOLUTION|>--- conflicted
+++ resolved
@@ -1369,7 +1369,16 @@
     return cell_offset(static_cell_count());
   }
 
-<<<<<<< HEAD
+#ifdef CC_INTERP
+  static int virtual_call_data_size_in_bytes() {
+    return cell_offset_in_bytes(static_cell_count());
+  }
+
+  static DataLayout* advance(DataLayout* layout) {
+    return (DataLayout*) (((address)layout) + (ssize_t)VirtualCallData::virtual_call_data_size_in_bytes());
+  }
+#endif // CC_INTERP
+
 #ifdef GRAAL
   static ByteSize method_offset(uint row) {
     return cell_offset(method_cell_index(row));
@@ -1426,21 +1435,7 @@
 #ifdef GRAAL
   void print_method_data_on(outputStream* st) const;
 #endif
-  void print_data_on(outputStream* st) const;
-=======
-#ifdef CC_INTERP
-  static int virtual_call_data_size_in_bytes() {
-    return cell_offset_in_bytes(static_cell_count());
-  }
-
-  static DataLayout* advance(DataLayout* layout) {
-    return (DataLayout*) (((address)layout) + (ssize_t)VirtualCallData::virtual_call_data_size_in_bytes());
-  }
-#endif // CC_INTERP
-
-#ifndef PRODUCT
   void print_data_on(outputStream* st, const char* extra = NULL) const;
->>>>>>> 29233171
 #endif
 };
 
@@ -2158,15 +2153,11 @@
 
   // Whole-method sticky bits and flags
   enum {
-<<<<<<< HEAD
 #ifdef GRAAL
     _trap_hist_limit    = 18,   // decoupled from Deoptimization::Reason_LIMIT
 #else
     _trap_hist_limit    = 17,   // decoupled from Deoptimization::Reason_LIMIT
 #endif
-=======
-    _trap_hist_limit    = 18,   // decoupled from Deoptimization::Reason_LIMIT
->>>>>>> 29233171
     _trap_hist_mask     = max_jubyte,
     _extra_data_count   = 4     // extra DataLayout headers, for trap history
   }; // Public flag values
