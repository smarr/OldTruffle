--- conflicted
+++ resolved
@@ -95,7 +95,7 @@
   virtual void do_field(fieldDescriptor* fd) = 0;
 };
 
-//#ifndef PRODUCT
+#ifndef PRODUCT
 // Print fields.
 // If "obj" argument to constructor is NULL, prints static fields, otherwise prints non-static fields.
 class FieldPrinter: public FieldClosure {
@@ -105,7 +105,7 @@
    FieldPrinter(outputStream* st, oop obj = NULL) : _obj(obj), _st(st) {}
    void do_field(fieldDescriptor* fd);
 };
-//#endif  // !PRODUCT
+#endif  // !PRODUCT
 
 // ValueObjs embedded in klass. Describes where oops are located in instances of
 // this klass.
@@ -738,14 +738,9 @@
   void process_interfaces(Thread *thread);
 
   // virtual operations from Klass
-<<<<<<< HEAD
-  objArrayOop compute_secondary_supers(int num_extra_slots, TRAPS);
-  bool compute_is_subtype_of(klassOop k);
-=======
   bool is_leaf_class() const               { return _subklass == NULL; }
   GrowableArray<Klass*>* compute_secondary_supers(int num_extra_slots);
   bool compute_is_subtype_of(Klass* k);
->>>>>>> d3c42f1d
   bool can_be_primary_super_slow() const;
   int oop_size(oop obj)  const             { return size_helper(); }
   bool oop_is_instance_slow() const        { return true; }
@@ -981,15 +976,12 @@
   void print_value_on(outputStream* st) const;
 
   void oop_print_value_on(oop obj, outputStream* st);
-
-<<<<<<< HEAD
-=======
 #ifndef PRODUCT
->>>>>>> d3c42f1d
   void oop_print_on      (oop obj, outputStream* st);
 
   void print_dependent_nmethods(bool verbose = false);
   bool is_dependent_nmethod(nmethod* nm);
+#endif
 
   const char* internal_name() const;
 
