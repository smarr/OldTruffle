/*
 * Copyright (c) 1999, 2012, Oracle and/or its affiliates. All rights reserved.
 * DO NOT ALTER OR REMOVE COPYRIGHT NOTICES OR THIS FILE HEADER.
 *
 * This code is free software; you can redistribute it and/or modify it
 * under the terms of the GNU General Public License version 2 only, as
 * published by the Free Software Foundation.
 *
 * This code is distributed in the hope that it will be useful, but WITHOUT
 * ANY WARRANTY; without even the implied warranty of MERCHANTABILITY or
 * FITNESS FOR A PARTICULAR PURPOSE.  See the GNU General Public License
 * version 2 for more details (a copy is included in the LICENSE file that
 * accompanied this code).
 *
 * You should have received a copy of the GNU General Public License version
 * 2 along with this work; if not, write to the Free Software Foundation,
 * Inc., 51 Franklin St, Fifth Floor, Boston, MA 02110-1301 USA.
 *
 * Please contact Oracle, 500 Oracle Parkway, Redwood Shores, CA 94065 USA
 * or visit www.oracle.com if you need additional information or have any
 * questions.
 *
 */

#ifndef SHARE_VM_CI_CIENV_HPP
#define SHARE_VM_CI_CIENV_HPP

#include "ci/ciClassList.hpp"
#include "ci/ciObjectFactory.hpp"
#include "classfile/systemDictionary.hpp"
#include "code/debugInfoRec.hpp"
#include "code/dependencies.hpp"
#include "code/exceptionHandlerTable.hpp"
#include "compiler/oopMap.hpp"
#include "runtime/thread.hpp"

class CompileTask;

// ciEnv
//
// This class is the top level broker for requests from the compiler
// to the VM.
class ciEnv : StackObj {
  CI_PACKAGE_ACCESS_TO

  friend class CompileBroker;
  friend class Dependencies;  // for get_object, during logging
<<<<<<< HEAD
#ifdef GRAAL
  friend class CodeInstaller;
#endif
=======

  static fileStream* _replay_data_stream;

>>>>>>> a1e7cea5
private:
  Arena*           _arena;       // Alias for _ciEnv_arena except in init_shared_objects()
  Arena            _ciEnv_arena;
  int              _system_dictionary_modification_counter;
  ciObjectFactory* _factory;
  OopRecorder*     _oop_recorder;
  DebugInformationRecorder* _debug_info;
  Dependencies*    _dependencies;
  const char*      _failure_reason;
  int              _compilable;
  bool             _break_at_compile;
  int              _num_inlined_bytecodes;
  CompileTask*     _task;           // faster access to CompilerThread::task
  CompileLog*      _log;            // faster access to CompilerThread::log
  void*            _compiler_data;  // compiler-specific stuff, if any

  char* _name_buffer;
  int   _name_buffer_len;

  // Cache Jvmti state
  bool  _jvmti_can_hotswap_or_post_breakpoint;
  bool  _jvmti_can_access_local_variables;
  bool  _jvmti_can_post_on_exceptions;

  // Cache DTrace flags
  bool  _dtrace_extended_probes;
  bool  _dtrace_monitor_probes;
  bool  _dtrace_method_probes;
  bool  _dtrace_alloc_probes;

  // Distinguished instances of certain ciObjects..
  static ciObject*              _null_object_instance;

#define WK_KLASS_DECL(name, ignore_s, ignore_o) static ciInstanceKlass* _##name;
  WK_KLASSES_DO(WK_KLASS_DECL)
#undef WK_KLASS_DECL

  static ciSymbol*        _unloaded_cisymbol;
  static ciInstanceKlass* _unloaded_ciinstance_klass;
  static ciObjArrayKlass* _unloaded_ciobjarrayklass;

  static jobject _ArrayIndexOutOfBoundsException_handle;
  static jobject _ArrayStoreException_handle;
  static jobject _ClassCastException_handle;

  ciInstance* _NullPointerException_instance;
  ciInstance* _ArithmeticException_instance;
  ciInstance* _ArrayIndexOutOfBoundsException_instance;
  ciInstance* _ArrayStoreException_instance;
  ciInstance* _ClassCastException_instance;

  ciInstance* _the_null_string;      // The Java string "null"
  ciInstance* _the_min_jint_string; // The Java string "-2147483648"

public:

  // Look up a klass by name from a particular class loader (the accessor's).
  // If require_local, result must be defined in that class loader, or NULL.
  // If !require_local, a result from remote class loader may be reported,
  // if sufficient class loader constraints exist such that initiating
  // a class loading request from the given loader is bound to return
  // the class defined in the remote loader (or throw an error).
  //
  // Return an unloaded klass if !require_local and no class at all is found.
  //
  // The CI treats a klass as loaded if it is consistently defined in
  // another loader, even if it hasn't yet been loaded in all loaders
  // that could potentially see it via delegation.
  ciKlass* get_klass_by_name(ciKlass* accessing_klass,
                             ciSymbol* klass_name,
                             bool require_local);

  // Constant pool access.
  ciKlass*   get_klass_by_index(constantPoolHandle cpool,
                                int klass_index,
                                bool& is_accessible,
                                ciInstanceKlass* loading_klass);
  ciConstant get_constant_by_index(constantPoolHandle cpool,
                                   int pool_index, int cache_index,
                                   ciInstanceKlass* accessor);
  ciField*   get_field_by_index(ciInstanceKlass* loading_klass,
                                int field_index);
  ciMethod*  get_method_by_index(constantPoolHandle cpool,
                                 int method_index, Bytecodes::Code bc,
                                 ciInstanceKlass* loading_klass);

private:

  // Implementation methods for loading and constant pool access.
  ciKlass* get_klass_by_name_impl(ciKlass* accessing_klass,
                                  constantPoolHandle cpool,
                                  ciSymbol* klass_name,
                                  bool require_local);
  ciKlass*   get_klass_by_index_impl(constantPoolHandle cpool,
                                     int klass_index,
                                     bool& is_accessible,
                                     ciInstanceKlass* loading_klass);
  ciConstant get_constant_by_index_impl(constantPoolHandle cpool,
                                        int pool_index, int cache_index,
                                        ciInstanceKlass* loading_klass);
  ciField*   get_field_by_index_impl(ciInstanceKlass* loading_klass,
                                     int field_index);
  ciMethod*  get_method_by_index_impl(constantPoolHandle cpool,
                                      int method_index, Bytecodes::Code bc,
                                      ciInstanceKlass* loading_klass);

  // Helper methods
  bool       check_klass_accessibility(ciKlass* accessing_klass,
                                      Klass* resolved_klass);
  Method*    lookup_method(InstanceKlass*  accessor,
                           InstanceKlass*  holder,
                           Symbol*         name,
                           Symbol*         sig,
                           Bytecodes::Code bc);

  public:
  // Get a ciObject from the object factory.  Ensures uniqueness
  // of ciObjects.
  ciObject* get_object(oop o) {
    if (o == NULL) {
      return _null_object_instance;
    } else {
      return _factory->get(o);
    }
  }
  private:

  ciSymbol* get_symbol(Symbol* o) {
    if (o == NULL) {
      ShouldNotReachHere();
      return NULL;
    } else {
      return _factory->get_symbol(o);
    }
  }

  ciMetadata* get_metadata(Metadata* o) {
    if (o == NULL) {
      return NULL;
    } else {
      return _factory->get_metadata(o);
    }
  }

  ciInstance* get_instance(oop o) {
    if (o == NULL) return NULL;
    return get_object(o)->as_instance();
  }
  ciObjArrayKlass* get_obj_array_klass(Klass* o) {
    if (o == NULL) return NULL;
    return get_metadata(o)->as_obj_array_klass();
  }
  ciTypeArrayKlass* get_type_array_klass(Klass* o) {
    if (o == NULL) return NULL;
    return get_metadata(o)->as_type_array_klass();
  }
  ciKlass* get_klass(Klass* o) {
    if (o == NULL) return NULL;
    return get_metadata(o)->as_klass();
  }
  ciInstanceKlass* get_instance_klass(Klass* o) {
    if (o == NULL) return NULL;
    return get_metadata(o)->as_instance_klass();
  }
  ciMethod* get_method(Method* o) {
    if (o == NULL) return NULL;
    return get_metadata(o)->as_method();
  }
  ciMethodData* get_method_data(MethodData* o) {
    if (o == NULL) return NULL;
    return get_metadata(o)->as_method_data();
  }

  ciMethod* get_method_from_handle(Method* method);

  ciInstance* get_or_create_exception(jobject& handle, Symbol* name);

  // Get a ciMethod representing either an unfound method or
  // a method with an unloaded holder.  Ensures uniqueness of
  // the result.
  ciMethod* get_unloaded_method(ciInstanceKlass* holder,
                                ciSymbol*        name,
                                ciSymbol*        signature,
                                ciInstanceKlass* accessor) {
    return _factory->get_unloaded_method(holder, name, signature, accessor);
  }

  // Get a ciKlass representing an unloaded klass.
  // Ensures uniqueness of the result.
  ciKlass* get_unloaded_klass(ciKlass*  accessing_klass,
                              ciSymbol* name) {
    return _factory->get_unloaded_klass(accessing_klass, name, true);
  }

  // Get a ciKlass representing an unloaded klass mirror.
  // Result is not necessarily unique, but will be unloaded.
  ciInstance* get_unloaded_klass_mirror(ciKlass* type) {
    return _factory->get_unloaded_klass_mirror(type);
  }

  // Get a ciInstance representing an unresolved method handle constant.
  ciInstance* get_unloaded_method_handle_constant(ciKlass*  holder,
                                                  ciSymbol* name,
                                                  ciSymbol* signature,
                                                  int       ref_kind) {
    return _factory->get_unloaded_method_handle_constant(holder, name, signature, ref_kind);
  }

  // Get a ciInstance representing an unresolved method type constant.
  ciInstance* get_unloaded_method_type_constant(ciSymbol* signature) {
    return _factory->get_unloaded_method_type_constant(signature);
  }

  // See if we already have an unloaded klass for the given name
  // or return NULL if not.
  ciKlass *check_get_unloaded_klass(ciKlass*  accessing_klass, ciSymbol* name) {
    return _factory->get_unloaded_klass(accessing_klass, name, false);
  }

  // Get a ciReturnAddress corresponding to the given bci.
  // Ensures uniqueness of the result.
  ciReturnAddress* get_return_address(int bci) {
    return _factory->get_return_address(bci);
  }

  // Get a ciMethodData representing the methodData for a method
  // with none.
  ciMethodData* get_empty_methodData() {
    return _factory->get_empty_methodData();
  }

  // General utility : get a buffer of some required length.
  // Used in symbol creation.
  char* name_buffer(int req_len);

  // Is this thread currently in the VM state?
  static bool is_in_vm();

  // Helper routine for determining the validity of a compilation with
  // respect to method dependencies (e.g. concurrent class loading).
  void validate_compile_task_dependencies(ciMethod* target);

public:
  enum {
    MethodCompilable,
    MethodCompilable_not_at_tier,
    MethodCompilable_never
  };

  ciEnv(CompileTask* task, int system_dictionary_modification_counter);
  // Used only during initialization of the ci
  ciEnv(Arena* arena);
  ~ciEnv();

  OopRecorder* oop_recorder() { return _oop_recorder; }
  void set_oop_recorder(OopRecorder* r) { _oop_recorder = r; }

  DebugInformationRecorder* debug_info() { return _debug_info; }
  void set_debug_info(DebugInformationRecorder* i) { _debug_info = i; }

  Dependencies* dependencies() { return _dependencies; }
  void set_dependencies(Dependencies* d) { _dependencies = d; }

  // This is true if the compilation is not going to produce code.
  // (It is reasonable to retry failed compilations.)
  bool failing() { return _failure_reason != NULL; }

  // Reason this compilation is failing, such as "too many basic blocks".
  const char* failure_reason() { return _failure_reason; }

  // Return state of appropriate compilability
  int compilable() { return _compilable; }

  const char* retry_message() const {
    switch (_compilable) {
      case ciEnv::MethodCompilable_not_at_tier:
        return "retry at different tier";
      case ciEnv::MethodCompilable_never:
        return "not retryable";
      case ciEnv::MethodCompilable:
        return NULL;
      default:
        ShouldNotReachHere();
        return NULL;
    }
  }

  bool break_at_compile() { return _break_at_compile; }
  void set_break_at_compile(bool z) { _break_at_compile = z; }

  // Cache Jvmti state
  void  cache_jvmti_state();
  bool  jvmti_can_hotswap_or_post_breakpoint() const { return _jvmti_can_hotswap_or_post_breakpoint; }
  bool  jvmti_can_access_local_variables()     const { return _jvmti_can_access_local_variables; }
  bool  jvmti_can_post_on_exceptions()         const { return _jvmti_can_post_on_exceptions; }

  // Cache DTrace flags
  void  cache_dtrace_flags();
  bool  dtrace_extended_probes() const { return _dtrace_extended_probes; }
  bool  dtrace_monitor_probes()  const { return _dtrace_monitor_probes; }
  bool  dtrace_method_probes()   const { return _dtrace_method_probes; }
  bool  dtrace_alloc_probes()    const { return _dtrace_alloc_probes; }

  // The compiler task which has created this env.
  // May be useful to find out compile_id, comp_level, etc.
  CompileTask* task() { return _task; }
  // Handy forwards to the task:
  int comp_level();   // task()->comp_level()
  uint compile_id();  // task()->compile_id()

  // Register the result of a compilation.
  nmethod* register_method(ciMethod*             target,
                       int                       entry_bci,
                       CodeOffsets*              offsets,
                       int                       orig_pc_offset,
                       CodeBuffer*               code_buffer,
                       int                       frame_words,
                       OopMapSet*                oop_map_set,
                       ExceptionHandlerTable*    handler_table,
                       ImplicitExceptionTable*   inc_table,
                       AbstractCompiler*         compiler,
                       int                       comp_level,
                       bool                      has_unsafe_access,
                       bool                      has_wide_vectors);


  // Access to certain well known ciObjects.
#define WK_KLASS_FUNC(name, ignore_s, ignore_o) \
  ciInstanceKlass* name() { \
    return _##name;\
  }
  WK_KLASSES_DO(WK_KLASS_FUNC)
#undef WK_KLASS_FUNC

  ciInstance* NullPointerException_instance() {
    assert(_NullPointerException_instance != NULL, "initialization problem");
    return _NullPointerException_instance;
  }
  ciInstance* ArithmeticException_instance() {
    assert(_ArithmeticException_instance != NULL, "initialization problem");
    return _ArithmeticException_instance;
  }

  // Lazy constructors:
  ciInstance* ArrayIndexOutOfBoundsException_instance();
  ciInstance* ArrayStoreException_instance();
  ciInstance* ClassCastException_instance();

  ciInstance* the_null_string();
  ciInstance* the_min_jint_string();

  static ciSymbol* unloaded_cisymbol() {
    return _unloaded_cisymbol;
  }
  static ciObjArrayKlass* unloaded_ciobjarrayklass() {
    return _unloaded_ciobjarrayklass;
  }
  static ciInstanceKlass* unloaded_ciinstance_klass() {
    return _unloaded_ciinstance_klass;
  }

  ciKlass*  find_system_klass(ciSymbol* klass_name);
  // Note:  To find a class from its name string, use ciSymbol::make,
  // but consider adding to vmSymbols.hpp instead.

  // converts the ciKlass* representing the holder of a method into a
  // ciInstanceKlass*.  This is needed since the holder of a method in
  // the bytecodes could be an array type.  Basically this converts
  // array types into java/lang/Object and other types stay as they are.
  static ciInstanceKlass* get_instance_klass_for_declared_method_holder(ciKlass* klass);

  // Return the machine-level offset of o, which must be an element of a.
  // This may be used to form constant-loading expressions in lieu of simpler encodings.
  int       array_element_offset_in_bytes(ciArray* a, ciObject* o);

  // Access to the compile-lifetime allocation arena.
  Arena*    arena() { return _arena; }

  // What is the current compilation environment?
  static ciEnv* current() { return JavaThread::current()->env(); }

  // Overload with current thread argument
  static ciEnv* current(JavaThread *thread) { return thread->env(); }

  // Per-compiler data.  (Used by C2 to publish the Compile* pointer.)
  void* compiler_data() { return _compiler_data; }
  void set_compiler_data(void* x) { _compiler_data = x; }

  // Notice that a method has been inlined in the current compile;
  // used only for statistics.
  void notice_inlined_method(ciMethod* method);

  // Total number of bytecodes in inlined methods in this compile
  int num_inlined_bytecodes() const;

  // Output stream for logging compilation info.
  CompileLog* log() { return _log; }
  void set_log(CompileLog* log) { _log = log; }

  // Check for changes to the system dictionary during compilation
  bool system_dictionary_modification_counter_changed();

  void record_failure(const char* reason);
  void record_method_not_compilable(const char* reason, bool all_tiers = true);
  void record_out_of_memory_failure();

  // RedefineClasses support
  void metadata_do(void f(Metadata*)) { _factory->metadata_do(f); }

  // Dump the compilation replay data for this ciEnv to
  // ReplayDataFile, creating the file if needed.
  void  dump_replay_data();

  // Dump the compilation replay data for the ciEnv to the stream.
  void dump_replay_data(outputStream* out);
};

#endif // SHARE_VM_CI_CIENV_HPP<|MERGE_RESOLUTION|>--- conflicted
+++ resolved
@@ -45,15 +45,12 @@
 
   friend class CompileBroker;
   friend class Dependencies;  // for get_object, during logging
-<<<<<<< HEAD
 #ifdef GRAAL
   friend class CodeInstaller;
 #endif
-=======
 
   static fileStream* _replay_data_stream;
 
->>>>>>> a1e7cea5
 private:
   Arena*           _arena;       // Alias for _ciEnv_arena except in init_shared_objects()
   Arena            _ciEnv_arena;
