/*
 * Copyright (c) 1999, 2011, Oracle and/or its affiliates. All rights reserved.
 * DO NOT ALTER OR REMOVE COPYRIGHT NOTICES OR THIS FILE HEADER.
 *
 * This code is free software; you can redistribute it and/or modify it
 * under the terms of the GNU General Public License version 2 only, as
 * published by the Free Software Foundation.
 *
 * This code is distributed in the hope that it will be useful, but WITHOUT
 * ANY WARRANTY; without even the implied warranty of MERCHANTABILITY or
 * FITNESS FOR A PARTICULAR PURPOSE.  See the GNU General Public License
 * version 2 for more details (a copy is included in the LICENSE file that
 * accompanied this code).
 *
 * You should have received a copy of the GNU General Public License version
 * 2 along with this work; if not, write to the Free Software Foundation,
 * Inc., 51 Franklin St, Fifth Floor, Boston, MA 02110-1301 USA.
 *
 * Please contact Oracle, 500 Oracle Parkway, Redwood Shores, CA 94065 USA
 * or visit www.oracle.com if you need additional information or have any
 * questions.
 *
 */

#include "precompiled.hpp"
#include "ci/ciConstant.hpp"
#include "ci/ciEnv.hpp"
#include "ci/ciField.hpp"
#include "ci/ciInstance.hpp"
#include "ci/ciInstanceKlass.hpp"
#include "ci/ciInstanceKlassKlass.hpp"
#include "ci/ciMethod.hpp"
#include "ci/ciNullObject.hpp"
#include "ci/ciObjArrayKlassKlass.hpp"
#include "ci/ciTypeArrayKlassKlass.hpp"
#include "ci/ciUtilities.hpp"
#include "classfile/systemDictionary.hpp"
#include "classfile/vmSymbols.hpp"
#include "code/scopeDesc.hpp"
#include "compiler/compileBroker.hpp"
#include "compiler/compileLog.hpp"
#include "compiler/compilerOracle.hpp"
#include "gc_interface/collectedHeap.inline.hpp"
#include "interpreter/linkResolver.hpp"
#include "memory/allocation.inline.hpp"
#include "memory/oopFactory.hpp"
#include "memory/universe.inline.hpp"
#include "oops/methodDataOop.hpp"
#include "oops/objArrayKlass.hpp"
#include "oops/oop.inline.hpp"
#include "oops/oop.inline2.hpp"
#include "prims/jvmtiExport.hpp"
#include "prims/methodHandleWalk.hpp"
#include "runtime/init.hpp"
#include "runtime/reflection.hpp"
#include "runtime/sharedRuntime.hpp"
#include "utilities/dtrace.hpp"
#ifdef COMPILER1
#include "c1/c1_Runtime1.hpp"
#endif
#ifdef COMPILER2
#include "opto/runtime.hpp"
#endif

// ciEnv
//
// This class is the top level broker for requests from the compiler
// to the VM.

ciObject*              ciEnv::_null_object_instance;
ciMethodKlass*         ciEnv::_method_klass_instance;
ciKlassKlass*          ciEnv::_klass_klass_instance;
ciInstanceKlassKlass*  ciEnv::_instance_klass_klass_instance;
ciTypeArrayKlassKlass* ciEnv::_type_array_klass_klass_instance;
ciObjArrayKlassKlass*  ciEnv::_obj_array_klass_klass_instance;

#define WK_KLASS_DEFN(name, ignore_s, ignore_o) ciInstanceKlass* ciEnv::_##name = NULL;
WK_KLASSES_DO(WK_KLASS_DEFN)
#undef WK_KLASS_DEFN

ciSymbol*        ciEnv::_unloaded_cisymbol = NULL;
ciInstanceKlass* ciEnv::_unloaded_ciinstance_klass = NULL;
ciObjArrayKlass* ciEnv::_unloaded_ciobjarrayklass = NULL;

jobject ciEnv::_ArrayIndexOutOfBoundsException_handle = NULL;
jobject ciEnv::_ArrayStoreException_handle = NULL;
jobject ciEnv::_ClassCastException_handle = NULL;

#ifndef PRODUCT
static bool firstEnv = true;
#endif /* PRODUCT */

// ------------------------------------------------------------------
// ciEnv::ciEnv
ciEnv::ciEnv(CompileTask* task, int system_dictionary_modification_counter) {
  VM_ENTRY_MARK;
  CompilerThread* compiler_thread = CompilerThread::current();
  // Set up ciEnv::current immediately, for the sake of ciObjectFactory, etc.
  thread->set_env(this);
  assert(ciEnv::current() == this, "sanity");

  _oop_recorder = NULL;
  _debug_info = NULL;
  _dependencies = NULL;
  _failure_reason = NULL;
  _compilable = MethodCompilable;
  _break_at_compile = false;
  _compiler_data = NULL;
//#ifndef PRODUCT
//  assert(!firstEnv, "not initialized properly");
//#endif /* !PRODUCT */

  _system_dictionary_modification_counter = system_dictionary_modification_counter;
  _num_inlined_bytecodes = 0;
  assert(task == NULL || compiler_thread->task() == task, "sanity");
  _task = task;
  _log = NULL;

  // Temporary buffer for creating symbols and such.
  _name_buffer = NULL;
  _name_buffer_len = 0;

  _arena   = &_ciEnv_arena;
  _factory = new (_arena) ciObjectFactory(_arena, 128);

  // Preload commonly referenced system ciObjects.

  // During VM initialization, these instances have not yet been created.
  // Assertions ensure that these instances are not accessed before
  // their initialization.

  assert(Universe::is_fully_initialized(), "should be complete");

  oop o = Universe::null_ptr_exception_instance();
  assert(o != NULL, "should have been initialized");
  _NullPointerException_instance = get_object(o)->as_instance();
  o = Universe::arithmetic_exception_instance();
  assert(o != NULL, "should have been initialized");
  _ArithmeticException_instance = get_object(o)->as_instance();

  _ArrayIndexOutOfBoundsException_instance = NULL;
  _ArrayStoreException_instance = NULL;
  _ClassCastException_instance = NULL;
  _the_null_string = NULL;
  _the_min_jint_string = NULL;
}

ciEnv::ciEnv(Arena* arena) {
  ASSERT_IN_VM;

  // Set up ciEnv::current immediately, for the sake of ciObjectFactory, etc.
  JavaThread* current_thread = JavaThread::current();
  assert(current_thread->env() == NULL, "must be");
  current_thread->set_env(this);
  assert(ciEnv::current() == this, "sanity");

  _oop_recorder = NULL;
  _debug_info = NULL;
  _dependencies = NULL;
  _failure_reason = NULL;
  _compilable = MethodCompilable_never;
  _break_at_compile = false;
  _compiler_data = NULL;
//#ifndef PRODUCT
//  assert(firstEnv, "must be first");
//  firstEnv = false;
//#endif /* !PRODUCT */

  _system_dictionary_modification_counter = 0;
  _num_inlined_bytecodes = 0;
  _task = NULL;
  _log = NULL;

  // Temporary buffer for creating symbols and such.
  _name_buffer = NULL;
  _name_buffer_len = 0;

  _arena   = arena;
  _factory = new (_arena) ciObjectFactory(_arena, 128);

  // Preload commonly referenced system ciObjects.

  // During VM initialization, these instances have not yet been created.
  // Assertions ensure that these instances are not accessed before
  // their initialization.

  assert(Universe::is_fully_initialized(), "must be");

  oop o = Universe::null_ptr_exception_instance();
  assert(o != NULL, "should have been initialized");
  _NullPointerException_instance = get_object(o)->as_instance();
  o = Universe::arithmetic_exception_instance();
  assert(o != NULL, "should have been initialized");
  _ArithmeticException_instance = get_object(o)->as_instance();

  _ArrayIndexOutOfBoundsException_instance = NULL;
  _ArrayStoreException_instance = NULL;
  _ClassCastException_instance = NULL;
  _the_null_string = NULL;
  _the_min_jint_string = NULL;
}

ciEnv::~ciEnv() {
  _factory->remove_symbols();
  JavaThread::current()->set_env(NULL);
}

// ------------------------------------------------------------------
// Cache Jvmti state
void ciEnv::cache_jvmti_state() {
  VM_ENTRY_MARK;
  // Get Jvmti capabilities under lock to get consistant values.
  MutexLocker mu(JvmtiThreadState_lock);
  _jvmti_can_hotswap_or_post_breakpoint = JvmtiExport::can_hotswap_or_post_breakpoint();
  _jvmti_can_access_local_variables     = JvmtiExport::can_access_local_variables();
  _jvmti_can_post_on_exceptions         = JvmtiExport::can_post_on_exceptions();
}

// ------------------------------------------------------------------
// Cache DTrace flags
void ciEnv::cache_dtrace_flags() {
  // Need lock?
  _dtrace_extended_probes = ExtendedDTraceProbes;
  if (_dtrace_extended_probes) {
    _dtrace_monitor_probes  = true;
    _dtrace_method_probes   = true;
    _dtrace_alloc_probes    = true;
  } else {
    _dtrace_monitor_probes  = DTraceMonitorProbes;
    _dtrace_method_probes   = DTraceMethodProbes;
    _dtrace_alloc_probes    = DTraceAllocProbes;
  }
}

// ------------------------------------------------------------------
// helper for lazy exception creation
ciInstance* ciEnv::get_or_create_exception(jobject& handle, Symbol* name) {
  VM_ENTRY_MARK;
  if (handle == NULL) {
    // Cf. universe.cpp, creation of Universe::_null_ptr_exception_instance.
    klassOop k = SystemDictionary::find(name, Handle(), Handle(), THREAD);
    jobject objh = NULL;
    if (!HAS_PENDING_EXCEPTION && k != NULL) {
      oop obj = instanceKlass::cast(k)->allocate_permanent_instance(THREAD);
      if (!HAS_PENDING_EXCEPTION)
        objh = JNIHandles::make_global(obj);
    }
    if (HAS_PENDING_EXCEPTION) {
      CLEAR_PENDING_EXCEPTION;
    } else {
      handle = objh;
    }
  }
  oop obj = JNIHandles::resolve(handle);
  return obj == NULL? NULL: get_object(obj)->as_instance();
}

// ------------------------------------------------------------------
// ciEnv::ArrayIndexOutOfBoundsException_instance, etc.
ciInstance* ciEnv::ArrayIndexOutOfBoundsException_instance() {
  if (_ArrayIndexOutOfBoundsException_instance == NULL) {
    _ArrayIndexOutOfBoundsException_instance
          = get_or_create_exception(_ArrayIndexOutOfBoundsException_handle,
          vmSymbols::java_lang_ArrayIndexOutOfBoundsException());
  }
  return _ArrayIndexOutOfBoundsException_instance;
}
ciInstance* ciEnv::ArrayStoreException_instance() {
  if (_ArrayStoreException_instance == NULL) {
    _ArrayStoreException_instance
          = get_or_create_exception(_ArrayStoreException_handle,
          vmSymbols::java_lang_ArrayStoreException());
  }
  return _ArrayStoreException_instance;
}
ciInstance* ciEnv::ClassCastException_instance() {
  if (_ClassCastException_instance == NULL) {
    _ClassCastException_instance
          = get_or_create_exception(_ClassCastException_handle,
          vmSymbols::java_lang_ClassCastException());
  }
  return _ClassCastException_instance;
}

ciInstance* ciEnv::the_null_string() {
  if (_the_null_string == NULL) {
    VM_ENTRY_MARK;
    _the_null_string = get_object(Universe::the_null_string())->as_instance();
  }
  return _the_null_string;
}

ciInstance* ciEnv::the_min_jint_string() {
  if (_the_min_jint_string == NULL) {
    VM_ENTRY_MARK;
    _the_min_jint_string = get_object(Universe::the_min_jint_string())->as_instance();
  }
  return _the_min_jint_string;
}

// ------------------------------------------------------------------
// ciEnv::get_method_from_handle
ciMethod* ciEnv::get_method_from_handle(jobject method) {
  VM_ENTRY_MARK;
  return get_object(JNIHandles::resolve(method))->as_method();
}

// ------------------------------------------------------------------
// ciEnv::make_array
ciArray* ciEnv::make_system_array(GrowableArray<ciObject*>* objects) {
  VM_ENTRY_MARK;
  int length = objects->length();
  objArrayOop a = oopFactory::new_system_objArray(length, THREAD);
  if (HAS_PENDING_EXCEPTION) {
    CLEAR_PENDING_EXCEPTION;
    record_out_of_memory_failure();
    return NULL;
  }
  for (int i = 0; i < length; i++) {
    a->obj_at_put(i, objects->at(i)->get_oop());
  }
  assert(a->is_perm(), "");
  return get_object(a)->as_array();
}


// ------------------------------------------------------------------
// ciEnv::array_element_offset_in_bytes
int ciEnv::array_element_offset_in_bytes(ciArray* a_h, ciObject* o_h) {
  VM_ENTRY_MARK;
  objArrayOop a = (objArrayOop)a_h->get_oop();
  assert(a->is_objArray(), "");
  int length = a->length();
  oop o = o_h->get_oop();
  for (int i = 0; i < length; i++) {
    if (a->obj_at(i) == o)  return i;
  }
  return -1;
}


// ------------------------------------------------------------------
// ciEnv::check_klass_accessiblity
//
// Note: the logic of this method should mirror the logic of
// constantPoolOopDesc::verify_constant_pool_resolve.
bool ciEnv::check_klass_accessibility(ciKlass* accessing_klass,
                                      klassOop resolved_klass) {
  if (accessing_klass == NULL || !accessing_klass->is_loaded()) {
    return true;
  }
  if (accessing_klass->is_obj_array()) {
    accessing_klass = accessing_klass->as_obj_array_klass()->base_element_klass();
  }
  if (!accessing_klass->is_instance_klass()) {
    return true;
  }

  if (resolved_klass->klass_part()->oop_is_objArray()) {
    // Find the element klass, if this is an array.
    resolved_klass = objArrayKlass::cast(resolved_klass)->bottom_klass();
  }
  if (resolved_klass->klass_part()->oop_is_instance()) {
    return Reflection::verify_class_access(accessing_klass->get_klassOop(),
                                           resolved_klass,
                                           true);
  }
  return true;
}

// ------------------------------------------------------------------
// ciEnv::get_klass_by_name_impl
ciKlass* ciEnv::get_klass_by_name_impl(ciKlass* accessing_klass,
                                       constantPoolHandle cpool,
                                       ciSymbol* name,
                                       bool require_local) {
  ASSERT_IN_VM;
  EXCEPTION_CONTEXT;

  // Now we need to check the SystemDictionary
  Symbol* sym = name->get_symbol();
  if (sym->byte_at(0) == 'L' &&
    sym->byte_at(sym->utf8_length()-1) == ';') {
    // This is a name from a signature.  Strip off the trimmings.
    // Call recursive to keep scope of strippedsym.
    TempNewSymbol strippedsym = SymbolTable::new_symbol(sym->as_utf8()+1,
                    sym->utf8_length()-2,
                    KILL_COMPILE_ON_FATAL_(_unloaded_ciinstance_klass));
    ciSymbol* strippedname = get_symbol(strippedsym);
    return get_klass_by_name_impl(accessing_klass, cpool, strippedname, require_local);
  }

  // Check for prior unloaded klass.  The SystemDictionary's answers
  // can vary over time but the compiler needs consistency.
  ciKlass* unloaded_klass = check_get_unloaded_klass(accessing_klass, name);
  if (unloaded_klass != NULL) {
    if (require_local)  return NULL;
    return unloaded_klass;
  }

  Handle loader(THREAD, (oop)NULL);
  Handle domain(THREAD, (oop)NULL);
  if (accessing_klass != NULL) {
    loader = Handle(THREAD, accessing_klass->loader());
    domain = Handle(THREAD, accessing_klass->protection_domain());
  }

  // setup up the proper type to return on OOM
  ciKlass* fail_type;
  if (sym->byte_at(0) == '[') {
    fail_type = _unloaded_ciobjarrayklass;
  } else {
    fail_type = _unloaded_ciinstance_klass;
  }
  KlassHandle found_klass;
  {
    ttyUnlocker ttyul;  // release tty lock to avoid ordering problems
    MutexLocker ml(Compile_lock);
    klassOop kls;
    if (!require_local) {
      kls = SystemDictionary::find_constrained_instance_or_array_klass(sym, loader,
                                                                       KILL_COMPILE_ON_FATAL_(fail_type));
    } else {
      kls = SystemDictionary::find_instance_or_array_klass(sym, loader, domain,
                                                           KILL_COMPILE_ON_FATAL_(fail_type));
    }
    found_klass = KlassHandle(THREAD, kls);
  }

  // If we fail to find an array klass, look again for its element type.
  // The element type may be available either locally or via constraints.
  // In either case, if we can find the element type in the system dictionary,
  // we must build an array type around it.  The CI requires array klasses
  // to be loaded if their element klasses are loaded, except when memory
  // is exhausted.
  if (sym->byte_at(0) == '[' &&
      (sym->byte_at(1) == '[' || sym->byte_at(1) == 'L')) {
    // We have an unloaded array.
    // Build it on the fly if the element class exists.
    TempNewSymbol elem_sym = SymbolTable::new_symbol(sym->as_utf8()+1,
                                                 sym->utf8_length()-1,
                                                 KILL_COMPILE_ON_FATAL_(fail_type));

    // Get element ciKlass recursively.
    ciKlass* elem_klass =
      get_klass_by_name_impl(accessing_klass,
                             cpool,
                             get_symbol(elem_sym),
                             require_local);
    if (elem_klass != NULL && elem_klass->is_loaded()) {
      // Now make an array for it
      return ciObjArrayKlass::make_impl(elem_klass);
    }
  }

  if (found_klass() == NULL && !cpool.is_null() && cpool->has_preresolution()) {
    // Look inside the constant pool for pre-resolved class entries.
    for (int i = cpool->length() - 1; i >= 1; i--) {
      if (cpool->tag_at(i).is_klass()) {
        klassOop kls = cpool->resolved_klass_at(i);
        if (Klass::cast(kls)->name() == sym) {
          found_klass = KlassHandle(THREAD, kls);
          break;
        }
      }
    }
  }

  if (found_klass() != NULL) {
    // Found it.  Build a CI handle.
    return get_object(found_klass())->as_klass();
  }

  if (require_local)  return NULL;

  // Not yet loaded into the VM, or not governed by loader constraints.
  // Make a CI representative for it.
  return get_unloaded_klass(accessing_klass, name);
}

// ------------------------------------------------------------------
// ciEnv::get_klass_by_name
ciKlass* ciEnv::get_klass_by_name(ciKlass* accessing_klass,
                                  ciSymbol* klass_name,
                                  bool require_local) {
  GUARDED_VM_ENTRY(return get_klass_by_name_impl(accessing_klass,
                                                 constantPoolHandle(),
                                                 klass_name,
                                                 require_local);)
}

// ------------------------------------------------------------------
// ciEnv::get_klass_by_index_impl
//
// Implementation of get_klass_by_index.
ciKlass* ciEnv::get_klass_by_index_impl(constantPoolHandle cpool,
                                        int index,
                                        bool& is_accessible,
                                        ciInstanceKlass* accessor) {
  EXCEPTION_CONTEXT;
  KlassHandle klass(THREAD, constantPoolOopDesc::klass_at_if_loaded(cpool, index));
  Symbol* klass_name = NULL;
  if (klass.is_null()) {
    // The klass has not been inserted into the constant pool.
    // Try to look it up by name.
    {
      // We have to lock the cpool to keep the oop from being resolved
      // while we are accessing it.
      ObjectLocker ol(cpool, THREAD);

      constantTag tag = cpool->tag_at(index);
      if (tag.is_klass()) {
        // The klass has been inserted into the constant pool
        // very recently.
        klass = KlassHandle(THREAD, cpool->resolved_klass_at(index));
      } else if (tag.is_symbol()) {
        klass_name = cpool->symbol_at(index);
      } else {
        assert(cpool->tag_at(index).is_unresolved_klass(), "wrong tag");
        klass_name = cpool->unresolved_klass_at(index);
      }
    }
  }

  if (klass.is_null()) {
    // Not found in constant pool.  Use the name to do the lookup.
    ciKlass* k = get_klass_by_name_impl(accessor,
                                        cpool,
                                        get_symbol(klass_name),
                                        false);
    // Calculate accessibility the hard way.
    if (!k->is_loaded()) {
      is_accessible = false;
    } else if (k->loader() != accessor->loader() &&
               get_klass_by_name_impl(accessor, cpool, k->name(), true) == NULL) {
      // Loaded only remotely.  Not linked yet.
      is_accessible = false;
    } else {
      // Linked locally, and we must also check public/private, etc.
      is_accessible = check_klass_accessibility(accessor, k->get_klassOop());
    }
    return k;
  }

  // Check for prior unloaded klass.  The SystemDictionary's answers
  // can vary over time but the compiler needs consistency.
  ciSymbol* name = get_symbol(klass()->klass_part()->name());
  ciKlass* unloaded_klass = check_get_unloaded_klass(accessor, name);
  if (unloaded_klass != NULL) {
    is_accessible = false;
    return unloaded_klass;
  }

  // It is known to be accessible, since it was found in the constant pool.
  is_accessible = true;
  return get_object(klass())->as_klass();
}

// ------------------------------------------------------------------
// ciEnv::get_klass_by_index
//
// Get a klass from the constant pool.
ciKlass* ciEnv::get_klass_by_index(constantPoolHandle cpool,
                                   int index,
                                   bool& is_accessible,
                                   ciInstanceKlass* accessor) {
  GUARDED_VM_ENTRY(return get_klass_by_index_impl(cpool, index, is_accessible, accessor);)
}

// ------------------------------------------------------------------
// ciEnv::get_constant_by_index_impl
//
// Implementation of get_constant_by_index().
ciConstant ciEnv::get_constant_by_index_impl(constantPoolHandle cpool,
                                             int pool_index, int cache_index,
                                             ciInstanceKlass* accessor) {
  bool ignore_will_link;
  EXCEPTION_CONTEXT;
  int index = pool_index;
  if (cache_index >= 0) {
    assert(index < 0, "only one kind of index at a time");
    ConstantPoolCacheEntry* cpc_entry = cpool->cache()->entry_at(cache_index);
    index = cpc_entry->constant_pool_index();
    oop obj = cpc_entry->f1();
    if (obj != NULL) {
      assert(obj->is_instance() || obj->is_array(), "must be a Java reference");
      ciObject* ciobj = get_object(obj);
      return ciConstant(T_OBJECT, ciobj);
    }
  }
  constantTag tag = cpool->tag_at(index);
  if (tag.is_int()) {
    return ciConstant(T_INT, (jint)cpool->int_at(index));
  } else if (tag.is_long()) {
    return ciConstant((jlong)cpool->long_at(index));
  } else if (tag.is_float()) {
    return ciConstant((jfloat)cpool->float_at(index));
  } else if (tag.is_double()) {
    return ciConstant((jdouble)cpool->double_at(index));
  } else if (tag.is_string() || tag.is_unresolved_string()) {
    oop string = NULL;
    if (cpool->is_pseudo_string_at(index)) {
      string = cpool->pseudo_string_at(index);
    } else {
      string = cpool->string_at(index, THREAD);
      if (HAS_PENDING_EXCEPTION) {
        CLEAR_PENDING_EXCEPTION;
        record_out_of_memory_failure();
        return ciConstant();
      }
    }
    ciObject* constant = get_object(string);
    assert (constant->is_instance(), "must be an instance, or not? ");
    return ciConstant(T_OBJECT, constant);
  } else if (tag.is_klass() || tag.is_unresolved_klass()) {
    // 4881222: allow ldc to take a class type
    ciKlass* klass = get_klass_by_index_impl(cpool, index, ignore_will_link, accessor);
    if (HAS_PENDING_EXCEPTION) {
      CLEAR_PENDING_EXCEPTION;
      record_out_of_memory_failure();
      return ciConstant();
    }
    assert (klass->is_instance_klass() || klass->is_array_klass(),
            "must be an instance or array klass ");
    return ciConstant(T_OBJECT, klass->java_mirror());
  } else if (tag.is_object()) {
    oop obj = cpool->object_at(index);
    assert(obj->is_instance() || obj->is_array(), "must be a Java reference");
    ciObject* ciobj = get_object(obj);
    return ciConstant(T_OBJECT, ciobj);
  } else if (tag.is_method_type()) {
    // must execute Java code to link this CP entry into cache[i].f1
    ciSymbol* signature = get_symbol(cpool->method_type_signature_at(index));
    ciObject* ciobj = get_unloaded_method_type_constant(signature);
    return ciConstant(T_OBJECT, ciobj);
  } else if (tag.is_method_handle()) {
    // must execute Java code to link this CP entry into cache[i].f1
    int ref_kind        = cpool->method_handle_ref_kind_at(index);
    int callee_index    = cpool->method_handle_klass_index_at(index);
    ciKlass* callee     = get_klass_by_index_impl(cpool, callee_index, ignore_will_link, accessor);
    ciSymbol* name      = get_symbol(cpool->method_handle_name_ref_at(index));
    ciSymbol* signature = get_symbol(cpool->method_handle_signature_ref_at(index));
    ciObject* ciobj     = get_unloaded_method_handle_constant(callee, name, signature, ref_kind);
    return ciConstant(T_OBJECT, ciobj);
  } else {
    ShouldNotReachHere();
    return ciConstant();
  }
}

// ------------------------------------------------------------------
// ciEnv::get_constant_by_index
//
// Pull a constant out of the constant pool.  How appropriate.
//
// Implementation note: this query is currently in no way cached.
ciConstant ciEnv::get_constant_by_index(constantPoolHandle cpool,
                                        int pool_index, int cache_index,
                                        ciInstanceKlass* accessor) {
  GUARDED_VM_ENTRY(return get_constant_by_index_impl(cpool, pool_index, cache_index, accessor);)
}

// ------------------------------------------------------------------
// ciEnv::get_field_by_index_impl
//
// Implementation of get_field_by_index.
//
// Implementation note: the results of field lookups are cached
// in the accessor klass.
ciField* ciEnv::get_field_by_index_impl(ciInstanceKlass* accessor,
                                        int index) {
  ciConstantPoolCache* cache = accessor->field_cache();
  if (cache == NULL) {
    ciField* field = new (arena()) ciField(accessor, index);
    return field;
  } else {
    ciField* field = (ciField*)cache->get(index);
    if (field == NULL) {
      field = new (arena()) ciField(accessor, index);
      cache->insert(index, field);
    }
    return field;
  }
}

// ------------------------------------------------------------------
// ciEnv::get_field_by_index
//
// Get a field by index from a klass's constant pool.
ciField* ciEnv::get_field_by_index(ciInstanceKlass* accessor,
                                   int index) {
  GUARDED_VM_ENTRY(return get_field_by_index_impl(accessor, index);)
}

// ------------------------------------------------------------------
// ciEnv::lookup_method
//
// Perform an appropriate method lookup based on accessor, holder,
// name, signature, and bytecode.
methodOop ciEnv::lookup_method(instanceKlass*  accessor,
                               instanceKlass*  holder,
                               Symbol*       name,
                               Symbol*       sig,
                               Bytecodes::Code bc) {
  EXCEPTION_CONTEXT;
  KlassHandle h_accessor(THREAD, accessor);
  KlassHandle h_holder(THREAD, holder);
  LinkResolver::check_klass_accessability(h_accessor, h_holder, KILL_COMPILE_ON_FATAL_(NULL));
  methodHandle dest_method;
  switch (bc) {
  case Bytecodes::_invokestatic:
    dest_method =
      LinkResolver::resolve_static_call_or_null(h_holder, name, sig, h_accessor);
    break;
  case Bytecodes::_invokespecial:
    dest_method =
      LinkResolver::resolve_special_call_or_null(h_holder, name, sig, h_accessor);
    break;
  case Bytecodes::_invokeinterface:
    dest_method =
      LinkResolver::linktime_resolve_interface_method_or_null(h_holder, name, sig,
                                                              h_accessor, true);
    break;
  case Bytecodes::_invokevirtual:
    dest_method =
      LinkResolver::linktime_resolve_virtual_method_or_null(h_holder, name, sig,
                                                            h_accessor, true);
    break;
  default: ShouldNotReachHere();
  }

  return dest_method();
}


// ------------------------------------------------------------------
// ciEnv::get_method_by_index_impl
ciMethod* ciEnv::get_method_by_index_impl(constantPoolHandle cpool,
                                          int index, Bytecodes::Code bc,
                                          ciInstanceKlass* accessor) {
  int holder_index = cpool->klass_ref_index_at(index);
  bool holder_is_accessible;
  ciKlass* holder = get_klass_by_index_impl(cpool, holder_index, holder_is_accessible, accessor);
  ciInstanceKlass* declared_holder = get_instance_klass_for_declared_method_holder(holder);

  // Get the method's name and signature.
  Symbol* name_sym = cpool->name_ref_at(index);
  Symbol* sig_sym  = cpool->signature_ref_at(index);

  if (cpool->has_preresolution()
      || (holder == ciEnv::MethodHandle_klass() &&
          methodOopDesc::is_method_handle_invoke_name(name_sym))) {
    // Short-circuit lookups for JSR 292-related call sites.
    // That is, do not rely only on name-based lookups, because they may fail
    // if the names are not resolvable in the boot class loader (7056328).
    switch (bc) {
    case Bytecodes::_invokevirtual:
    case Bytecodes::_invokeinterface:
    case Bytecodes::_invokespecial:
    case Bytecodes::_invokestatic:
      {
        methodOop m = constantPoolOopDesc::method_at_if_loaded(cpool, index, bc);
        if (m != NULL) {
          return get_object(m)->as_method();
        }
      }
    }
  }

  if (holder_is_accessible) { // Our declared holder is loaded.
    instanceKlass* lookup = declared_holder->get_instanceKlass();
    methodOop m = lookup_method(accessor->get_instanceKlass(), lookup, name_sym, sig_sym, bc);
    if (m != NULL &&
        (bc == Bytecodes::_invokestatic
         ?  instanceKlass::cast(m->method_holder())->is_not_initialized()
         : !instanceKlass::cast(m->method_holder())->is_loaded())) {
      m = NULL;
    }
    if (m != NULL) {
      // We found the method.
      return get_object(m)->as_method();
    }
  }

  // Either the declared holder was not loaded, or the method could
  // not be found.  Create a dummy ciMethod to represent the failed
  // lookup.
  ciSymbol* name      = get_symbol(name_sym);
  ciSymbol* signature = get_symbol(sig_sym);
  return get_unloaded_method(declared_holder, name, signature, accessor);
}


// ------------------------------------------------------------------
// ciEnv::get_fake_invokedynamic_method_impl
ciMethod* ciEnv::get_fake_invokedynamic_method_impl(constantPoolHandle cpool,
                                                    int index, Bytecodes::Code bc,
                                                    ciInstanceKlass* accessor) {
  // Compare the following logic with InterpreterRuntime::resolve_invokedynamic.
  assert(bc == Bytecodes::_invokedynamic, "must be invokedynamic");

  bool is_resolved = cpool->cache()->main_entry_at(index)->is_resolved(bc);
  if (is_resolved && cpool->cache()->secondary_entry_at(index)->is_f1_null())
    // FIXME: code generation could allow for null (unlinked) call site
    is_resolved = false;

  // Call site might not be resolved yet.  We could create a real invoker method from the
  // compiler, but it is simpler to stop the code path here with an unlinked method.
  if (!is_resolved) {
    ciInstanceKlass* holder    = get_object(SystemDictionary::MethodHandle_klass())->as_instance_klass();
    ciSymbol*        name      = ciSymbol::invokeExact_name();
    ciSymbol*        signature = get_symbol(cpool->signature_ref_at(index));
    return get_unloaded_method(holder, name, signature, accessor);
  }

  // Get the invoker methodOop from the constant pool.
  oop f1_value = cpool->cache()->main_entry_at(index)->f1();
  methodOop signature_invoker = (methodOop) f1_value;
  assert(signature_invoker != NULL && signature_invoker->is_method() && signature_invoker->is_method_handle_invoke(),
         "correct result from LinkResolver::resolve_invokedynamic");

  return get_object(signature_invoker)->as_method();
}


// ------------------------------------------------------------------
// ciEnv::get_instance_klass_for_declared_method_holder
ciInstanceKlass* ciEnv::get_instance_klass_for_declared_method_holder(ciKlass* method_holder) {
  // For the case of <array>.clone(), the method holder can be a ciArrayKlass
  // instead of a ciInstanceKlass.  For that case simply pretend that the
  // declared holder is Object.clone since that's where the call will bottom out.
  // A more correct fix would trickle out through many interfaces in CI,
  // requiring ciInstanceKlass* to become ciKlass* and many more places would
  // require checks to make sure the expected type was found.  Given that this
  // only occurs for clone() the more extensive fix seems like overkill so
  // instead we simply smear the array type into Object.
  if (method_holder->is_instance_klass()) {
    return method_holder->as_instance_klass();
  } else if (method_holder->is_array_klass()) {
    return current()->Object_klass();
  } else {
    ShouldNotReachHere();
  }
  return NULL;
}


// ------------------------------------------------------------------
// ciEnv::get_method_by_index
ciMethod* ciEnv::get_method_by_index(constantPoolHandle cpool,
                                     int index, Bytecodes::Code bc,
                                     ciInstanceKlass* accessor) {
  if (bc == Bytecodes::_invokedynamic) {
    GUARDED_VM_ENTRY(return get_fake_invokedynamic_method_impl(cpool, index, bc, accessor);)
  } else {
    GUARDED_VM_ENTRY(return get_method_by_index_impl(          cpool, index, bc, accessor);)
  }
}


// ------------------------------------------------------------------
// ciEnv::name_buffer
char *ciEnv::name_buffer(int req_len) {
  if (_name_buffer_len < req_len) {
    if (_name_buffer == NULL) {
      _name_buffer = (char*)arena()->Amalloc(sizeof(char)*req_len);
      _name_buffer_len = req_len;
    } else {
      _name_buffer =
        (char*)arena()->Arealloc(_name_buffer, _name_buffer_len, req_len);
      _name_buffer_len = req_len;
    }
  }
  return _name_buffer;
}

// ------------------------------------------------------------------
// ciEnv::is_in_vm
bool ciEnv::is_in_vm() {
  return JavaThread::current()->thread_state() == _thread_in_vm;
}

bool ciEnv::system_dictionary_modification_counter_changed() {
  return _system_dictionary_modification_counter != SystemDictionary::number_of_modifications();
}

// ------------------------------------------------------------------
// ciEnv::validate_compile_task_dependencies
//
// Check for changes during compilation (e.g. class loads, evolution,
// breakpoints, call site invalidation).
void ciEnv::validate_compile_task_dependencies(ciMethod* target) {
  if (failing())  return;  // no need for further checks

  // First, check non-klass dependencies as we might return early and
  // not check klass dependencies if the system dictionary
  // modification counter hasn't changed (see below).
  for (Dependencies::DepStream deps(dependencies()); deps.next(); ) {
    if (deps.is_klass_type())  continue;  // skip klass dependencies
    klassOop witness = deps.check_dependency();
    if (witness != NULL) {
      record_failure("invalid non-klass dependency");
      return;
    }
  }

  // Klass dependencies must be checked when the system dictionary
  // changes.  If logging is enabled all violated dependences will be
  // recorded in the log.  In debug mode check dependencies even if
  // the system dictionary hasn't changed to verify that no invalid
  // dependencies were inserted.  Any violated dependences in this
  // case are dumped to the tty.
  bool counter_changed = system_dictionary_modification_counter_changed();

  bool verify_deps = trueInDebug;
  if (!counter_changed && !verify_deps)  return;

  int klass_violations = 0;
  for (Dependencies::DepStream deps(dependencies()); deps.next(); ) {
    if (!deps.is_klass_type())  continue;  // skip non-klass dependencies
    klassOop witness = deps.check_dependency();
    if (witness != NULL) {
      klass_violations++;
      if (!counter_changed) {
        // Dependence failed but counter didn't change.  Log a message
        // describing what failed and allow the assert at the end to
        // trigger.
        deps.print_dependency(witness);
      } else if (xtty == NULL) {
        // If we're not logging then a single violation is sufficient,
        // otherwise we want to log all the dependences which were
        // violated.
        break;
      }
    }
  }

  if (klass_violations != 0) {
#ifdef ASSERT
    if (!counter_changed && !PrintCompilation) {
      // Print out the compile task that failed
      _task->print_line();
    }
#endif
    assert(counter_changed, "failed dependencies, but counter didn't change");
    record_failure("concurrent class loading");
  }
}

// ------------------------------------------------------------------
// ciEnv::register_method
<<<<<<< HEAD
nmethod* ciEnv::register_method(ciMethod* target,
                                int entry_bci,
                                CodeOffsets* offsets,
                                int orig_pc_offset,
                                CodeBuffer* code_buffer,
                                int frame_words,
                                OopMapSet* oop_map_set,
                                ExceptionHandlerTable* handler_table,
                                ImplicitExceptionTable* inc_table,
                                AbstractCompiler* compiler,
                                int comp_level,
                                bool has_debug_info,
                                bool has_unsafe_access,
                                bool install_code) {
=======
void ciEnv::register_method(ciMethod* target,
                            int entry_bci,
                            CodeOffsets* offsets,
                            int orig_pc_offset,
                            CodeBuffer* code_buffer,
                            int frame_words,
                            OopMapSet* oop_map_set,
                            ExceptionHandlerTable* handler_table,
                            ImplicitExceptionTable* inc_table,
                            AbstractCompiler* compiler,
                            int comp_level,
                            bool has_unsafe_access) {
>>>>>>> 15786a5c
  VM_ENTRY_MARK;
  nmethod* nm = NULL;
  {
    // To prevent compile queue updates.
    MutexLocker locker(MethodCompileQueue_lock, THREAD);

    // Prevent SystemDictionary::add_to_hierarchy from running
    // and invalidating our dependencies until we install this method.
    MutexLocker ml(Compile_lock);

    // TODO(ls) this doesn't make much sense as long as graal doesn't support jvmti or dtrace...
#ifndef GRAAL
    // Change in Jvmti state may invalidate compilation.
    if (!failing() &&
        ( (!jvmti_can_hotswap_or_post_breakpoint() &&
           JvmtiExport::can_hotswap_or_post_breakpoint()) ||
          (!jvmti_can_access_local_variables() &&
           JvmtiExport::can_access_local_variables()) ||
          (!jvmti_can_post_on_exceptions() &&
           JvmtiExport::can_post_on_exceptions()) )) {
      record_failure("Jvmti state change invalidated dependencies");
    }

    // Change in DTrace flags may invalidate compilation.
    if (!failing() &&
        ( (!dtrace_extended_probes() && ExtendedDTraceProbes) ||
          (!dtrace_method_probes() && DTraceMethodProbes) ||
          (!dtrace_alloc_probes() && DTraceAllocProbes) )) {
      record_failure("DTrace flags change invalidated dependencies");
    }
#endif

    if (!failing()) {
      if (log() != NULL) {
        // Log the dependencies which this compilation declares.
        dependencies()->log_all_dependencies();
      }

      // Encode the dependencies now, so we can check them right away.
      dependencies()->encode_content_bytes();

      // Check for {class loads, evolution, breakpoints, ...} during compilation
      validate_compile_task_dependencies(target);
    }

    methodHandle method(THREAD, target->get_methodOop());

    if (failing()) {
      // While not a true deoptimization, it is a preemptive decompile.
      methodDataOop mdo = method()->method_data();
      if (mdo != NULL) {
        mdo->inc_decompile_count();
      }

      // All buffers in the CodeBuffer are allocated in the CodeCache.
      // If the code buffer is created on each compile attempt
      // as in C2, then it must be freed.
      code_buffer->free_blob();
      return NULL;
    }

    assert(offsets->value(CodeOffsets::Deopt) != -1, "must have deopt entry");
    assert(offsets->value(CodeOffsets::Exceptions) != -1, "must have exception entry");

    nm =  nmethod::new_nmethod(method,
                               compile_id(),
                               entry_bci,
                               offsets,
                               orig_pc_offset,
                               debug_info(), dependencies(), code_buffer,
                               frame_words, oop_map_set,
                               handler_table, inc_table,
                               compiler, comp_level);

    // Free codeBlobs
    code_buffer->free_blob();

    // stress test 6243940 by immediately making the method
    // non-entrant behind the system's back. This has serious
    // side effects on the code cache and is not meant for
    // general stress testing
    if (nm != NULL && StressNonEntrant) {
      MutexLockerEx pl(Patching_lock, Mutex::_no_safepoint_check_flag);
      NativeJump::patch_verified_entry(nm->entry_point(), nm->verified_entry_point(),
                  SharedRuntime::get_handle_wrong_method_stub());
    }

    if (nm == NULL) {
      // The CodeCache is full.  Print out warning and disable compilation.
      record_failure("code cache is full");
      {
        MutexUnlocker ml(Compile_lock);
        MutexUnlocker locker(MethodCompileQueue_lock);
        CompileBroker::handle_full_code_cache();
      }
    } else {
      nm->set_has_unsafe_access(has_unsafe_access);

      // Record successful registration.
      // (Put nm into the task handle *before* publishing to the Java heap.)
      if (task() != NULL)  task()->set_code(nm);

      if (install_code) {
        if (entry_bci == InvocationEntryBci) {
          if (TieredCompilation) {
            // If there is an old version we're done with it
            nmethod* old = method->code();
            if (TraceMethodReplacement && old != NULL) {
              ResourceMark rm;
              char *method_name = method->name_and_sig_as_C_string();
              tty->print_cr("Replacing method %s", method_name);
            }
            if (old != NULL ) {
              old->make_not_entrant();
            }
          }
          if (TraceNMethodInstalls ) {
            ResourceMark rm;
            char *method_name = method->name_and_sig_as_C_string();
            ttyLocker ttyl;
            tty->print_cr("Installing method (%d) %s ",
                          comp_level,
                          method_name);
          }
          // Allow the code to be executed
          method->set_code(method, nm);
        } else {
          if (TraceNMethodInstalls ) {
            ResourceMark rm;
            char *method_name = method->name_and_sig_as_C_string();
            ttyLocker ttyl;
            tty->print_cr("Installing osr method (%d) %s @ %d",
                          comp_level,
                          method_name,
                          entry_bci);
          }
          instanceKlass::cast(method->method_holder())->add_osr_nmethod(nm);

        }
      }
    }
  }
  // JVMTI -- compiled method notification (must be done outside lock)
  if (nm != NULL) {
    nm->post_compiled_method_load_event();
  }

  return nm;
}


// ------------------------------------------------------------------
// ciEnv::find_system_klass
ciKlass* ciEnv::find_system_klass(ciSymbol* klass_name) {
  VM_ENTRY_MARK;
  return get_klass_by_name_impl(NULL, constantPoolHandle(), klass_name, false);
}

// ------------------------------------------------------------------
// ciEnv::comp_level
int ciEnv::comp_level() {
  if (task() == NULL)  return CompLevel_highest_tier;
  return task()->comp_level();
}

// ------------------------------------------------------------------
// ciEnv::compile_id
uint ciEnv::compile_id() {
  if (task() == NULL)  return 0;
  return task()->compile_id();
}

// ------------------------------------------------------------------
// ciEnv::notice_inlined_method()
void ciEnv::notice_inlined_method(ciMethod* method) {
  _num_inlined_bytecodes += method->code_size();
}

// ------------------------------------------------------------------
// ciEnv::num_inlined_bytecodes()
int ciEnv::num_inlined_bytecodes() const {
  return _num_inlined_bytecodes;
}

// ------------------------------------------------------------------
// ciEnv::record_failure()
void ciEnv::record_failure(const char* reason) {
  if (log() != NULL) {
    log()->elem("failure reason='%s'", reason);
  }
  if (_failure_reason == NULL) {
    // Record the first failure reason.
    _failure_reason = reason;
  }
}

// ------------------------------------------------------------------
// ciEnv::record_method_not_compilable()
void ciEnv::record_method_not_compilable(const char* reason, bool all_tiers) {
  int new_compilable =
    all_tiers ? MethodCompilable_never : MethodCompilable_not_at_tier ;

  // Only note transitions to a worse state
  if (new_compilable > _compilable) {
    if (log() != NULL) {
      if (all_tiers) {
        log()->elem("method_not_compilable");
      } else {
        log()->elem("method_not_compilable_at_tier");
      }
    }
    _compilable = new_compilable;

    // Reset failure reason; this one is more important.
    _failure_reason = NULL;
    record_failure(reason);
  }
}

// ------------------------------------------------------------------
// ciEnv::record_out_of_memory_failure()
void ciEnv::record_out_of_memory_failure() {
  // If memory is low, we stop compiling methods.
  record_method_not_compilable("out of memory");
}<|MERGE_RESOLUTION|>--- conflicted
+++ resolved
@@ -949,22 +949,6 @@
 
 // ------------------------------------------------------------------
 // ciEnv::register_method
-<<<<<<< HEAD
-nmethod* ciEnv::register_method(ciMethod* target,
-                                int entry_bci,
-                                CodeOffsets* offsets,
-                                int orig_pc_offset,
-                                CodeBuffer* code_buffer,
-                                int frame_words,
-                                OopMapSet* oop_map_set,
-                                ExceptionHandlerTable* handler_table,
-                                ImplicitExceptionTable* inc_table,
-                                AbstractCompiler* compiler,
-                                int comp_level,
-                                bool has_debug_info,
-                                bool has_unsafe_access,
-                                bool install_code) {
-=======
 void ciEnv::register_method(ciMethod* target,
                             int entry_bci,
                             CodeOffsets* offsets,
@@ -977,7 +961,6 @@
                             AbstractCompiler* compiler,
                             int comp_level,
                             bool has_unsafe_access) {
->>>>>>> 15786a5c
   VM_ENTRY_MARK;
   nmethod* nm = NULL;
   {
@@ -988,8 +971,6 @@
     // and invalidating our dependencies until we install this method.
     MutexLocker ml(Compile_lock);
 
-    // TODO(ls) this doesn't make much sense as long as graal doesn't support jvmti or dtrace...
-#ifndef GRAAL
     // Change in Jvmti state may invalidate compilation.
     if (!failing() &&
         ( (!jvmti_can_hotswap_or_post_breakpoint() &&
@@ -1008,7 +989,6 @@
           (!dtrace_alloc_probes() && DTraceAllocProbes) )) {
       record_failure("DTrace flags change invalidated dependencies");
     }
-#endif
 
     if (!failing()) {
       if (log() != NULL) {
