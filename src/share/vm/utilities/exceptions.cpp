/*
 * Copyright (c) 1998, 2014, Oracle and/or its affiliates. All rights reserved.
 * DO NOT ALTER OR REMOVE COPYRIGHT NOTICES OR THIS FILE HEADER.
 *
 * This code is free software; you can redistribute it and/or modify it
 * under the terms of the GNU General Public License version 2 only, as
 * published by the Free Software Foundation.
 *
 * This code is distributed in the hope that it will be useful, but WITHOUT
 * ANY WARRANTY; without even the implied warranty of MERCHANTABILITY or
 * FITNESS FOR A PARTICULAR PURPOSE.  See the GNU General Public License
 * version 2 for more details (a copy is included in the LICENSE file that
 * accompanied this code).
 *
 * You should have received a copy of the GNU General Public License version
 * 2 along with this work; if not, write to the Free Software Foundation,
 * Inc., 51 Franklin St, Fifth Floor, Boston, MA 02110-1301 USA.
 *
 * Please contact Oracle, 500 Oracle Parkway, Redwood Shores, CA 94065 USA
 * or visit www.oracle.com if you need additional information or have any
 * questions.
 *
 */

#include "precompiled.hpp"
#include "classfile/systemDictionary.hpp"
#include "classfile/vmSymbols.hpp"
#include "compiler/compileBroker.hpp"
#include "oops/oop.inline.hpp"
#include "runtime/init.hpp"
#include "runtime/java.hpp"
#include "runtime/javaCalls.hpp"
#include "runtime/thread.inline.hpp"
#include "runtime/threadCritical.hpp"
#include "utilities/events.hpp"
#include "utilities/exceptions.hpp"

PRAGMA_FORMAT_MUTE_WARNINGS_FOR_GCC

// Implementation of ThreadShadow
void check_ThreadShadow() {
  const ByteSize offset1 = byte_offset_of(ThreadShadow, _pending_exception);
  const ByteSize offset2 = Thread::pending_exception_offset();
  if (offset1 != offset2) fatal("ThreadShadow::_pending_exception is not positioned correctly");
}


void ThreadShadow::set_pending_exception(oop exception, const char* file, int line) {
  assert(exception != NULL && exception->is_oop(), "invalid exception oop");
  _pending_exception = exception;
  _exception_file    = file;
  _exception_line    = line;
}

void ThreadShadow::clear_pending_exception() {
  if (TraceClearedExceptions) {
    if (_pending_exception != NULL) {
      tty->print_cr("Thread::clear_pending_exception: cleared exception:");
      _pending_exception->print();
    }
  }
  _pending_exception = NULL;
  _exception_file    = NULL;
  _exception_line    = 0;
}
// Implementation of Exceptions

bool Exceptions::special_exception(Thread* thread, const char* file, int line, Handle h_exception) {
  // bootstrapping check
  if (!Universe::is_fully_initialized()) {
   vm_exit_during_initialization(h_exception);
   ShouldNotReachHere();
  }

#ifdef ASSERT
  // Check for trying to throw stack overflow before initialization is complete
  // to prevent infinite recursion trying to initialize stack overflow without
  // adequate stack space.
  // This can happen with stress testing a large value of StackShadowPages
  if (h_exception()->klass() == SystemDictionary::StackOverflowError_klass()) {
    InstanceKlass* ik = InstanceKlass::cast(h_exception->klass());
    assert(ik->is_initialized(),
           "need to increase min_stack_allowed calculation");
  }
#endif // ASSERT

  if (thread->is_VM_thread()
<<<<<<< HEAD
      || !thread->can_call_java() ) {
=======
      || thread->is_Compiler_thread()
      || DumpSharedSpaces ) {
>>>>>>> 516a8678
    // We do not care what kind of exception we get for the vm-thread or a thread which
    // is compiling.  We just install a dummy exception object
    //
    // We also cannot throw a proper exception when dumping, because we cannot run
    // Java bytecodes now. A dummy exception will suffice.
    thread->set_pending_exception(Universe::vm_exception(), file, line);
    return true;
  }

  return false;
}

bool Exceptions::special_exception(Thread* thread, const char* file, int line, Symbol* h_name, const char* message) {
  // bootstrapping check
  if (!Universe::is_fully_initialized()) {
    if (h_name == NULL) {
      // atleast an informative message.
      vm_exit_during_initialization("Exception", message);
    } else {
      vm_exit_during_initialization(h_name, message);
    }
    ShouldNotReachHere();
  }

  if (thread->is_VM_thread()
<<<<<<< HEAD
      || !thread->can_call_java() ) {
=======
      || thread->is_Compiler_thread()
      || DumpSharedSpaces ) {
>>>>>>> 516a8678
    // We do not care what kind of exception we get for the vm-thread or a thread which
    // is compiling.  We just install a dummy exception object
    //
    // We also cannot throw a proper exception when dumping, because we cannot run
    // Java bytecodes now. A dummy exception will suffice.
    thread->set_pending_exception(Universe::vm_exception(), file, line);
    return true;
  }
  return false;
}

// This method should only be called from generated code,
// therefore the exception oop should be in the oopmap.
void Exceptions::_throw_oop(Thread* thread, const char* file, int line, oop exception) {
  assert(exception != NULL, "exception should not be NULL");
  Handle h_exception = Handle(thread, exception);
  _throw(thread, file, line, h_exception);
}

void Exceptions::_throw(Thread* thread, const char* file, int line, Handle h_exception, const char* message) {
  ResourceMark rm;
  assert(h_exception() != NULL, "exception should not be NULL");

  // tracing (do this up front - so it works during boot strapping)
  if (TraceExceptions) {
    ttyLocker ttyl;
    tty->print_cr("Exception <%s%s%s> (" INTPTR_FORMAT ") \n"
                  "thrown [%s, line %d]\nfor thread " INTPTR_FORMAT,
                  h_exception->print_value_string(),
                  message ? ": " : "", message ? message : "",
                  (address)h_exception(), file, line, thread);
  }
  // for AbortVMOnException flag
  NOT_PRODUCT(Exceptions::debug_check_abort(h_exception, message));

  // Check for special boot-strapping/vm-thread handling
  if (special_exception(thread, file, line, h_exception)) {
    return;
  }

  assert(h_exception->is_a(SystemDictionary::Throwable_klass()), "exception is not a subclass of java/lang/Throwable");

  // set the pending exception
  thread->set_pending_exception(h_exception(), file, line);

  // vm log
  Events::log_exception(thread, "Exception <%s%s%s> (" INTPTR_FORMAT ") thrown at [%s, line %d]",
                        h_exception->print_value_string(), message ? ": " : "", message ? message : "",
                        (address)h_exception(), file, line);
}


void Exceptions::_throw_msg(Thread* thread, const char* file, int line, Symbol* name, const char* message,
                            Handle h_loader, Handle h_protection_domain) {
  // Check for special boot-strapping/vm-thread handling
  if (special_exception(thread, file, line, name, message)) return;
  // Create and throw exception
  Handle h_cause(thread, NULL);
  Handle h_exception = new_exception(thread, name, message, h_cause, h_loader, h_protection_domain);
  _throw(thread, file, line, h_exception, message);
}

void Exceptions::_throw_msg_cause(Thread* thread, const char* file, int line, Symbol* name, const char* message, Handle h_cause,
                                  Handle h_loader, Handle h_protection_domain) {
  // Check for special boot-strapping/vm-thread handling
  if (special_exception(thread, file, line, name, message)) return;
  // Create and throw exception and init cause
  Handle h_exception = new_exception(thread, name, message, h_cause, h_loader, h_protection_domain);
  _throw(thread, file, line, h_exception, message);
}

void Exceptions::_throw_cause(Thread* thread, const char* file, int line, Symbol* name, Handle h_cause,
                              Handle h_loader, Handle h_protection_domain) {
  // Check for special boot-strapping/vm-thread handling
  if (special_exception(thread, file, line, h_cause)) return;
  // Create and throw exception
  Handle h_exception = new_exception(thread, name, h_cause, h_loader, h_protection_domain);
  _throw(thread, file, line, h_exception, NULL);
}

void Exceptions::_throw_args(Thread* thread, const char* file, int line, Symbol* name, Symbol* signature, JavaCallArguments *args) {
  // Check for special boot-strapping/vm-thread handling
  if (special_exception(thread, file, line, name, NULL)) return;
  // Create and throw exception
  Handle h_loader(thread, NULL);
  Handle h_prot(thread, NULL);
  Handle exception = new_exception(thread, name, signature, args, h_loader, h_prot);
  _throw(thread, file, line, exception);
}


// Methods for default parameters.
// NOTE: These must be here (and not in the header file) because of include circularities.
void Exceptions::_throw_msg_cause(Thread* thread, const char* file, int line, Symbol* name, const char* message, Handle h_cause) {
  _throw_msg_cause(thread, file, line, name, message, h_cause, Handle(thread, NULL), Handle(thread, NULL));
}
void Exceptions::_throw_msg(Thread* thread, const char* file, int line, Symbol* name, const char* message) {
  _throw_msg(thread, file, line, name, message, Handle(thread, NULL), Handle(thread, NULL));
}
void Exceptions::_throw_cause(Thread* thread, const char* file, int line, Symbol* name, Handle h_cause) {
  _throw_cause(thread, file, line, name, h_cause, Handle(thread, NULL), Handle(thread, NULL));
}


void Exceptions::throw_stack_overflow_exception(Thread* THREAD, const char* file, int line, methodHandle method) {
  Handle exception;
  if (!THREAD->has_pending_exception()) {
    Klass* k = SystemDictionary::StackOverflowError_klass();
    oop e = InstanceKlass::cast(k)->allocate_instance(CHECK);
    exception = Handle(THREAD, e);  // fill_in_stack trace does gc
    assert(InstanceKlass::cast(k)->is_initialized(), "need to increase min_stack_allowed calculation");
    if (StackTraceInThrowable) {
      java_lang_Throwable::fill_in_stack_trace(exception, method());
    }
  } else {
    // if prior exception, throw that one instead
    exception = Handle(THREAD, THREAD->pending_exception());
  }
  _throw(THREAD, file, line, exception);
}

void Exceptions::fthrow(Thread* thread, const char* file, int line, Symbol* h_name, const char* format, ...) {
  const int max_msg_size = 1024;
  va_list ap;
  va_start(ap, format);
  char msg[max_msg_size];
  vsnprintf(msg, max_msg_size, format, ap);
  msg[max_msg_size-1] = '\0';
  va_end(ap);
  _throw_msg(thread, file, line, h_name, msg);
}


// Creates an exception oop, calls the <init> method with the given signature.
// and returns a Handle
Handle Exceptions::new_exception(Thread *thread, Symbol* name,
                                 Symbol* signature, JavaCallArguments *args,
                                 Handle h_loader, Handle h_protection_domain) {
  assert(Universe::is_fully_initialized(),
    "cannot be called during initialization");
  assert(thread->is_Java_thread(), "can only be called by a Java thread");
  assert(!thread->has_pending_exception(), "already has exception");

  Handle h_exception;

  // Resolve exception klass
  Klass* ik = SystemDictionary::resolve_or_fail(name, h_loader, h_protection_domain, true, thread);
  instanceKlassHandle klass(thread, ik);

  if (!thread->has_pending_exception()) {
    assert(klass.not_null(), "klass must exist");
    // We are about to create an instance - so make sure that klass is initialized
    klass->initialize(thread);
    if (!thread->has_pending_exception()) {
      // Allocate new exception
      h_exception = klass->allocate_instance_handle(thread);
      if (!thread->has_pending_exception()) {
        JavaValue result(T_VOID);
        args->set_receiver(h_exception);
        // Call constructor
        JavaCalls::call_special(&result, klass,
                                         vmSymbols::object_initializer_name(),
                                         signature,
                                         args,
                                         thread);
      }
    }
  }

  // Check if another exception was thrown in the process, if so rethrow that one
  if (thread->has_pending_exception()) {
    h_exception = Handle(thread, thread->pending_exception());
    thread->clear_pending_exception();
  }
  return h_exception;
}

// Creates an exception oop, calls the <init> method with the given signature.
// and returns a Handle
// Initializes the cause if cause non-null
Handle Exceptions::new_exception(Thread *thread, Symbol* name,
                                 Symbol* signature, JavaCallArguments *args,
                                 Handle h_cause,
                                 Handle h_loader, Handle h_protection_domain) {
  Handle h_exception = new_exception(thread, name, signature, args, h_loader, h_protection_domain);

  // Future: object initializer should take a cause argument
  if (h_cause.not_null()) {
    assert(h_cause->is_a(SystemDictionary::Throwable_klass()),
        "exception cause is not a subclass of java/lang/Throwable");
    JavaValue result1(T_OBJECT);
    JavaCallArguments args1;
    args1.set_receiver(h_exception);
    args1.push_oop(h_cause);
    JavaCalls::call_virtual(&result1, h_exception->klass(),
                                      vmSymbols::initCause_name(),
                                      vmSymbols::throwable_throwable_signature(),
                                      &args1,
                                      thread);
  }

  // Check if another exception was thrown in the process, if so rethrow that one
  if (thread->has_pending_exception()) {
    h_exception = Handle(thread, thread->pending_exception());
    thread->clear_pending_exception();
  }
  return h_exception;
}

// Convenience method. Calls either the <init>() or <init>(Throwable) method when
// creating a new exception
Handle Exceptions::new_exception(Thread* thread, Symbol* name,
                                 Handle h_cause,
                                 Handle h_loader, Handle h_protection_domain,
                                 ExceptionMsgToUtf8Mode to_utf8_safe) {
  JavaCallArguments args;
  Symbol* signature = NULL;
  if (h_cause.is_null()) {
    signature = vmSymbols::void_method_signature();
  } else {
    signature = vmSymbols::throwable_void_signature();
    args.push_oop(h_cause);
  }
  return new_exception(thread, name, signature, &args, h_loader, h_protection_domain);
}

// Convenience method. Calls either the <init>() or <init>(String) method when
// creating a new exception
Handle Exceptions::new_exception(Thread* thread, Symbol* name,
                                 const char* message, Handle h_cause,
                                 Handle h_loader, Handle h_protection_domain,
                                 ExceptionMsgToUtf8Mode to_utf8_safe) {
  JavaCallArguments args;
  Symbol* signature = NULL;
  if (message == NULL) {
    signature = vmSymbols::void_method_signature();
  } else {
    // We want to allocate storage, but we can't do that if there's
    // a pending exception, so we preserve any pending exception
    // around the allocation.
    // If we get an exception from the allocation, prefer that to
    // the exception we are trying to build, or the pending exception.
    // This is sort of like what PRESERVE_EXCEPTION_MARK does, except
    // for the preferencing and the early returns.
    Handle incoming_exception(thread, NULL);
    if (thread->has_pending_exception()) {
      incoming_exception = Handle(thread, thread->pending_exception());
      thread->clear_pending_exception();
    }
    Handle msg;
    if (to_utf8_safe == safe_to_utf8) {
      // Make a java UTF8 string.
      msg = java_lang_String::create_from_str(message, thread);
    } else {
      // Make a java string keeping the encoding scheme of the original string.
      msg = java_lang_String::create_from_platform_dependent_str(message, thread);
    }
    if (thread->has_pending_exception()) {
      Handle exception(thread, thread->pending_exception());
      thread->clear_pending_exception();
      return exception;
    }
    if (incoming_exception.not_null()) {
      return incoming_exception;
    }
    args.push_oop(msg);
    signature = vmSymbols::string_void_signature();
  }
  return new_exception(thread, name, signature, &args, h_cause, h_loader, h_protection_domain);
}

// Another convenience method that creates handles for null class loaders and
// protection domains and null causes.
// If the last parameter 'to_utf8_mode' is safe_to_utf8,
// it means we can safely ignore the encoding scheme of the message string and
// convert it directly to a java UTF8 string. Otherwise, we need to take the
// encoding scheme of the string into account. One thing we should do at some
// point is to push this flag down to class java_lang_String since other
// classes may need similar functionalities.
Handle Exceptions::new_exception(Thread* thread, Symbol* name,
                                 const char* message,
                                 ExceptionMsgToUtf8Mode to_utf8_safe) {

  Handle       h_loader(thread, NULL);
  Handle       h_prot(thread, NULL);
  Handle       h_cause(thread, NULL);
  return Exceptions::new_exception(thread, name, message, h_cause, h_loader,
                                   h_prot, to_utf8_safe);
}

// Implementation of ExceptionMark

ExceptionMark::ExceptionMark(Thread*& thread) {
  thread     = Thread::current();
  _thread    = thread;
  if (_thread->has_pending_exception()) {
    oop exception = _thread->pending_exception();
    _thread->clear_pending_exception(); // Needed to avoid infinite recursion
    exception->print();
    fatal("ExceptionMark constructor expects no pending exceptions");
  }
}


ExceptionMark::~ExceptionMark() {
  if (_thread->has_pending_exception()) {
    Handle exception(_thread, _thread->pending_exception());
    _thread->clear_pending_exception(); // Needed to avoid infinite recursion
    if (is_init_completed()) {
      exception->print();
      fatal("ExceptionMark destructor expects no pending exceptions");
    } else {
      vm_exit_during_initialization(exception);
    }
  }
}

// ----------------------------------------------------------------------------------------

#ifndef PRODUCT
// caller frees value_string if necessary
void Exceptions::debug_check_abort(const char *value_string, const char* message) {
  if (AbortVMOnException != NULL && value_string != NULL &&
      strstr(value_string, AbortVMOnException)) {
    if (AbortVMOnExceptionMessage == NULL || message == NULL ||
        strcmp(message, AbortVMOnExceptionMessage) == 0) {
      fatal(err_msg("Saw %s, aborting", value_string));
    }
  }
}

void Exceptions::debug_check_abort(Handle exception, const char* message) {
  if (AbortVMOnException != NULL) {
    ResourceMark rm;
    if (message == NULL && exception->is_a(SystemDictionary::Throwable_klass())) {
      oop msg = java_lang_Throwable::message(exception);
      if (msg != NULL) {
        message = java_lang_String::as_utf8_string(msg);
      }
    }
    debug_check_abort(InstanceKlass::cast(exception()->klass())->external_name(), message);
  }
}
#endif<|MERGE_RESOLUTION|>--- conflicted
+++ resolved
@@ -85,12 +85,8 @@
 #endif // ASSERT
 
   if (thread->is_VM_thread()
-<<<<<<< HEAD
-      || !thread->can_call_java() ) {
-=======
-      || thread->is_Compiler_thread()
+      || !thread->can_call_java()
       || DumpSharedSpaces ) {
->>>>>>> 516a8678
     // We do not care what kind of exception we get for the vm-thread or a thread which
     // is compiling.  We just install a dummy exception object
     //
@@ -116,12 +112,8 @@
   }
 
   if (thread->is_VM_thread()
-<<<<<<< HEAD
-      || !thread->can_call_java() ) {
-=======
-      || thread->is_Compiler_thread()
+      || !thread->can_call_java()
       || DumpSharedSpaces ) {
->>>>>>> 516a8678
     // We do not care what kind of exception we get for the vm-thread or a thread which
     // is compiling.  We just install a dummy exception object
     //
