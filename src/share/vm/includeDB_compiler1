//
// Copyright (c) 1999, 2010, Oracle and/or its affiliates. All rights reserved.
// DO NOT ALTER OR REMOVE COPYRIGHT NOTICES OR THIS FILE HEADER.
//
// This code is free software; you can redistribute it and/or modify it
// under the terms of the GNU General Public License version 2 only, as
// published by the Free Software Foundation.
//
// This code is distributed in the hope that it will be useful, but WITHOUT
// ANY WARRANTY; without even the implied warranty of MERCHANTABILITY or
// FITNESS FOR A PARTICULAR PURPOSE.  See the GNU General Public License
// version 2 for more details (a copy is included in the LICENSE file that
// accompanied this code).
//
// You should have received a copy of the GNU General Public License version
// 2 along with this work; if not, write to the Free Software Foundation,
// Inc., 51 Franklin St, Fifth Floor, Boston, MA 02110-1301 USA.
//
// Please contact Oracle, 500 Oracle Parkway, Redwood Shores, CA 94065 USA
// or visit www.oracle.com if you need additional information or have any
// questions.
//

// NOTE: DO NOT CHANGE THIS COPYRIGHT TO NEW STYLE - IT WILL BREAK makeDeps!

allocation.hpp                          c1_globals.hpp

c1_CFGPrinter.cpp                       c1_CFGPrinter.hpp
c1_CFGPrinter.cpp                       c1_IR.hpp
c1_CFGPrinter.cpp                       c1_InstructionPrinter.hpp
c1_CFGPrinter.cpp                       c1_LIR.hpp
c1_CFGPrinter.cpp                       c1_LinearScan.hpp
c1_CFGPrinter.cpp                       c1_ValueStack.hpp

c1_CFGPrinter.hpp                       c1_Compilation.hpp
c1_CFGPrinter.hpp                       c1_Instruction.hpp

cardTableModRefBS.cpp			c1_LIR.hpp
cardTableModRefBS.cpp			c1_LIRGenerator.hpp

c1_Canonicalizer.cpp                    c1_Canonicalizer.hpp
c1_Canonicalizer.cpp                    c1_InstructionPrinter.hpp
c1_Canonicalizer.cpp                    ciArray.hpp
c1_Canonicalizer.cpp                    sharedRuntime.hpp

c1_Canonicalizer.hpp                    c1_Instruction.hpp

c1_CodeStubs.hpp                        array.hpp
c1_CodeStubs.hpp                        c1_FrameMap.hpp
c1_CodeStubs.hpp                        c1_IR.hpp
c1_CodeStubs.hpp                        c1_Instruction.hpp
c1_CodeStubs.hpp                        c1_LIR.hpp
c1_CodeStubs.hpp                        c1_Runtime1.hpp

c1_CodeStubs_<arch>.cpp                 c1_CodeStubs.hpp
c1_CodeStubs_<arch>.cpp                 c1_FrameMap.hpp
c1_CodeStubs_<arch>.cpp                 c1_LIRAssembler.hpp
c1_CodeStubs_<arch>.cpp                 c1_MacroAssembler.hpp
c1_CodeStubs_<arch>.cpp                 c1_Runtime1.hpp
c1_CodeStubs_<arch>.cpp                 g1SATBCardTableModRefBS.hpp
c1_CodeStubs_<arch>.cpp                 nativeInst_<arch>.hpp
c1_CodeStubs_<arch>.cpp                 sharedRuntime.hpp
c1_CodeStubs_<arch>.cpp                 vmreg_<arch>.inline.hpp

c1_Compilation.cpp                      c1_CFGPrinter.hpp
c1_Compilation.cpp                      c1_Compilation.hpp
c1_Compilation.cpp                      c1_IR.hpp
c1_Compilation.cpp                      c1_LIRAssembler.hpp
c1_Compilation.cpp                      c1_LinearScan.hpp
c1_Compilation.cpp                      c1_MacroAssembler.hpp
c1_Compilation.cpp                      c1_ValueMap.hpp
c1_Compilation.cpp                      c1_ValueStack.hpp
c1_Compilation.cpp                      debugInfoRec.hpp
c1_Compilation.hpp                      ciEnv.hpp
c1_Compilation.hpp                      exceptionHandlerTable.hpp
c1_Compilation.hpp                      resourceArea.hpp

c1_Compiler.cpp                         allocation.hpp
c1_Compiler.cpp                         allocation.inline.hpp
c1_Compiler.cpp                         arguments.hpp
c1_Compiler.cpp                         c1_Compilation.hpp
c1_Compiler.cpp                         c1_Compiler.hpp
c1_Compiler.cpp                         c1_FrameMap.hpp
c1_Compiler.cpp                         c1_GraphBuilder.hpp
c1_Compiler.cpp                         c1_LinearScan.hpp
c1_Compiler.cpp                         c1_MacroAssembler.hpp
c1_Compiler.cpp                         c1_Runtime1.hpp
c1_Compiler.cpp                         c1_ValueType.hpp
c1_Compiler.cpp                         compileBroker.hpp
c1_Compiler.cpp                         compilerOracle.hpp
c1_Compiler.cpp                         interfaceSupport.hpp
c1_Compiler.cpp                         linkResolver.hpp
c1_Compiler.cpp                         nativeLookup.hpp
c1_Compiler.cpp                         resourceArea.hpp
c1_Compiler.cpp                         sharedRuntime.hpp

c1_Compiler.hpp                         abstractCompiler.hpp

c1_Defs.cpp                             c1_Defs.hpp

c1_Defs.hpp                             globalDefinitions.hpp
c1_Defs.hpp                             register_<arch>.hpp

c1_Defs_<arch>.hpp                      generate_platform_dependent_include

c1_FpuStackSim.hpp                      allocation.hpp
c1_FpuStackSim.hpp                      c1_FrameMap.hpp

c1_FpuStackSim_<arch>.cpp               array.hpp
c1_FpuStackSim_<arch>.cpp               c1_FpuStackSim.hpp
c1_FpuStackSim_<arch>.cpp               c1_FrameMap.hpp
c1_FpuStackSim_<arch>.cpp               ostream.hpp

c1_FpuStackSim_<arch>.hpp               generate_platform_dependent_include

c1_FrameMap.cpp                         c1_FrameMap.hpp
c1_FrameMap.cpp                         c1_LIR.hpp
c1_FrameMap.cpp                         sharedRuntime.hpp
c1_FrameMap.cpp                         vmreg_<arch>.inline.hpp

c1_FrameMap.hpp                         allocation.hpp
c1_FrameMap.hpp                         assembler.hpp
c1_FrameMap.hpp                         c1_Defs.hpp
c1_FrameMap.hpp                         c1_LIR.hpp
c1_FrameMap.hpp                         frame.hpp
c1_FrameMap.hpp                         globalDefinitions.hpp
c1_FrameMap.hpp                         synchronizer.hpp
c1_FrameMap.hpp                         vmreg.hpp

c1_FrameMap_<arch>.cpp                  c1_FrameMap.hpp
c1_FrameMap_<arch>.cpp                  c1_LIR.hpp
c1_FrameMap_<arch>.cpp                  sharedRuntime.hpp
c1_FrameMap_<arch>.cpp                  vmreg_<arch>.inline.hpp

c1_FrameMap_<arch>.hpp                  generate_platform_dependent_include

c1_globals.cpp                          c1_globals.hpp

c1_globals.hpp                          c1_globals_<arch>.hpp
c1_globals.hpp                          c1_globals_<os_family>.hpp
c1_globals.hpp                          globals.hpp

c1_globals_<arch>.hpp                   globalDefinitions.hpp
c1_globals_<arch>.hpp                   macros.hpp

c1_globals_<os_family>.hpp              globalDefinitions.hpp
c1_globals_<os_family>.hpp              macros.hpp

c1_GraphBuilder.cpp                     bitMap.inline.hpp
c1_GraphBuilder.cpp                     bytecode.hpp
c1_GraphBuilder.cpp                     c1_CFGPrinter.hpp
c1_GraphBuilder.cpp                     c1_Canonicalizer.hpp
c1_GraphBuilder.cpp                     c1_Compilation.hpp
c1_GraphBuilder.cpp                     c1_GraphBuilder.hpp
c1_GraphBuilder.cpp                     c1_InstructionPrinter.hpp
c1_GraphBuilder.cpp                     ciField.hpp
c1_GraphBuilder.cpp                     ciKlass.hpp
c1_GraphBuilder.cpp                     sharedRuntime.hpp

c1_GraphBuilder.hpp                     c1_IR.hpp
c1_GraphBuilder.hpp                     c1_Instruction.hpp
c1_GraphBuilder.hpp                     c1_ValueMap.hpp
c1_GraphBuilder.hpp                     c1_ValueStack.hpp
c1_GraphBuilder.hpp                     ciMethodData.hpp
c1_GraphBuilder.hpp                     ciStreams.hpp

c1_IR.cpp                               bitMap.inline.hpp
c1_IR.cpp                               c1_Compilation.hpp
c1_IR.cpp                               c1_FrameMap.hpp
c1_IR.cpp                               c1_GraphBuilder.hpp
c1_IR.cpp                               c1_IR.hpp
c1_IR.cpp                               c1_InstructionPrinter.hpp
c1_IR.cpp                               c1_Optimizer.hpp

c1_IR.hpp                               allocation.hpp
c1_IR.hpp                               c1_Instruction.hpp
c1_IR.hpp                               ciExceptionHandler.hpp
c1_IR.hpp                               ciMethod.hpp
c1_IR.hpp                               ciStreams.hpp

c1_Instruction.cpp                      c1_IR.hpp
c1_Instruction.cpp                      c1_Instruction.hpp
c1_Instruction.cpp                      c1_InstructionPrinter.hpp
c1_Instruction.cpp                      c1_ValueStack.hpp
c1_Instruction.cpp                      ciObjArrayKlass.hpp
c1_Instruction.cpp                      ciTypeArrayKlass.hpp

c1_Instruction.hpp                      c1_Compilation.hpp
c1_Instruction.hpp                      c1_LIR.hpp
c1_Instruction.hpp                      c1_ValueType.hpp
c1_Instruction.hpp                      ciField.hpp

c1_InstructionPrinter.cpp               c1_InstructionPrinter.hpp
c1_InstructionPrinter.cpp               c1_ValueStack.hpp
c1_InstructionPrinter.cpp               ciArray.hpp
c1_InstructionPrinter.cpp               ciInstance.hpp
c1_InstructionPrinter.cpp               ciObject.hpp

c1_InstructionPrinter.hpp               c1_IR.hpp
c1_InstructionPrinter.hpp               c1_Instruction.hpp
c1_InstructionPrinter.hpp               c1_Runtime1.hpp

c1_LIR.cpp                              c1_InstructionPrinter.hpp
c1_LIR.cpp                              c1_LIR.hpp
c1_LIR.cpp                              c1_LIRAssembler.hpp
c1_LIR.cpp                              ciInstance.hpp
c1_LIR.cpp                              sharedRuntime.hpp

c1_LIR.hpp                              c1_ValueType.hpp

c1_LIRAssembler.cpp                     c1_Compilation.hpp
c1_LIRAssembler.cpp                     c1_Instruction.hpp
c1_LIRAssembler.cpp                     c1_InstructionPrinter.hpp
c1_LIRAssembler.cpp                     c1_LIRAssembler.hpp
c1_LIRAssembler.cpp                     c1_MacroAssembler.hpp
c1_LIRAssembler.cpp                     c1_ValueStack.hpp
c1_LIRAssembler.cpp                     ciInstance.hpp
c1_LIRAssembler.cpp                     nativeInst_<arch>.hpp
c1_LIRAssembler.cpp                     vmreg_<arch>.inline.hpp

c1_LIRAssembler.hpp                     c1_CodeStubs.hpp
c1_LIRAssembler.hpp                     ciMethodData.hpp
c1_LIRAssembler.hpp                     methodDataOop.hpp
c1_LIRAssembler.hpp                     top.hpp

c1_LIRAssembler_<arch>.cpp              barrierSet.hpp
c1_LIRAssembler_<arch>.cpp              c1_Compilation.hpp
c1_LIRAssembler_<arch>.cpp              c1_LIRAssembler.hpp
c1_LIRAssembler_<arch>.cpp              c1_MacroAssembler.hpp
c1_LIRAssembler_<arch>.cpp              c1_Runtime1.hpp
c1_LIRAssembler_<arch>.cpp              c1_ValueStack.hpp
c1_LIRAssembler_<arch>.cpp              cardTableModRefBS.hpp
c1_LIRAssembler_<arch>.cpp              ciArrayKlass.hpp
c1_LIRAssembler_<arch>.cpp              ciInstance.hpp
c1_LIRAssembler_<arch>.cpp              collectedHeap.hpp
c1_LIRAssembler_<arch>.cpp              nativeInst_<arch>.hpp
c1_LIRAssembler_<arch>.cpp              objArrayKlass.hpp
c1_LIRAssembler_<arch>.cpp              sharedRuntime.hpp

c1_LIRAssembler_<arch>.hpp              generate_platform_dependent_include

c1_LIRGenerator.cpp                     bitMap.inline.hpp
c1_LIRGenerator.cpp                     c1_Compilation.hpp
c1_LIRGenerator.cpp                     c1_FrameMap.hpp
c1_LIRGenerator.cpp                     c1_Instruction.hpp
c1_LIRGenerator.cpp                     c1_LIRAssembler.hpp
c1_LIRGenerator.cpp                     c1_LIRGenerator.hpp
c1_LIRGenerator.cpp                     c1_ValueStack.hpp
c1_LIRGenerator.cpp                     ciArrayKlass.hpp
c1_LIRGenerator.cpp                     ciCPCache.hpp
c1_LIRGenerator.cpp                     ciInstance.hpp
c1_LIRGenerator.cpp                     heapRegion.hpp
c1_LIRGenerator.cpp                     sharedRuntime.hpp
c1_LIRGenerator.cpp                     stubRoutines.hpp

c1_LIRGenerator.hpp                     c1_Instruction.hpp
c1_LIRGenerator.hpp                     c1_LIR.hpp
c1_LIRGenerator.hpp                     ciMethodData.hpp
c1_LIRGenerator.hpp                     sizes.hpp

c1_LIRGenerator_<arch>.cpp             c1_Compilation.hpp
c1_LIRGenerator_<arch>.cpp             c1_FrameMap.hpp
c1_LIRGenerator_<arch>.cpp             c1_Instruction.hpp
c1_LIRGenerator_<arch>.cpp             c1_LIRAssembler.hpp
c1_LIRGenerator_<arch>.cpp             c1_LIRGenerator.hpp
c1_LIRGenerator_<arch>.cpp             c1_Runtime1.hpp
c1_LIRGenerator_<arch>.cpp             c1_ValueStack.hpp
c1_LIRGenerator_<arch>.cpp             ciArray.hpp
c1_LIRGenerator_<arch>.cpp             ciObjArrayKlass.hpp
c1_LIRGenerator_<arch>.cpp             ciTypeArrayKlass.hpp
c1_LIRGenerator_<arch>.cpp             sharedRuntime.hpp
c1_LIRGenerator_<arch>.cpp             vmreg_<arch>.inline.hpp
c1_LIRGenerator_<arch>.cpp             stubRoutines.hpp


c1_LinearScan.cpp                       bitMap.inline.hpp
c1_LinearScan.cpp                       c1_CFGPrinter.hpp
c1_LinearScan.cpp                       c1_CodeStubs.hpp
c1_LinearScan.cpp                       c1_Compilation.hpp
c1_LinearScan.cpp                       c1_FrameMap.hpp
c1_LinearScan.cpp                       c1_IR.hpp
c1_LinearScan.cpp                       c1_LIRGenerator.hpp
c1_LinearScan.cpp                       c1_LinearScan.hpp
c1_LinearScan.cpp                       c1_ValueStack.hpp
c1_LinearScan.cpp                       vmreg_<arch>.inline.hpp

c1_LinearScan.hpp                       c1_FpuStackSim.hpp
c1_LinearScan.hpp                       c1_FrameMap.hpp
c1_LinearScan.hpp                       c1_IR.hpp
c1_LinearScan.hpp                       c1_Instruction.hpp
c1_LinearScan.hpp                       c1_LIR.hpp
c1_LinearScan.hpp                       c1_LIRGenerator.hpp

c1_LinearScan_<arch>.cpp                bitMap.inline.hpp
c1_LinearScan_<arch>.cpp                c1_Instruction.hpp
c1_LinearScan_<arch>.cpp                c1_LinearScan.hpp

c1_LinearScan_<arch>.hpp                generate_platform_dependent_include

c1_MacroAssembler.hpp                   assembler.hpp
c1_MacroAssembler.hpp                   assembler_<arch>.inline.hpp

c1_MacroAssembler_<arch>.cpp            arrayOop.hpp
c1_MacroAssembler_<arch>.cpp            basicLock.hpp
c1_MacroAssembler_<arch>.cpp            biasedLocking.hpp
c1_MacroAssembler_<arch>.cpp            c1_MacroAssembler.hpp
c1_MacroAssembler_<arch>.cpp            c1_Runtime1.hpp
c1_MacroAssembler_<arch>.cpp            collectedHeap.hpp
c1_MacroAssembler_<arch>.cpp            interpreter.hpp
c1_MacroAssembler_<arch>.cpp            markOop.hpp
c1_MacroAssembler_<arch>.cpp            os.hpp
c1_MacroAssembler_<arch>.cpp            stubRoutines.hpp
c1_MacroAssembler_<arch>.cpp            systemDictionary.hpp

c1_MacroAssembler_<arch>.hpp            generate_platform_dependent_include

c1_Optimizer.cpp                        bitMap.inline.hpp
c1_Optimizer.cpp                        c1_Canonicalizer.hpp
c1_Optimizer.cpp                        c1_Optimizer.hpp
c1_Optimizer.cpp                        c1_ValueMap.hpp
c1_Optimizer.cpp                        c1_ValueSet.hpp
c1_Optimizer.cpp                        c1_ValueStack.hpp

c1_Optimizer.hpp                        allocation.hpp
c1_Optimizer.hpp                        c1_IR.hpp
c1_Optimizer.hpp                        c1_Instruction.hpp

c1_Runtime1.cpp                         allocation.inline.hpp
c1_Runtime1.cpp                         barrierSet.hpp
c1_Runtime1.cpp                         biasedLocking.hpp
c1_Runtime1.cpp                         bytecode.hpp
c1_Runtime1.cpp                         c1_CodeStubs.hpp
c1_Runtime1.cpp                         c1_Defs.hpp
c1_Runtime1.cpp                         c1_FrameMap.hpp
c1_Runtime1.cpp                         c1_LIRAssembler.hpp
c1_Runtime1.cpp                         c1_MacroAssembler.hpp
c1_Runtime1.cpp                         c1_Runtime1.hpp
c1_Runtime1.cpp                         codeBlob.hpp
c1_Runtime1.cpp                         codeBuffer.hpp
c1_Runtime1.cpp                         collectedHeap.hpp
c1_Runtime1.cpp                         compilationPolicy.hpp
c1_Runtime1.cpp                         compiledIC.hpp
c1_Runtime1.cpp                         copy.hpp
c1_Runtime1.cpp                         disassembler.hpp
c1_Runtime1.cpp                         events.hpp
c1_Runtime1.cpp                         interfaceSupport.hpp
c1_Runtime1.cpp                         interpreter.hpp
c1_Runtime1.cpp                         javaCalls.hpp
c1_Runtime1.cpp                         objArrayKlass.hpp
c1_Runtime1.cpp                         oop.inline.hpp
c1_Runtime1.cpp                         oopFactory.hpp
c1_Runtime1.cpp                         pcDesc.hpp
c1_Runtime1.cpp                         resourceArea.hpp
c1_Runtime1.cpp                         scopeDesc.hpp
c1_Runtime1.cpp                         sharedRuntime.hpp
c1_Runtime1.cpp                         systemDictionary.hpp
c1_Runtime1.cpp                         threadCritical.hpp
c1_Runtime1.cpp                         vframe.hpp
c1_Runtime1.cpp                         vframeArray.hpp
c1_Runtime1.cpp                         vmSymbols.hpp
c1_Runtime1.cpp                         vtableStubs.hpp

c1_Runtime1.hpp                         allocation.hpp
c1_Runtime1.hpp                         c1_FrameMap.hpp
c1_Runtime1.hpp                         deoptimization.hpp
c1_Runtime1.hpp                         interpreter.hpp
c1_Runtime1.hpp                         stubs.hpp

c1_Runtime1_<arch>.cpp                  c1_Defs.hpp
c1_Runtime1_<arch>.cpp                  c1_MacroAssembler.hpp
c1_Runtime1_<arch>.cpp                  c1_Runtime1.hpp
c1_Runtime1_<arch>.cpp                  compiledICHolderOop.hpp
c1_Runtime1_<arch>.cpp                  interpreter.hpp
c1_Runtime1_<arch>.cpp                  jvmtiExport.hpp
c1_Runtime1_<arch>.cpp                  nativeInst_<arch>.hpp
c1_Runtime1_<arch>.cpp                  oop.inline.hpp
c1_Runtime1_<arch>.cpp                  register_<arch>.hpp
c1_Runtime1_<arch>.cpp                  sharedRuntime.hpp
c1_Runtime1_<arch>.cpp                  signature.hpp
c1_Runtime1_<arch>.cpp                  vframeArray.hpp
c1_Runtime1_<arch>.cpp                  vmreg_<arch>.inline.hpp

c1_ValueMap.cpp                         bitMap.inline.hpp
c1_ValueMap.cpp                         c1_Canonicalizer.hpp
c1_ValueMap.cpp                         c1_IR.hpp
c1_ValueMap.cpp                         c1_ValueMap.hpp

c1_ValueMap.hpp                         allocation.hpp
c1_ValueMap.hpp                         c1_Instruction.hpp
c1_ValueMap.hpp                         c1_ValueSet.hpp

c1_ValueSet.cpp                         c1_ValueSet.hpp

c1_ValueSet.hpp                         allocation.hpp
c1_ValueSet.hpp                         bitMap.inline.hpp
c1_ValueSet.hpp                         c1_Instruction.hpp

c1_ValueStack.cpp                       c1_IR.hpp
c1_ValueStack.cpp                       c1_InstructionPrinter.hpp
c1_ValueStack.cpp                       c1_ValueStack.hpp

c1_ValueStack.hpp                       c1_Instruction.hpp
c1_ValueType.cpp                        c1_ValueType.hpp
c1_ValueType.cpp                        ciArray.hpp
c1_ValueType.cpp                        ciInstance.hpp
c1_ValueType.cpp                        ciNullObject.hpp

c1_ValueType.hpp                        c1_Compilation.hpp
c1_ValueType.hpp                        ciConstant.hpp

ciEnv.cpp                               c1_Runtime1.hpp

codeBlob.cpp                            c1_Runtime1.hpp

compileBroker.cpp                       c1_Compiler.hpp

frame_<arch>.cpp                        c1_Runtime1.hpp
frame_<arch>.cpp                        vframeArray.hpp

globals.cpp                             c1_globals.hpp

globals.hpp                             c1_globals_<arch>.hpp
globals.hpp                             c1_globals_<os_family>.hpp

instanceKlass.cpp                       c1_Compiler.hpp

interpreter_<arch_model>.cpp            c1_Runtime1.hpp

java.cpp                                c1_Compiler.hpp
java.cpp                                c1_Runtime1.hpp

nativeInst_<arch>.cpp                   c1_Runtime1.hpp

oopMap.cpp                              c1_Defs.hpp

os_<os_family>.cpp                      c1_Runtime1.hpp

os_<os_arch>.cpp                        c1_Runtime1.hpp

safepoint.cpp                           c1_globals.hpp

sharedRuntime.cpp                       c1_Runtime1.hpp

sharedRuntime_<arch_model>.cpp          c1_Runtime1.hpp

thread.cpp                              c1_Compiler.hpp

top.hpp                                 c1_globals.hpp

vmStructs.hpp                           c1_Runtime1.hpp

<<<<<<< HEAD
compileBroker.cpp                       c1x_Compiler.hpp

c1x_CodeInstaller.hpp                   c1x_Compiler.hpp

c1x_CodeInstaller.cpp                   c1x_CodeInstaller.hpp
c1x_CodeInstaller.cpp                   c1x_Compiler.hpp
c1x_CodeInstaller.cpp                   c1x_TargetMethod.hpp
c1x_CodeInstaller.cpp                   c1x_VmIds.hpp
c1x_CodeInstaller.cpp                   c1_Runtime1.hpp
c1x_CodeInstaller.cpp                   vmreg.hpp
c1x_CodeInstaller.cpp                   vmreg_<arch>.inline.hpp

c1x_Compiler.hpp                        abstractCompiler.hpp

c1x_Compiler.cpp                        c1x_Compiler.hpp
c1x_Compiler.cpp                        c1x_TargetMethod.hpp
c1x_Compiler.cpp                        c1x_VMExits.hpp
c1x_Compiler.cpp                        c1x_VMEntries.hpp
c1x_Compiler.cpp                        c1x_VmIds.hpp

c1x_TargetMethod.cpp                    c1x_TargetMethod.hpp

c1x_VMEntries.cpp                       c1x_CodeInstaller.hpp
c1x_VMEntries.cpp                       c1x_VMEntries.hpp
c1x_VMEntries.cpp                       c1x_Compiler.hpp
c1x_VMEntries.cpp                       c1x_TargetMethod.hpp
c1x_VMEntries.cpp                       c1x_VMExits.hpp
c1x_VMEntries.cpp                       c1x_VmIds.hpp
c1x_VMEntries.cpp                       oopFactory.hpp
c1x_VMEntries.cpp                       c1_Runtime1.hpp

c1x_VMExits.cpp                         c1x_Compiler.hpp
c1x_VMExits.cpp                         javaCalls.hpp
c1x_VMExits.cpp                         c1x_VMExits.hpp

c1x_VmIds.cpp                           c1x_VmIds.hpp

=======
c1_Canonicalizer.cpp                    c1_ValueStack.hpp

c1_LIR.cpp                              c1_ValueStack.hpp
>>>>>>> 0b7ecfe0
<|MERGE_RESOLUTION|>--- conflicted
+++ resolved
@@ -449,8 +449,8 @@
 
 vmStructs.hpp                           c1_Runtime1.hpp
 
-<<<<<<< HEAD
 compileBroker.cpp                       c1x_Compiler.hpp
+c1_Canonicalizer.cpp                    c1_ValueStack.hpp
 
 c1x_CodeInstaller.hpp                   c1x_Compiler.hpp
 
@@ -487,8 +487,4 @@
 
 c1x_VmIds.cpp                           c1x_VmIds.hpp
 
-=======
-c1_Canonicalizer.cpp                    c1_ValueStack.hpp
-
-c1_LIR.cpp                              c1_ValueStack.hpp
->>>>>>> 0b7ecfe0
+c1_LIR.cpp                              c1_ValueStack.hpp