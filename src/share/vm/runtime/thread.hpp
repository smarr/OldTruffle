/*
 * Copyright (c) 1997, 2014, Oracle and/or its affiliates. All rights reserved.
 * DO NOT ALTER OR REMOVE COPYRIGHT NOTICES OR THIS FILE HEADER.
 *
 * This code is free software; you can redistribute it and/or modify it
 * under the terms of the GNU General Public License version 2 only, as
 * published by the Free Software Foundation.
 *
 * This code is distributed in the hope that it will be useful, but WITHOUT
 * ANY WARRANTY; without even the implied warranty of MERCHANTABILITY or
 * FITNESS FOR A PARTICULAR PURPOSE.  See the GNU General Public License
 * version 2 for more details (a copy is included in the LICENSE file that
 * accompanied this code).
 *
 * You should have received a copy of the GNU General Public License version
 * 2 along with this work; if not, write to the Free Software Foundation,
 * Inc., 51 Franklin St, Fifth Floor, Boston, MA 02110-1301 USA.
 *
 * Please contact Oracle, 500 Oracle Parkway, Redwood Shores, CA 94065 USA
 * or visit www.oracle.com if you need additional information or have any
 * questions.
 *
 */

#ifndef SHARE_VM_RUNTIME_THREAD_HPP
#define SHARE_VM_RUNTIME_THREAD_HPP

#include "memory/allocation.hpp"
#include "memory/threadLocalAllocBuffer.hpp"
#include "oops/oop.hpp"
#include "prims/jni.h"
#include "prims/jvmtiExport.hpp"
#include "runtime/frame.hpp"
#include "runtime/javaFrameAnchor.hpp"
#include "runtime/jniHandles.hpp"
#include "runtime/mutexLocker.hpp"
#include "runtime/os.hpp"
#include "runtime/osThread.hpp"
#include "runtime/park.hpp"
#include "runtime/safepoint.hpp"
#include "runtime/stubRoutines.hpp"
#include "runtime/threadLocalStorage.hpp"
#include "runtime/unhandledOops.hpp"
#include "utilities/macros.hpp"

#if INCLUDE_NMT
#include "services/memRecorder.hpp"
#endif // INCLUDE_NMT

#include "trace/traceBackend.hpp"
#include "trace/traceMacros.hpp"
#include "utilities/exceptions.hpp"
#include "utilities/top.hpp"
#if INCLUDE_ALL_GCS
#include "gc_implementation/g1/dirtyCardQueue.hpp"
#include "gc_implementation/g1/satbQueue.hpp"
#endif // INCLUDE_ALL_GCS
#ifdef ZERO
#ifdef TARGET_ARCH_zero
# include "stack_zero.hpp"
#endif
#endif

class ThreadSafepointState;
class ThreadProfiler;

class JvmtiThreadState;
class JvmtiGetLoadedClassesClosure;
class ThreadStatistics;
class ConcurrentLocksDump;
class ParkEvent;
class Parker;

class ciEnv;
class CompileThread;
class CompileLog;
class CompileTask;
class CompileQueue;
class CompilerCounters;
class vframeArray;

class DeoptResourceMark;
class jvmtiDeferredLocalVariableSet;

class GCTaskQueue;
class ThreadClosure;
class IdealGraphPrinter;

DEBUG_ONLY(class ResourceMark;)

class WorkerThread;

// Class hierarchy
// - Thread
//   - NamedThread
//     - VMThread
//     - ConcurrentGCThread
//     - WorkerThread
//       - GangWorker
//       - GCTaskThread
//   - JavaThread
//   - WatcherThread

class Thread: public ThreadShadow {
  friend class VMStructs;
 private:
  // Exception handling
  // (Note: _pending_exception and friends are in ThreadShadow)
  //oop       _pending_exception;                // pending exception for current thread
  // const char* _exception_file;                   // file information for exception (debugging only)
  // int         _exception_line;                   // line information for exception (debugging only)
 protected:
  // Support for forcing alignment of thread objects for biased locking
  void*       _real_malloc_address;
 public:
  void* operator new(size_t size) throw() { return allocate(size, true); }
  void* operator new(size_t size, const std::nothrow_t& nothrow_constant) throw() {
    return allocate(size, false); }
  void  operator delete(void* p);

 protected:
   static void* allocate(size_t size, bool throw_excpt, MEMFLAGS flags = mtThread);
 private:

  // ***************************************************************
  // Suspend and resume support
  // ***************************************************************
  //
  // VM suspend/resume no longer exists - it was once used for various
  // things including safepoints but was deprecated and finally removed
  // in Java 7. Because VM suspension was considered "internal" Java-level
  // suspension was considered "external", and this legacy naming scheme
  // remains.
  //
  // External suspend/resume requests come from JVM_SuspendThread,
  // JVM_ResumeThread, JVMTI SuspendThread, and finally JVMTI
  // ResumeThread. External
  // suspend requests cause _external_suspend to be set and external
  // resume requests cause _external_suspend to be cleared.
  // External suspend requests do not nest on top of other external
  // suspend requests. The higher level APIs reject suspend requests
  // for already suspended threads.
  //
  // The external_suspend
  // flag is checked by has_special_runtime_exit_condition() and java thread
  // will self-suspend when handle_special_runtime_exit_condition() is
  // called. Most uses of the _thread_blocked state in JavaThreads are
  // considered the same as being externally suspended; if the blocking
  // condition lifts, the JavaThread will self-suspend. Other places
  // where VM checks for external_suspend include:
  //   + mutex granting (do not enter monitors when thread is suspended)
  //   + state transitions from _thread_in_native
  //
  // In general, java_suspend() does not wait for an external suspend
  // request to complete. When it returns, the only guarantee is that
  // the _external_suspend field is true.
  //
  // wait_for_ext_suspend_completion() is used to wait for an external
  // suspend request to complete. External suspend requests are usually
  // followed by some other interface call that requires the thread to
  // be quiescent, e.g., GetCallTrace(). By moving the "wait time" into
  // the interface that requires quiescence, we give the JavaThread a
  // chance to self-suspend before we need it to be quiescent. This
  // improves overall suspend/query performance.
  //
  // _suspend_flags controls the behavior of java_ suspend/resume.
  // It must be set under the protection of SR_lock. Read from the flag is
  // OK without SR_lock as long as the value is only used as a hint.
  // (e.g., check _external_suspend first without lock and then recheck
  // inside SR_lock and finish the suspension)
  //
  // _suspend_flags is also overloaded for other "special conditions" so
  // that a single check indicates whether any special action is needed
  // eg. for async exceptions.
  // -------------------------------------------------------------------
  // Notes:
  // 1. The suspend/resume logic no longer uses ThreadState in OSThread
  // but we still update its value to keep other part of the system (mainly
  // JVMTI) happy. ThreadState is legacy code (see notes in
  // osThread.hpp).
  //
  // 2. It would be more natural if set_external_suspend() is private and
  // part of java_suspend(), but that probably would affect the suspend/query
  // performance. Need more investigation on this.
  //

  // suspend/resume lock: used for self-suspend
  Monitor* _SR_lock;

 protected:
  enum SuspendFlags {
    // NOTE: avoid using the sign-bit as cc generates different test code
    //       when the sign-bit is used, and sometimes incorrectly - see CR 6398077

    _external_suspend       = 0x20000000U, // thread is asked to self suspend
    _ext_suspended          = 0x40000000U, // thread has self-suspended
    _deopt_suspend          = 0x10000000U, // thread needs to self suspend for deopt

    _has_async_exception    = 0x00000001U, // there is a pending async exception
    _critical_native_unlock = 0x00000002U  // Must call back to unlock JNI critical lock
  };

  // various suspension related flags - atomically updated
  // overloaded for async exception checking in check_special_condition_for_native_trans.
  volatile uint32_t _suspend_flags;

 private:
  int _num_nested_signal;

 public:
  void enter_signal_handler() { _num_nested_signal++; }
  void leave_signal_handler() { _num_nested_signal--; }
  bool is_inside_signal_handler() const { return _num_nested_signal > 0; }

 private:
  // Debug tracing
  static void trace(const char* msg, const Thread* const thread) PRODUCT_RETURN;

  // Active_handles points to a block of handles
  JNIHandleBlock* _active_handles;

  // One-element thread local free list
  JNIHandleBlock* _free_handle_block;

  // Point to the last handle mark
  HandleMark* _last_handle_mark;

  // The parity of the last strong_roots iteration in which this thread was
  // claimed as a task.
  jint _oops_do_parity;

  public:
   void set_last_handle_mark(HandleMark* mark)   { _last_handle_mark = mark; }
   HandleMark* last_handle_mark() const          { return _last_handle_mark; }
  private:

  // debug support for checking if code does allow safepoints or not
  // GC points in the VM can happen because of allocation, invoking a VM operation, or blocking on
  // mutex, or blocking on an object synchronizer (Java locking).
  // If !allow_safepoint(), then an assertion failure will happen in any of the above cases
  // If !allow_allocation(), then an assertion failure will happen during allocation
  // (Hence, !allow_safepoint() => !allow_allocation()).
  //
  // The two classes No_Safepoint_Verifier and No_Allocation_Verifier are used to set these counters.
  //
  NOT_PRODUCT(int _allow_safepoint_count;)      // If 0, thread allow a safepoint to happen
  debug_only (int _allow_allocation_count;)     // If 0, the thread is allowed to allocate oops.

  // Used by SkipGCALot class.
  NOT_PRODUCT(bool _skip_gcalot;)               // Should we elide gc-a-lot?

  friend class No_Alloc_Verifier;
  friend class No_Safepoint_Verifier;
  friend class Pause_No_Safepoint_Verifier;
  friend class ThreadLocalStorage;
  friend class GC_locker;

  ThreadLocalAllocBuffer _tlab;                 // Thread-local eden
  jlong _allocated_bytes;                       // Cumulative number of bytes allocated on
                                                // the Java heap

  TRACE_DATA _trace_data;                       // Thread-local data for tracing

  int   _vm_operation_started_count;            // VM_Operation support
  int   _vm_operation_completed_count;          // VM_Operation support

  ObjectMonitor* _current_pending_monitor;      // ObjectMonitor this thread
                                                // is waiting to lock
  bool _current_pending_monitor_is_from_java;   // locking is from Java code

  // ObjectMonitor on which this thread called Object.wait()
  ObjectMonitor* _current_waiting_monitor;

  // Private thread-local objectmonitor list - a simple cache organized as a SLL.
 public:
  ObjectMonitor* omFreeList;
  int omFreeCount;                              // length of omFreeList
  int omFreeProvision;                          // reload chunk size
  ObjectMonitor* omInUseList;                   // SLL to track monitors in circulation
  int omInUseCount;                             // length of omInUseList

#ifdef ASSERT
 private:
  bool _visited_for_critical_count;

 public:
  void set_visited_for_critical_count(bool z) { _visited_for_critical_count = z; }
  bool was_visited_for_critical_count() const   { return _visited_for_critical_count; }
#endif

 public:
  enum {
    is_definitely_current_thread = true
  };

  // Constructor
  Thread();
  virtual ~Thread();

  // initializtion
  void initialize_thread_local_storage();

  // thread entry point
  virtual void run();

  // Testers
  virtual bool is_VM_thread()       const            { return false; }
  virtual bool is_Java_thread()     const            { return false; }
  virtual bool is_Compiler_thread() const            { return false; }
  virtual bool is_hidden_from_external_view() const  { return false; }
  virtual bool is_jvmti_agent_thread() const         { return false; }
  // True iff the thread can perform GC operations at a safepoint.
  // Generally will be true only of VM thread and parallel GC WorkGang
  // threads.
  virtual bool is_GC_task_thread() const             { return false; }
  virtual bool is_Watcher_thread() const             { return false; }
  virtual bool is_ConcurrentGC_thread() const        { return false; }
  virtual bool is_Named_thread() const               { return false; }
  virtual bool is_Worker_thread() const              { return false; }

  // Can this thread make Java upcalls
  virtual bool can_call_java() const                 { return true;  }

  // Casts
  virtual WorkerThread* as_Worker_thread() const     { return NULL; }

  virtual char* name() const { return (char*)"Unknown thread"; }

  // Returns the current thread
  static inline Thread* current();

  // Common thread operations
  static void set_priority(Thread* thread, ThreadPriority priority);
  static ThreadPriority get_priority(const Thread* const thread);
  static void start(Thread* thread);
  static void interrupt(Thread* thr);
  static bool is_interrupted(Thread* thr, bool clear_interrupted);

  void set_native_thread_name(const char *name) {
    assert(Thread::current() == this, "set_native_thread_name can only be called on the current thread");
    os::set_native_thread_name(name);
  }

  ObjectMonitor** omInUseList_addr()             { return (ObjectMonitor **)&omInUseList; }
  Monitor* SR_lock() const                       { return _SR_lock; }

  bool has_async_exception() const { return (_suspend_flags & _has_async_exception) != 0; }

  void set_suspend_flag(SuspendFlags f) {
    assert(sizeof(jint) == sizeof(_suspend_flags), "size mismatch");
    uint32_t flags;
    do {
      flags = _suspend_flags;
    }
    while (Atomic::cmpxchg((jint)(flags | f),
                           (volatile jint*)&_suspend_flags,
                           (jint)flags) != (jint)flags);
  }
  void clear_suspend_flag(SuspendFlags f) {
    assert(sizeof(jint) == sizeof(_suspend_flags), "size mismatch");
    uint32_t flags;
    do {
      flags = _suspend_flags;
    }
    while (Atomic::cmpxchg((jint)(flags & ~f),
                           (volatile jint*)&_suspend_flags,
                           (jint)flags) != (jint)flags);
  }

  void set_has_async_exception() {
    set_suspend_flag(_has_async_exception);
  }
  void clear_has_async_exception() {
    clear_suspend_flag(_has_async_exception);
  }

  bool do_critical_native_unlock() const { return (_suspend_flags & _critical_native_unlock) != 0; }

  void set_critical_native_unlock() {
    set_suspend_flag(_critical_native_unlock);
  }
  void clear_critical_native_unlock() {
    clear_suspend_flag(_critical_native_unlock);
  }

  // Support for Unhandled Oop detection
#ifdef CHECK_UNHANDLED_OOPS
 private:
  UnhandledOops* _unhandled_oops;
 public:
  UnhandledOops* unhandled_oops() { return _unhandled_oops; }
  // Mark oop safe for gc.  It may be stack allocated but won't move.
  void allow_unhandled_oop(oop *op) {
    if (CheckUnhandledOops) unhandled_oops()->allow_unhandled_oop(op);
  }
  // Clear oops at safepoint so crashes point to unhandled oop violator
  void clear_unhandled_oops() {
    if (CheckUnhandledOops) unhandled_oops()->clear_unhandled_oops();
  }
#endif // CHECK_UNHANDLED_OOPS

#ifndef PRODUCT
  bool skip_gcalot()           { return _skip_gcalot; }
  void set_skip_gcalot(bool v) { _skip_gcalot = v;    }
#endif

 public:
  // Installs a pending exception to be inserted later
  static void send_async_exception(oop thread_oop, oop java_throwable);

  // Resource area
  ResourceArea* resource_area() const            { return _resource_area; }
  void set_resource_area(ResourceArea* area)     { _resource_area = area; }

  OSThread* osthread() const                     { return _osthread;   }
  void set_osthread(OSThread* thread)            { _osthread = thread; }

  // JNI handle support
  JNIHandleBlock* active_handles() const         { return _active_handles; }
  void set_active_handles(JNIHandleBlock* block) { _active_handles = block; }
  JNIHandleBlock* free_handle_block() const      { return _free_handle_block; }
  void set_free_handle_block(JNIHandleBlock* block) { _free_handle_block = block; }

  // Internal handle support
  HandleArea* handle_area() const                { return _handle_area; }
  void set_handle_area(HandleArea* area)         { _handle_area = area; }

  GrowableArray<Metadata*>* metadata_handles() const          { return _metadata_handles; }
  void set_metadata_handles(GrowableArray<Metadata*>* handles){ _metadata_handles = handles; }

  // Thread-Local Allocation Buffer (TLAB) support
  ThreadLocalAllocBuffer& tlab()                 { return _tlab; }
  void initialize_tlab() {
    if (UseTLAB) {
      tlab().initialize(this);
    }
  }

  jlong allocated_bytes()               { return _allocated_bytes; }
  void set_allocated_bytes(jlong value) { _allocated_bytes = value; }
  void incr_allocated_bytes(jlong size) { _allocated_bytes += size; }
  jlong cooked_allocated_bytes() {
    jlong allocated_bytes = OrderAccess::load_acquire(&_allocated_bytes);
    if (UseTLAB) {
      size_t used_bytes = tlab().used_bytes();
      if ((ssize_t)used_bytes > 0) {
        // More-or-less valid tlab.  The load_acquire above should ensure
        // that the result of the add is <= the instantaneous value
        return allocated_bytes + used_bytes;
      }
    }
    return allocated_bytes;
  }

  TRACE_DATA* trace_data()              { return &_trace_data; }

  // VM operation support
  int vm_operation_ticket()                      { return ++_vm_operation_started_count; }
  int vm_operation_completed_count()             { return _vm_operation_completed_count; }
  void increment_vm_operation_completed_count()  { _vm_operation_completed_count++; }

  // For tracking the heavyweight monitor the thread is pending on.
  ObjectMonitor* current_pending_monitor() {
    return _current_pending_monitor;
  }
  void set_current_pending_monitor(ObjectMonitor* monitor) {
    _current_pending_monitor = monitor;
  }
  void set_current_pending_monitor_is_from_java(bool from_java) {
    _current_pending_monitor_is_from_java = from_java;
  }
  bool current_pending_monitor_is_from_java() {
    return _current_pending_monitor_is_from_java;
  }

  // For tracking the ObjectMonitor on which this thread called Object.wait()
  ObjectMonitor* current_waiting_monitor() {
    return _current_waiting_monitor;
  }
  void set_current_waiting_monitor(ObjectMonitor* monitor) {
    _current_waiting_monitor = monitor;
  }

  // GC support
  // Apply "f->do_oop" to all root oops in "this".
  // Apply "cld_f->do_cld" to CLDs that are otherwise not kept alive.
  //   Used by JavaThread::oops_do.
  // Apply "cf->do_code_blob" (if !NULL) to all code blobs active in frames
  virtual void oops_do(OopClosure* f, CLDToOopClosure* cld_f, CodeBlobClosure* cf);

  // Handles the parallel case for the method below.
private:
  bool claim_oops_do_par_case(int collection_parity);
public:
  // Requires that "collection_parity" is that of the current strong roots
  // iteration.  If "is_par" is false, sets the parity of "this" to
  // "collection_parity", and returns "true".  If "is_par" is true,
  // uses an atomic instruction to set the current threads parity to
  // "collection_parity", if it is not already.  Returns "true" iff the
  // calling thread does the update, this indicates that the calling thread
  // has claimed the thread's stack as a root groop in the current
  // collection.
  bool claim_oops_do(bool is_par, int collection_parity) {
    if (!is_par) {
      _oops_do_parity = collection_parity;
      return true;
    } else {
      return claim_oops_do_par_case(collection_parity);
    }
  }

  // Sweeper support
  void nmethods_do(CodeBlobClosure* cf);

  // jvmtiRedefineClasses support
  void metadata_do(void f(Metadata*));

  // Used by fast lock support
  virtual bool is_lock_owned(address adr) const;

  // Check if address is in the stack of the thread (not just for locks).
  // Warning: the method can only be used on the running thread
  bool is_in_stack(address adr) const;
  // Check if address is in the usable part of the stack (excludes protected
  // guard pages)
  bool is_in_usable_stack(address adr) const;

  // Sets this thread as starting thread. Returns failure if thread
  // creation fails due to lack of memory, too many threads etc.
  bool set_as_starting_thread();

 protected:
  // OS data associated with the thread
  OSThread* _osthread;  // Platform-specific thread information

  // Thread local resource area for temporary allocation within the VM
  ResourceArea* _resource_area;

  DEBUG_ONLY(ResourceMark* _current_resource_mark;)

  // Thread local handle area for allocation of handles within the VM
  HandleArea* _handle_area;
  GrowableArray<Metadata*>* _metadata_handles;

  // Support for stack overflow handling, get_thread, etc.
  address          _stack_base;
  size_t           _stack_size;
  uintptr_t        _self_raw_id;      // used by get_thread (mutable)
  int              _lgrp_id;

 public:
  // Stack overflow support
  address stack_base() const           { assert(_stack_base != NULL,"Sanity check"); return _stack_base; }

  void    set_stack_base(address base) { _stack_base = base; }
  size_t  stack_size() const           { return _stack_size; }
  void    set_stack_size(size_t size)  { _stack_size = size; }
  void    record_stack_base_and_size();

  bool    on_local_stack(address adr) const {
    /* QQQ this has knowledge of direction, ought to be a stack method */
    return (_stack_base >= adr && adr >= (_stack_base - _stack_size));
  }

  uintptr_t self_raw_id()                    { return _self_raw_id; }
  void      set_self_raw_id(uintptr_t value) { _self_raw_id = value; }

  int     lgrp_id() const        { return _lgrp_id; }
  void    set_lgrp_id(int value) { _lgrp_id = value; }

  // Printing
  void print_on(outputStream* st) const;
  void print() const { print_on(tty); }
  virtual void print_on_error(outputStream* st, char* buf, int buflen) const;

  // Debug-only code
#ifdef ASSERT
 private:
  // Deadlock detection support for Mutex locks. List of locks own by thread.
  Monitor* _owned_locks;
  // Mutex::set_owner_implementation is the only place where _owned_locks is modified,
  // thus the friendship
  friend class Mutex;
  friend class Monitor;

 public:
  void print_owned_locks_on(outputStream* st) const;
  void print_owned_locks() const                 { print_owned_locks_on(tty);    }
  Monitor* owned_locks() const                   { return _owned_locks;          }
  bool owns_locks() const                        { return owned_locks() != NULL; }
  bool owns_locks_but_compiled_lock() const;

  // Deadlock detection
  bool allow_allocation()                        { return _allow_allocation_count == 0; }
  ResourceMark* current_resource_mark()          { return _current_resource_mark; }
  void set_current_resource_mark(ResourceMark* rm) { _current_resource_mark = rm; }
#endif

  void check_for_valid_safepoint_state(bool potential_vm_operation) PRODUCT_RETURN;

 private:
  volatile int _jvmti_env_iteration_count;

 public:
  void entering_jvmti_env_iteration()            { ++_jvmti_env_iteration_count; }
  void leaving_jvmti_env_iteration()             { --_jvmti_env_iteration_count; }
  bool is_inside_jvmti_env_iteration()           { return _jvmti_env_iteration_count > 0; }

  // Code generation
  static ByteSize exception_file_offset()        { return byte_offset_of(Thread, _exception_file   ); }
  static ByteSize exception_line_offset()        { return byte_offset_of(Thread, _exception_line   ); }
  static ByteSize active_handles_offset()        { return byte_offset_of(Thread, _active_handles   ); }

  static ByteSize stack_base_offset()            { return byte_offset_of(Thread, _stack_base ); }
  static ByteSize stack_size_offset()            { return byte_offset_of(Thread, _stack_size ); }

#define TLAB_FIELD_OFFSET(name) \
  static ByteSize tlab_##name##_offset()         { return byte_offset_of(Thread, _tlab) + ThreadLocalAllocBuffer::name##_offset(); }

  TLAB_FIELD_OFFSET(start)
  TLAB_FIELD_OFFSET(end)
  TLAB_FIELD_OFFSET(top)
  TLAB_FIELD_OFFSET(pf_top)
  TLAB_FIELD_OFFSET(size)                   // desired_size
  TLAB_FIELD_OFFSET(refill_waste_limit)
  TLAB_FIELD_OFFSET(number_of_refills)
  TLAB_FIELD_OFFSET(fast_refill_waste)
  TLAB_FIELD_OFFSET(slow_allocations)

#undef TLAB_FIELD_OFFSET

  static ByteSize allocated_bytes_offset()       { return byte_offset_of(Thread, _allocated_bytes ); }

 public:
  volatile intptr_t _Stalled ;
  volatile int _TypeTag ;
  ParkEvent * _ParkEvent ;                     // for synchronized()
  ParkEvent * _SleepEvent ;                    // for Thread.sleep
  ParkEvent * _MutexEvent ;                    // for native internal Mutex/Monitor
  ParkEvent * _MuxEvent ;                      // for low-level muxAcquire-muxRelease
  int NativeSyncRecursion ;                    // diagnostic

  volatile int _OnTrap ;                       // Resume-at IP delta
  jint _hashStateW ;                           // Marsaglia Shift-XOR thread-local RNG
  jint _hashStateX ;                           // thread-specific hashCode generator state
  jint _hashStateY ;
  jint _hashStateZ ;
  void * _schedctl ;


  volatile jint rng [4] ;                      // RNG for spin loop

  // Low-level leaf-lock primitives used to implement synchronization
  // and native monitor-mutex infrastructure.
  // Not for general synchronization use.
  static void SpinAcquire (volatile int * Lock, const char * Name) ;
  static void SpinRelease (volatile int * Lock) ;
  static void muxAcquire  (volatile intptr_t * Lock, const char * Name) ;
  static void muxAcquireW (volatile intptr_t * Lock, ParkEvent * ev) ;
  static void muxRelease  (volatile intptr_t * Lock) ;
};

// Inline implementation of Thread::current()
// Thread::current is "hot" it's called > 128K times in the 1st 500 msecs of
// startup.
// ThreadLocalStorage::thread is warm -- it's called > 16K times in the same
// period.   This is inlined in thread_<os_family>.inline.hpp.

inline Thread* Thread::current() {
#ifdef ASSERT
// This function is very high traffic. Define PARANOID to enable expensive
// asserts.
#ifdef PARANOID
  // Signal handler should call ThreadLocalStorage::get_thread_slow()
  Thread* t = ThreadLocalStorage::get_thread_slow();
  assert(t != NULL && !t->is_inside_signal_handler(),
         "Don't use Thread::current() inside signal handler");
#endif
#endif
  Thread* thread = ThreadLocalStorage::thread();
  assert(thread != NULL, "just checking");
  return thread;
}

// Name support for threads.  non-JavaThread subclasses with multiple
// uniquely named instances should derive from this.
class NamedThread: public Thread {
  friend class VMStructs;
  enum {
    max_name_len = 64
  };
 private:
  char* _name;
  // log JavaThread being processed by oops_do
  JavaThread* _processed_thread;

 public:
  NamedThread();
  ~NamedThread();
  // May only be called once per thread.
  void set_name(const char* format, ...)  ATTRIBUTE_PRINTF(2, 3);
  virtual bool is_Named_thread() const { return true; }
  virtual char* name() const { return _name == NULL ? (char*)"Unknown Thread" : _name; }
  JavaThread *processed_thread() { return _processed_thread; }
  void set_processed_thread(JavaThread *thread) { _processed_thread = thread; }
};

// Worker threads are named and have an id of an assigned work.
class WorkerThread: public NamedThread {
private:
  uint _id;
public:
  WorkerThread() : _id(0)               { }
  virtual bool is_Worker_thread() const { return true; }

  virtual WorkerThread* as_Worker_thread() const {
    assert(is_Worker_thread(), "Dubious cast to WorkerThread*?");
    return (WorkerThread*) this;
  }

  void set_id(uint work_id)             { _id = work_id; }
  uint id() const                       { return _id; }
};

// A single WatcherThread is used for simulating timer interrupts.
class WatcherThread: public Thread {
  friend class VMStructs;
 public:
  virtual void run();

 private:
  static WatcherThread* _watcher_thread;

  static bool _startable;
  volatile static bool _should_terminate; // updated without holding lock

  os::WatcherThreadCrashProtection* _crash_protection;
 public:
  enum SomeConstants {
    delay_interval = 10                          // interrupt delay in milliseconds
  };

  // Constructor
  WatcherThread();

  // Tester
  bool is_Watcher_thread() const                 { return true; }

  // Printing
  char* name() const { return (char*)"VM Periodic Task Thread"; }
  void print_on(outputStream* st) const;
  void print() const { print_on(tty); }
  void unpark();

  // Returns the single instance of WatcherThread
  static WatcherThread* watcher_thread()         { return _watcher_thread; }

  // Create and start the single instance of WatcherThread, or stop it on shutdown
  static void start();
  static void stop();
  // Only allow start once the VM is sufficiently initialized
  // Otherwise the first task to enroll will trigger the start
  static void make_startable();

  void set_crash_protection(os::WatcherThreadCrashProtection* crash_protection) {
    assert(Thread::current()->is_Watcher_thread(), "Can only be set by WatcherThread");
    _crash_protection = crash_protection;
  }

  bool has_crash_protection() const { return _crash_protection != NULL; }
  os::WatcherThreadCrashProtection* crash_protection() const { return _crash_protection; }

 private:
  int sleep() const;
};


class CompilerThread;

typedef void (*ThreadFunction)(JavaThread*, TRAPS);

class JavaThread: public Thread {
  friend class VMStructs;
 private:
  JavaThread*    _next;                          // The next thread in the Threads list
  oop            _threadObj;                     // The Java level thread object

  // (thomaswue) Necessary for holding a compilation buffer.
  // Moved up from CompilerThread to JavaThread in order to enable code
  // installation from Java application code.
  BufferBlob*   _buffer_blob;
#ifdef ASSERT
 private:
  int _java_call_counter;

 public:
  int  java_call_counter()                       { return _java_call_counter; }
  void inc_java_call_counter()                   { _java_call_counter++; }
  void dec_java_call_counter() {
    assert(_java_call_counter > 0, "Invalid nesting of JavaCallWrapper");
    _java_call_counter--;
  }
 private:  // restore original namespace restriction
#endif  // ifdef ASSERT

#ifndef PRODUCT
 public:
  enum {
    jump_ring_buffer_size = 16
  };
 private:  // restore original namespace restriction
#endif

  JavaFrameAnchor _anchor;                       // Encapsulation of current java frame and it state

  ThreadFunction _entry_point;

  JNIEnv        _jni_environment;

  // Deopt support
  DeoptResourceMark*  _deopt_mark;               // Holds special ResourceMark for deoptimization

  intptr_t*      _must_deopt_id;                 // id of frame that needs to be deopted once we
                                                 // transition out of native
  nmethod*       _deopt_nmethod;                 // nmethod that is currently being deoptimized
  vframeArray*  _vframe_array_head;              // Holds the heap of the active vframeArrays
  vframeArray*  _vframe_array_last;              // Holds last vFrameArray we popped
  // Because deoptimization is lazy we must save jvmti requests to set locals
  // in compiled frames until we deoptimize and we have an interpreter frame.
  // This holds the pointer to array (yeah like there might be more than one) of
  // description of compiled vframes that have locals that need to be updated.
  GrowableArray<jvmtiDeferredLocalVariableSet*>* _deferred_locals_updates;

  // Handshake value for fixing 6243940. We need a place for the i2c
  // adapter to store the callee Method*. This value is NEVER live
  // across a gc point so it does NOT have to be gc'd
  // The handshake is open ended since we can't be certain that it will
  // be NULLed. This is because we rarely ever see the race and end up
  // in handle_wrong_method which is the backend of the handshake. See
  // code in i2c adapters and handle_wrong_method.

  Method*       _callee_target;

  // Used to pass back results to the interpreter or generated code running Java code.
  oop           _vm_result;    // oop result is GC-preserved
  Metadata*     _vm_result_2;  // non-oop result

  // See ReduceInitialCardMarks: this holds the precise space interval of
  // the most recent slow path allocation for which compiled code has
  // elided card-marks for performance along the fast-path.
  MemRegion     _deferred_card_mark;

  MonitorChunk* _monitor_chunks;                 // Contains the off stack monitors
                                                 // allocated during deoptimization
                                                 // and by JNI_MonitorEnter/Exit

  // Async. requests support
  enum AsyncRequests {
    _no_async_condition = 0,
    _async_exception,
    _async_unsafe_access_error
  };
  AsyncRequests _special_runtime_exit_condition; // Enum indicating pending async. request
  oop           _pending_async_exception;

  // Safepoint support
 public:                                         // Expose _thread_state for SafeFetchInt()
  volatile JavaThreadState _thread_state;
 private:
  ThreadSafepointState *_safepoint_state;        // Holds information about a thread during a safepoint
  address               _saved_exception_pc;     // Saved pc of instruction where last implicit exception happened

  // JavaThread termination support
  enum TerminatedTypes {
    _not_terminated = 0xDEAD - 2,
    _thread_exiting,                             // JavaThread::exit() has been called for this thread
    _thread_terminated,                          // JavaThread is removed from thread list
    _vm_exited                                   // JavaThread is still executing native code, but VM is terminated
                                                 // only VM_Exit can set _vm_exited
  };

  // In general a JavaThread's _terminated field transitions as follows:
  //
  //   _not_terminated => _thread_exiting => _thread_terminated
  //
  // _vm_exited is a special value to cover the case of a JavaThread
  // executing native code after the VM itself is terminated.
  volatile TerminatedTypes _terminated;
  // suspend/resume support
  volatile bool         _suspend_equivalent;     // Suspend equivalent condition
  jint                  _in_deopt_handler;       // count of deoptimization
                                                 // handlers thread is in
  volatile bool         _doing_unsafe_access;    // Thread may fault due to unsafe access
  bool                  _do_not_unlock_if_synchronized; // Do not unlock the receiver of a synchronized method (since it was
                                                 // never locked) when throwing an exception. Used by interpreter only.

  // JNI attach states:
  enum JNIAttachStates {
    _not_attaching_via_jni = 1,  // thread is not attaching via JNI
    _attaching_via_jni,          // thread is attaching via JNI
    _attached_via_jni            // thread has attached via JNI
  };

  // A regular JavaThread's _jni_attach_state is _not_attaching_via_jni.
  // A native thread that is attaching via JNI starts with a value
  // of _attaching_via_jni and transitions to _attached_via_jni.
  volatile JNIAttachStates _jni_attach_state;

 public:
  // State of the stack guard pages for this thread.
  enum StackGuardState {
    stack_guard_unused,         // not needed
    stack_guard_yellow_disabled,// disabled (temporarily) after stack overflow
    stack_guard_enabled         // enabled
  };

 private:

<<<<<<< HEAD
#ifdef GRAAL
  address   _graal_alternate_call_target;
  address   _graal_implicit_exception_pc;    // pc at which the most recent implicit exception occurred

  jlong*    _graal_counters;

 public:
  static jlong* _graal_old_thread_counters;
  static void collect_counters(typeArrayOop array);
 private:
#endif // GRAAL
  StackGuardState        _stack_guard_state;
=======
  StackGuardState  _stack_guard_state;

  // Precompute the limit of the stack as used in stack overflow checks.
  // We load it from here to simplify the stack overflow check in assembly.
  address          _stack_overflow_limit;
>>>>>>> 75c249bd

  nmethod*      _scanned_nmethod;  // nmethod being scanned by the sweeper

  // Compiler exception handling (NOTE: The _exception_oop is *NOT* the same as _pending_exception. It is
  // used to temp. parsing values into and out of the runtime system during exception handling for compiled
  // code)
  volatile oop     _exception_oop;               // Exception thrown in compiled code
  volatile address _exception_pc;                // PC where exception happened
  volatile address _exception_handler_pc;        // PC for handler of exception
  volatile int     _is_method_handle_return;     // true (== 1) if the current exception PC is a MethodHandle call site.

#ifdef GRAAL
  // Record the method and bci from a gpu kernel exception so
  // it can be added into the exception stack trace
  jint    _gpu_exception_bci;
  Method* _gpu_exception_method;
  // Record the hsailDeoptimization info so gc oops_do processing can find it
  void*   _gpu_hsail_deopt_info;
  jint    _gpu_hsail_tlabs_count;
  ThreadLocalAllocBuffer** _gpu_hsail_tlabs;
#endif

 public:
#ifdef GRAAL
  void set_gpu_exception_bci(jint bci)           { _gpu_exception_bci = bci; } 
  jint get_gpu_exception_bci()                   { return _gpu_exception_bci; }
  void set_gpu_exception_method(Method* method)  { _gpu_exception_method = method; }
  Method* get_gpu_exception_method()             { return _gpu_exception_method; }
  void set_gpu_hsail_deopt_info(void * deoptInfo) { _gpu_hsail_deopt_info = deoptInfo; }
  void* get_gpu_hsail_deopt_info()               { return _gpu_hsail_deopt_info; }
  jint  get_gpu_hsail_tlabs_count()              { return _gpu_hsail_tlabs_count; }

  void  initialize_gpu_hsail_tlabs(jint count);
  ThreadLocalAllocBuffer* get_gpu_hsail_tlab_at(jint idx);
  void gpu_hsail_tlabs_make_parsable(bool retire);
  void  delete_gpu_hsail_tlabs();
#endif

 private:  
  void tlabs_make_parsable(bool retire);

  // support for JNI critical regions
  jint    _jni_active_critical;                  // count of entries into JNI critical region

  // For deadlock detection.
  int _depth_first_number;

  // JVMTI PopFrame support
  // This is set to popframe_pending to signal that top Java frame should be popped immediately
  int _popframe_condition;

#ifndef PRODUCT
  int _jmp_ring_index;
  struct {
      // We use intptr_t instead of address so debugger doesn't try and display strings
      intptr_t _target;
      intptr_t _instruction;
      const char*  _file;
      int _line;
  }   _jmp_ring[ jump_ring_buffer_size ];
#endif /* PRODUCT */

#if INCLUDE_ALL_GCS
  // Support for G1 barriers

  ObjPtrQueue _satb_mark_queue;          // Thread-local log for SATB barrier.
  // Set of all such queues.
  static SATBMarkQueueSet _satb_mark_queue_set;

  DirtyCardQueue _dirty_card_queue;      // Thread-local log for dirty cards.
  // Set of all such queues.
  static DirtyCardQueueSet _dirty_card_queue_set;

  void flush_barrier_queues();
#endif // INCLUDE_ALL_GCS

  friend class VMThread;
  friend class ThreadWaitTransition;
  friend class VM_Exit;

  void initialize();                             // Initialized the instance variables

 public:
  // Constructor
  JavaThread(bool is_attaching_via_jni = false); // for main thread and JNI attached threads
  JavaThread(ThreadFunction entry_point, size_t stack_size = 0);
  ~JavaThread();

#ifdef ASSERT
  // verify this JavaThread hasn't be published in the Threads::list yet
  void verify_not_published();
#endif

  //JNI functiontable getter/setter for JVMTI jni function table interception API.
  void set_jni_functions(struct JNINativeInterface_* functionTable) {
    _jni_environment.functions = functionTable;
  }
  struct JNINativeInterface_* get_jni_functions() {
    return (struct JNINativeInterface_ *)_jni_environment.functions;
  }


  BufferBlob*   get_buffer_blob()                { return _buffer_blob; }
  void          set_buffer_blob(BufferBlob* b)   { _buffer_blob = b; };

  // This function is called at thread creation to allow
  // platform specific thread variables to be initialized.
  void cache_global_variables();

  // Executes Shutdown.shutdown()
  void invoke_shutdown_hooks();

  // Cleanup on thread exit
  enum ExitType {
    normal_exit,
    jni_detach
  };
  void exit(bool destroy_vm, ExitType exit_type = normal_exit);

  void cleanup_failed_attach_current_thread();

  // Track the nmethod currently being scanned by the sweeper
  void          set_scanned_nmethod(nmethod* nm) {
    assert(_scanned_nmethod == NULL || nm == NULL, "should reset to NULL before writing a new value");
    _scanned_nmethod = nm;
  }

  // Testers
  virtual bool is_Java_thread() const            { return true;  }

  // Thread chain operations
  JavaThread* next() const                       { return _next; }
  void set_next(JavaThread* p)                   { _next = p; }

  // Thread oop. threadObj() can be NULL for initial JavaThread
  // (or for threads attached via JNI)
  oop threadObj() const                          { return _threadObj; }
  void set_threadObj(oop p)                      { _threadObj = p; }

  ThreadPriority java_priority() const;          // Read from threadObj()

  // Prepare thread and add to priority queue.  If a priority is
  // not specified, use the priority of the thread object. Threads_lock
  // must be held while this function is called.
  void prepare(jobject jni_thread, ThreadPriority prio=NoPriority);

  void set_saved_exception_pc(address pc)        { _saved_exception_pc = pc; }
  address saved_exception_pc()                   { return _saved_exception_pc; }


  ThreadFunction entry_point() const             { return _entry_point; }

  // Allocates a new Java level thread object for this thread. thread_name may be NULL.
  void allocate_threadObj(Handle thread_group, char* thread_name, bool daemon, TRAPS);

  // Last frame anchor routines

  JavaFrameAnchor* frame_anchor(void)            { return &_anchor; }

  // last_Java_sp
  bool has_last_Java_frame() const               { return _anchor.has_last_Java_frame(); }
  intptr_t* last_Java_sp() const                 { return _anchor.last_Java_sp(); }

  // last_Java_pc

  address last_Java_pc(void)                     { return _anchor.last_Java_pc(); }

  // Safepoint support
#ifndef PPC64
  JavaThreadState thread_state() const           { return _thread_state; }
  void set_thread_state(JavaThreadState s)       { _thread_state = s;    }
#else
  // Use membars when accessing volatile _thread_state. See
  // Threads::create_vm() for size checks.
  JavaThreadState thread_state() const           {
    return (JavaThreadState) OrderAccess::load_acquire((volatile jint*)&_thread_state);
  }
  void set_thread_state(JavaThreadState s)       {
    OrderAccess::release_store((volatile jint*)&_thread_state, (jint)s);
  }
#endif
  ThreadSafepointState *safepoint_state() const  { return _safepoint_state; }
  void set_safepoint_state(ThreadSafepointState *state) { _safepoint_state = state; }
  bool is_at_poll_safepoint()                    { return _safepoint_state->is_at_poll_safepoint(); }

  // thread has called JavaThread::exit() or is terminated
  bool is_exiting()                              { return _terminated == _thread_exiting || is_terminated(); }
  // thread is terminated (no longer on the threads list); we compare
  // against the two non-terminated values so that a freed JavaThread
  // will also be considered terminated.
  bool is_terminated()                           { return _terminated != _not_terminated && _terminated != _thread_exiting; }
  void set_terminated(TerminatedTypes t)         { _terminated = t; }
  // special for Threads::remove() which is static:
  void set_terminated_value()                    { _terminated = _thread_terminated; }
  void block_if_vm_exited();

  bool doing_unsafe_access()                     { return _doing_unsafe_access; }
  void set_doing_unsafe_access(bool val)         { _doing_unsafe_access = val; }

  bool do_not_unlock_if_synchronized()             { return _do_not_unlock_if_synchronized; }
  void set_do_not_unlock_if_synchronized(bool val) { _do_not_unlock_if_synchronized = val; }

#if INCLUDE_NMT
  // native memory tracking
  inline MemRecorder* get_recorder() const          { return (MemRecorder*)_recorder; }
  inline void         set_recorder(MemRecorder* rc) { _recorder = rc; }

 private:
  // per-thread memory recorder
  MemRecorder* volatile _recorder;
#endif // INCLUDE_NMT

  // Suspend/resume support for JavaThread
 private:
  void set_ext_suspended()       { set_suspend_flag (_ext_suspended);  }
  void clear_ext_suspended()     { clear_suspend_flag(_ext_suspended); }

 public:
  void java_suspend();
  void java_resume();
  int  java_suspend_self();

  void check_and_wait_while_suspended() {
    assert(JavaThread::current() == this, "sanity check");

    bool do_self_suspend;
    do {
      // were we externally suspended while we were waiting?
      do_self_suspend = handle_special_suspend_equivalent_condition();
      if (do_self_suspend) {
        // don't surprise the thread that suspended us by returning
        java_suspend_self();
        set_suspend_equivalent();
      }
    } while (do_self_suspend);
  }
  static void check_safepoint_and_suspend_for_native_trans(JavaThread *thread);
  // Check for async exception in addition to safepoint and suspend request.
  static void check_special_condition_for_native_trans(JavaThread *thread);

  // Same as check_special_condition_for_native_trans but finishes the
  // transition into thread_in_Java mode so that it can potentially
  // block.
  static void check_special_condition_for_native_trans_and_transition(JavaThread *thread);

  bool is_ext_suspend_completed(bool called_by_wait, int delay, uint32_t *bits);
  bool is_ext_suspend_completed_with_lock(uint32_t *bits) {
    MutexLockerEx ml(SR_lock(), Mutex::_no_safepoint_check_flag);
    // Warning: is_ext_suspend_completed() may temporarily drop the
    // SR_lock to allow the thread to reach a stable thread state if
    // it is currently in a transient thread state.
    return is_ext_suspend_completed(false /*!called_by_wait */,
                                    SuspendRetryDelay, bits);
  }

  // We cannot allow wait_for_ext_suspend_completion() to run forever or
  // we could hang. SuspendRetryCount and SuspendRetryDelay are normally
  // passed as the count and delay parameters. Experiments with specific
  // calls to wait_for_ext_suspend_completion() can be done by passing
  // other values in the code. Experiments with all calls can be done
  // via the appropriate -XX options.
  bool wait_for_ext_suspend_completion(int count, int delay, uint32_t *bits);

  void set_external_suspend()     { set_suspend_flag  (_external_suspend); }
  void clear_external_suspend()   { clear_suspend_flag(_external_suspend); }

  void set_deopt_suspend()        { set_suspend_flag  (_deopt_suspend); }
  void clear_deopt_suspend()      { clear_suspend_flag(_deopt_suspend); }
  bool is_deopt_suspend()         { return (_suspend_flags & _deopt_suspend) != 0; }

  bool is_external_suspend() const {
    return (_suspend_flags & _external_suspend) != 0;
  }
  // Whenever a thread transitions from native to vm/java it must suspend
  // if external|deopt suspend is present.
  bool is_suspend_after_native() const {
    return (_suspend_flags & (_external_suspend | _deopt_suspend) ) != 0;
  }

  // external suspend request is completed
  bool is_ext_suspended() const {
    return (_suspend_flags & _ext_suspended) != 0;
  }

  bool is_external_suspend_with_lock() const {
    MutexLockerEx ml(SR_lock(), Mutex::_no_safepoint_check_flag);
    return is_external_suspend();
  }

  // Special method to handle a pending external suspend request
  // when a suspend equivalent condition lifts.
  bool handle_special_suspend_equivalent_condition() {
    assert(is_suspend_equivalent(),
      "should only be called in a suspend equivalence condition");
    MutexLockerEx ml(SR_lock(), Mutex::_no_safepoint_check_flag);
    bool ret = is_external_suspend();
    if (!ret) {
      // not about to self-suspend so clear suspend equivalence
      clear_suspend_equivalent();
    }
    // implied else:
    // We have a pending external suspend request so we leave the
    // suspend_equivalent flag set until java_suspend_self() sets
    // the ext_suspended flag and clears the suspend_equivalent
    // flag. This insures that wait_for_ext_suspend_completion()
    // will return consistent values.
    return ret;
  }

  // utility methods to see if we are doing some kind of suspension
  bool is_being_ext_suspended() const            {
    MutexLockerEx ml(SR_lock(), Mutex::_no_safepoint_check_flag);
    return is_ext_suspended() || is_external_suspend();
  }

  bool is_suspend_equivalent() const             { return _suspend_equivalent; }

  void set_suspend_equivalent()                  { _suspend_equivalent = true; };
  void clear_suspend_equivalent()                { _suspend_equivalent = false; };

  // Thread.stop support
  void send_thread_stop(oop throwable);
  AsyncRequests clear_special_runtime_exit_condition() {
    AsyncRequests x = _special_runtime_exit_condition;
    _special_runtime_exit_condition = _no_async_condition;
    return x;
  }

  // Are any async conditions present?
  bool has_async_condition() { return (_special_runtime_exit_condition != _no_async_condition); }

  void check_and_handle_async_exceptions(bool check_unsafe_error = true);

  // these next two are also used for self-suspension and async exception support
  void handle_special_runtime_exit_condition(bool check_asyncs = true);

  // Return true if JavaThread has an asynchronous condition or
  // if external suspension is requested.
  bool has_special_runtime_exit_condition() {
    // We call is_external_suspend() last since external suspend should
    // be less common. Because we don't use is_external_suspend_with_lock
    // it is possible that we won't see an asynchronous external suspend
    // request that has just gotten started, i.e., SR_lock grabbed but
    // _external_suspend field change either not made yet or not visible
    // yet. However, this is okay because the request is asynchronous and
    // we will see the new flag value the next time through. It's also
    // possible that the external suspend request is dropped after
    // we have checked is_external_suspend(), we will recheck its value
    // under SR_lock in java_suspend_self().
    return (_special_runtime_exit_condition != _no_async_condition) ||
            is_external_suspend() || is_deopt_suspend();
  }

  void set_pending_unsafe_access_error()          { _special_runtime_exit_condition = _async_unsafe_access_error; }

  void set_pending_async_exception(oop e) {
    _pending_async_exception = e;
    _special_runtime_exit_condition = _async_exception;
    set_has_async_exception();
  }

  // Fast-locking support
  bool is_lock_owned(address adr) const;

  // Accessors for vframe array top
  // The linked list of vframe arrays are sorted on sp. This means when we
  // unpack the head must contain the vframe array to unpack.
  void set_vframe_array_head(vframeArray* value) { _vframe_array_head = value; }
  vframeArray* vframe_array_head() const         { return _vframe_array_head;  }

  // Side structure for defering update of java frame locals until deopt occurs
  GrowableArray<jvmtiDeferredLocalVariableSet*>* deferred_locals() const { return _deferred_locals_updates; }
  void set_deferred_locals(GrowableArray<jvmtiDeferredLocalVariableSet *>* vf) { _deferred_locals_updates = vf; }

  // These only really exist to make debugging deopt problems simpler

  void set_vframe_array_last(vframeArray* value) { _vframe_array_last = value; }
  vframeArray* vframe_array_last() const         { return _vframe_array_last;  }

  // The special resourceMark used during deoptimization

  void set_deopt_mark(DeoptResourceMark* value)  { _deopt_mark = value; }
  DeoptResourceMark* deopt_mark(void)            { return _deopt_mark; }

  intptr_t* must_deopt_id()                      { return _must_deopt_id; }
  void     set_must_deopt_id(intptr_t* id)       { _must_deopt_id = id; }
  void     clear_must_deopt_id()                 { _must_deopt_id = NULL; }

  void set_deopt_nmethod(nmethod* nm)            { _deopt_nmethod = nm;   }
  nmethod* deopt_nmethod()                       { return _deopt_nmethod; }

  Method*    callee_target() const               { return _callee_target; }
  void set_callee_target  (Method* x)          { _callee_target   = x; }

  // Oop results of vm runtime calls
  oop  vm_result() const                         { return _vm_result; }
  void set_vm_result  (oop x)                    { _vm_result   = x; }

  Metadata*    vm_result_2() const               { return _vm_result_2; }
  void set_vm_result_2  (Metadata* x)          { _vm_result_2   = x; }

  MemRegion deferred_card_mark() const           { return _deferred_card_mark; }
  void set_deferred_card_mark(MemRegion mr)      { _deferred_card_mark = mr;   }

#ifdef GRAAL
  void set_graal_alternate_call_target(address a) { _graal_alternate_call_target = a; }
  void set_graal_implicit_exception_pc(address a) { _graal_implicit_exception_pc = a; }
#endif

  // Exception handling for compiled methods
  oop      exception_oop() const                 { return _exception_oop; }
  address  exception_pc() const                  { return _exception_pc; }
  address  exception_handler_pc() const          { return _exception_handler_pc; }
  bool     is_method_handle_return() const       { return _is_method_handle_return == 1; }

  void set_exception_oop(oop o)                  { (void)const_cast<oop&>(_exception_oop = o); }
  void set_exception_pc(address a)               { _exception_pc = a; }
  void set_exception_handler_pc(address a)       { _exception_handler_pc = a; }
  void set_is_method_handle_return(bool value)   { _is_method_handle_return = value ? 1 : 0; }

  void clear_exception_oop_and_pc() {
    set_exception_oop(NULL);
    set_exception_pc(NULL);
  }

  // Stack overflow support
  inline size_t stack_available(address cur_sp);
  address stack_yellow_zone_base()
    { return (address)(stack_base() - (stack_size() - (stack_red_zone_size() + stack_yellow_zone_size()))); }
  size_t  stack_yellow_zone_size()
    { return StackYellowPages * os::vm_page_size(); }
  address stack_red_zone_base()
    { return (address)(stack_base() - (stack_size() - stack_red_zone_size())); }
  size_t stack_red_zone_size()
    { return StackRedPages * os::vm_page_size(); }
  bool in_stack_yellow_zone(address a)
    { return (a <= stack_yellow_zone_base()) && (a >= stack_red_zone_base()); }
  bool in_stack_red_zone(address a)
    { return (a <= stack_red_zone_base()) && (a >= (address)((intptr_t)stack_base() - stack_size())); }

  void create_stack_guard_pages();
  void remove_stack_guard_pages();

  void enable_stack_yellow_zone();
  void disable_stack_yellow_zone();
  void enable_stack_red_zone();
  void disable_stack_red_zone();

  inline bool stack_guard_zone_unused();
  inline bool stack_yellow_zone_disabled();
  inline bool stack_yellow_zone_enabled();

  // Attempt to reguard the stack after a stack overflow may have occurred.
  // Returns true if (a) guard pages are not needed on this thread, (b) the
  // pages are already guarded, or (c) the pages were successfully reguarded.
  // Returns false if there is not enough stack space to reguard the pages, in
  // which case the caller should unwind a frame and try again.  The argument
  // should be the caller's (approximate) sp.
  bool reguard_stack(address cur_sp);
  // Similar to above but see if current stackpoint is out of the guard area
  // and reguard if possible.
  bool reguard_stack(void);

  address stack_overflow_limit() { return _stack_overflow_limit; }
  void set_stack_overflow_limit() {
    _stack_overflow_limit = _stack_base - _stack_size +
                            ((StackShadowPages +
                              StackYellowPages +
                              StackRedPages) * os::vm_page_size());
  }

  // Misc. accessors/mutators
  void set_do_not_unlock(void)                   { _do_not_unlock_if_synchronized = true; }
  void clr_do_not_unlock(void)                   { _do_not_unlock_if_synchronized = false; }
  bool do_not_unlock(void)                       { return _do_not_unlock_if_synchronized; }

#ifndef PRODUCT
  void record_jump(address target, address instr, const char* file, int line);
#endif /* PRODUCT */

  // For assembly stub generation
  static ByteSize threadObj_offset()             { return byte_offset_of(JavaThread, _threadObj           ); }
#ifndef PRODUCT
  static ByteSize jmp_ring_index_offset()        { return byte_offset_of(JavaThread, _jmp_ring_index      ); }
  static ByteSize jmp_ring_offset()              { return byte_offset_of(JavaThread, _jmp_ring            ); }
#endif /* PRODUCT */
  static ByteSize jni_environment_offset()       { return byte_offset_of(JavaThread, _jni_environment     ); }
  static ByteSize last_Java_sp_offset()          {
    return byte_offset_of(JavaThread, _anchor) + JavaFrameAnchor::last_Java_sp_offset();
  }
  static ByteSize last_Java_pc_offset()          {
    return byte_offset_of(JavaThread, _anchor) + JavaFrameAnchor::last_Java_pc_offset();
  }
  static ByteSize frame_anchor_offset()          {
    return byte_offset_of(JavaThread, _anchor);
  }
  static ByteSize callee_target_offset()         { return byte_offset_of(JavaThread, _callee_target       ); }
  static ByteSize vm_result_offset()             { return byte_offset_of(JavaThread, _vm_result           ); }
  static ByteSize vm_result_2_offset()           { return byte_offset_of(JavaThread, _vm_result_2         ); }
  static ByteSize thread_state_offset()          { return byte_offset_of(JavaThread, _thread_state        ); }
  static ByteSize saved_exception_pc_offset()    { return byte_offset_of(JavaThread, _saved_exception_pc  ); }
  static ByteSize osthread_offset()              { return byte_offset_of(JavaThread, _osthread            ); }
#ifdef GRAAL
  static ByteSize graal_alternate_call_target_offset() { return byte_offset_of(JavaThread, _graal_alternate_call_target); }
  static ByteSize graal_implicit_exception_pc_offset() { return byte_offset_of(JavaThread, _graal_implicit_exception_pc); }
  static ByteSize graal_counters_offset()        { return byte_offset_of(JavaThread, _graal_counters      ); }
#endif // GRAAL
  static ByteSize exception_oop_offset()         { return byte_offset_of(JavaThread, _exception_oop       ); }
  static ByteSize exception_pc_offset()          { return byte_offset_of(JavaThread, _exception_pc        ); }
  static ByteSize exception_handler_pc_offset()  { return byte_offset_of(JavaThread, _exception_handler_pc); }
  static ByteSize stack_overflow_limit_offset()  { return byte_offset_of(JavaThread, _stack_overflow_limit); }
  static ByteSize is_method_handle_return_offset() { return byte_offset_of(JavaThread, _is_method_handle_return); }
  static ByteSize stack_guard_state_offset()     { return byte_offset_of(JavaThread, _stack_guard_state   ); }
  static ByteSize suspend_flags_offset()         { return byte_offset_of(JavaThread, _suspend_flags       ); }

  static ByteSize do_not_unlock_if_synchronized_offset() { return byte_offset_of(JavaThread, _do_not_unlock_if_synchronized); }
  static ByteSize should_post_on_exceptions_flag_offset() {
    return byte_offset_of(JavaThread, _should_post_on_exceptions_flag);
  }

#if INCLUDE_ALL_GCS
  static ByteSize satb_mark_queue_offset()       { return byte_offset_of(JavaThread, _satb_mark_queue); }
  static ByteSize dirty_card_queue_offset()      { return byte_offset_of(JavaThread, _dirty_card_queue); }
#endif // INCLUDE_ALL_GCS

  // Returns the jni environment for this thread
  JNIEnv* jni_environment()                      { return &_jni_environment; }

  static JavaThread* thread_from_jni_environment(JNIEnv* env) {
    JavaThread *thread_from_jni_env = (JavaThread*)((intptr_t)env - in_bytes(jni_environment_offset()));
    // Only return NULL if thread is off the thread list; starting to
    // exit should not return NULL.
    if (thread_from_jni_env->is_terminated()) {
       thread_from_jni_env->block_if_vm_exited();
       return NULL;
    } else {
       return thread_from_jni_env;
    }
  }

  // JNI critical regions. These can nest.
  bool in_critical()    { return _jni_active_critical > 0; }
  bool in_last_critical()  { return _jni_active_critical == 1; }
  void enter_critical() { assert(Thread::current() == this ||
                                 Thread::current()->is_VM_thread() && SafepointSynchronize::is_synchronizing(),
                                 "this must be current thread or synchronizing");
                          _jni_active_critical++; }
  void exit_critical()  { assert(Thread::current() == this,
                                 "this must be current thread");
                          _jni_active_critical--;
                          assert(_jni_active_critical >= 0,
                                 "JNI critical nesting problem?"); }

  // For deadlock detection
  int depth_first_number() { return _depth_first_number; }
  void set_depth_first_number(int dfn) { _depth_first_number = dfn; }

 private:
  void set_monitor_chunks(MonitorChunk* monitor_chunks) { _monitor_chunks = monitor_chunks; }

 public:
  MonitorChunk* monitor_chunks() const           { return _monitor_chunks; }
  void add_monitor_chunk(MonitorChunk* chunk);
  void remove_monitor_chunk(MonitorChunk* chunk);
  bool in_deopt_handler() const                  { return _in_deopt_handler > 0; }
  void inc_in_deopt_handler()                    { _in_deopt_handler++; }
  void dec_in_deopt_handler()                    {
    assert(_in_deopt_handler > 0, "mismatched deopt nesting");
    if (_in_deopt_handler > 0) { // robustness
      _in_deopt_handler--;
    }
  }

 private:
  void set_entry_point(ThreadFunction entry_point) { _entry_point = entry_point; }

 public:

  // Frame iteration; calls the function f for all frames on the stack
  void frames_do(void f(frame*, const RegisterMap*));

  // Memory operations
  void oops_do(OopClosure* f, CLDToOopClosure* cld_f, CodeBlobClosure* cf);

  // Sweeper operations
  void nmethods_do(CodeBlobClosure* cf);

  // RedefineClasses Support
  void metadata_do(void f(Metadata*));

  // Memory management operations
  void gc_epilogue();
  void gc_prologue();

  // Misc. operations
  char* name() const { return (char*)get_thread_name(); }
  void print_on(outputStream* st) const;
  void print() const { print_on(tty); }
  void print_value();
  void print_thread_state_on(outputStream* ) const      PRODUCT_RETURN;
  void print_thread_state() const                       PRODUCT_RETURN;
  void print_on_error(outputStream* st, char* buf, int buflen) const;
  void verify();
  const char* get_thread_name() const;
private:
  // factor out low-level mechanics for use in both normal and error cases
  const char* get_thread_name_string(char* buf = NULL, int buflen = 0) const;
public:
  const char* get_threadgroup_name() const;
  const char* get_parent_name() const;

  // Accessing frames
  frame last_frame() {
    _anchor.make_walkable(this);
    return pd_last_frame();
  }
  javaVFrame* last_java_vframe(RegisterMap* reg_map);

  // Returns method at 'depth' java or native frames down the stack
  // Used for security checks
  Klass* security_get_caller_class(int depth);

  // Print stack trace in external format
  void print_stack_on(outputStream* st);
  void print_stack() { print_stack_on(tty); }

  // Print stack traces in various internal formats
  void trace_stack()                             PRODUCT_RETURN;
  void trace_stack_from(vframe* start_vf)        PRODUCT_RETURN;
  void trace_frames()                            PRODUCT_RETURN;
  void trace_oops()                              PRODUCT_RETURN;

  // Print an annotated view of the stack frames
  void print_frame_layout(int depth = 0, bool validate_only = false) NOT_DEBUG_RETURN;
  void validate_frame_layout() {
    print_frame_layout(0, true);
  }

  // Returns the number of stack frames on the stack
  int depth() const;

  // Function for testing deoptimization
  void deoptimize();
  void make_zombies();

  void deoptimized_wrt_marked_nmethods();

  // Profiling operation (see fprofile.cpp)
 public:
   bool profile_last_Java_frame(frame* fr);

 private:
   ThreadProfiler* _thread_profiler;
 private:
   friend class FlatProfiler;                    // uses both [gs]et_thread_profiler.
   friend class FlatProfilerTask;                // uses get_thread_profiler.
   friend class ThreadProfilerMark;              // uses get_thread_profiler.
   ThreadProfiler* get_thread_profiler()         { return _thread_profiler; }
   ThreadProfiler* set_thread_profiler(ThreadProfiler* tp) {
     ThreadProfiler* result = _thread_profiler;
     _thread_profiler = tp;
     return result;
   }

 // NMT (Native memory tracking) support.
 // This flag helps NMT to determine if this JavaThread will be blocked
 // at safepoint. If not, ThreadCritical is needed for writing memory records.
 // JavaThread is only safepoint visible when it is in Threads' thread list,
 // it is not visible until it is added to the list and becomes invisible
 // once it is removed from the list.
 public:
  bool is_safepoint_visible() const { return _safepoint_visible; }
  void set_safepoint_visible(bool visible) { _safepoint_visible = visible; }
 private:
  bool _safepoint_visible;

  // Static operations
 public:
  // Returns the running thread as a JavaThread
  static inline JavaThread* current();

  // Returns the active Java thread.  Do not use this if you know you are calling
  // from a JavaThread, as it's slower than JavaThread::current.  If called from
  // the VMThread, it also returns the JavaThread that instigated the VMThread's
  // operation.  You may not want that either.
  static JavaThread* active();

  inline CompilerThread* as_CompilerThread();

 public:
  virtual void run();
  void thread_main_inner();

 private:
  // PRIVILEGED STACK
  PrivilegedElement*  _privileged_stack_top;
  GrowableArray<oop>* _array_for_gc;
 public:

  // Returns the privileged_stack information.
  PrivilegedElement* privileged_stack_top() const       { return _privileged_stack_top; }
  void set_privileged_stack_top(PrivilegedElement *e)   { _privileged_stack_top = e; }
  void register_array_for_gc(GrowableArray<oop>* array) { _array_for_gc = array; }

 public:
  // Thread local information maintained by JVMTI.
  void set_jvmti_thread_state(JvmtiThreadState *value)                           { _jvmti_thread_state = value; }
  // A JvmtiThreadState is lazily allocated. This jvmti_thread_state()
  // getter is used to get this JavaThread's JvmtiThreadState if it has
  // one which means NULL can be returned. JvmtiThreadState::state_for()
  // is used to get the specified JavaThread's JvmtiThreadState if it has
  // one or it allocates a new JvmtiThreadState for the JavaThread and
  // returns it. JvmtiThreadState::state_for() will return NULL only if
  // the specified JavaThread is exiting.
  JvmtiThreadState *jvmti_thread_state() const                                   { return _jvmti_thread_state; }
  static ByteSize jvmti_thread_state_offset()                                    { return byte_offset_of(JavaThread, _jvmti_thread_state); }
  void set_jvmti_get_loaded_classes_closure(JvmtiGetLoadedClassesClosure* value) { _jvmti_get_loaded_classes_closure = value; }
  JvmtiGetLoadedClassesClosure* get_jvmti_get_loaded_classes_closure() const     { return _jvmti_get_loaded_classes_closure; }

  // JVMTI PopFrame support
  // Setting and clearing popframe_condition
  // All of these enumerated values are bits. popframe_pending
  // indicates that a PopFrame() has been requested and not yet been
  // completed. popframe_processing indicates that that PopFrame() is in
  // the process of being completed. popframe_force_deopt_reexecution_bit
  // indicates that special handling is required when returning to a
  // deoptimized caller.
  enum PopCondition {
    popframe_inactive                      = 0x00,
    popframe_pending_bit                   = 0x01,
    popframe_processing_bit                = 0x02,
    popframe_force_deopt_reexecution_bit   = 0x04
  };
  PopCondition popframe_condition()                   { return (PopCondition) _popframe_condition; }
  void set_popframe_condition(PopCondition c)         { _popframe_condition = c; }
  void set_popframe_condition_bit(PopCondition c)     { _popframe_condition |= c; }
  void clear_popframe_condition()                     { _popframe_condition = popframe_inactive; }
  static ByteSize popframe_condition_offset()         { return byte_offset_of(JavaThread, _popframe_condition); }
  bool has_pending_popframe()                         { return (popframe_condition() & popframe_pending_bit) != 0; }
  bool popframe_forcing_deopt_reexecution()           { return (popframe_condition() & popframe_force_deopt_reexecution_bit) != 0; }
  void clear_popframe_forcing_deopt_reexecution()     { _popframe_condition &= ~popframe_force_deopt_reexecution_bit; }
#ifdef CC_INTERP
  bool pop_frame_pending(void)                        { return ((_popframe_condition & popframe_pending_bit) != 0); }
  void clr_pop_frame_pending(void)                    { _popframe_condition = popframe_inactive; }
  bool pop_frame_in_process(void)                     { return ((_popframe_condition & popframe_processing_bit) != 0); }
  void set_pop_frame_in_process(void)                 { _popframe_condition |= popframe_processing_bit; }
  void clr_pop_frame_in_process(void)                 { _popframe_condition &= ~popframe_processing_bit; }
#endif

 private:
  // Saved incoming arguments to popped frame.
  // Used only when popped interpreted frame returns to deoptimized frame.
  void*    _popframe_preserved_args;
  int      _popframe_preserved_args_size;

 public:
  void  popframe_preserve_args(ByteSize size_in_bytes, void* start);
  void* popframe_preserved_args();
  ByteSize popframe_preserved_args_size();
  WordSize popframe_preserved_args_size_in_words();
  void  popframe_free_preserved_args();


 private:
  JvmtiThreadState *_jvmti_thread_state;
  JvmtiGetLoadedClassesClosure* _jvmti_get_loaded_classes_closure;

  // Used by the interpreter in fullspeed mode for frame pop, method
  // entry, method exit and single stepping support. This field is
  // only set to non-zero by the VM_EnterInterpOnlyMode VM operation.
  // It can be set to zero asynchronously (i.e., without a VM operation
  // or a lock) so we have to be very careful.
  int               _interp_only_mode;

 public:
  // used by the interpreter for fullspeed debugging support (see above)
  static ByteSize interp_only_mode_offset() { return byte_offset_of(JavaThread, _interp_only_mode); }
  bool is_interp_only_mode()                { return (_interp_only_mode != 0); }
  int get_interp_only_mode()                { return _interp_only_mode; }
  void increment_interp_only_mode()         { ++_interp_only_mode; }
  void decrement_interp_only_mode()         { --_interp_only_mode; }

  // support for cached flag that indicates whether exceptions need to be posted for this thread
  // if this is false, we can avoid deoptimizing when events are thrown
  // this gets set to reflect whether jvmtiExport::post_exception_throw would actually do anything
 private:
  int    _should_post_on_exceptions_flag;

 public:
  int   should_post_on_exceptions_flag()  { return _should_post_on_exceptions_flag; }
  void  set_should_post_on_exceptions_flag(int val)  { _should_post_on_exceptions_flag = val; }

 private:
  ThreadStatistics *_thread_stat;

 public:
  ThreadStatistics* get_thread_stat() const    { return _thread_stat; }

  // Return a blocker object for which this thread is blocked parking.
  oop current_park_blocker();

 private:
  static size_t _stack_size_at_create;

 public:
  static inline size_t stack_size_at_create(void) {
    return _stack_size_at_create;
  }
  static inline void set_stack_size_at_create(size_t value) {
    _stack_size_at_create = value;
  }

#if INCLUDE_ALL_GCS
  // SATB marking queue support
  ObjPtrQueue& satb_mark_queue() { return _satb_mark_queue; }
  static SATBMarkQueueSet& satb_mark_queue_set() {
    return _satb_mark_queue_set;
  }

  // Dirty card queue support
  DirtyCardQueue& dirty_card_queue() { return _dirty_card_queue; }
  static DirtyCardQueueSet& dirty_card_queue_set() {
    return _dirty_card_queue_set;
  }
#endif // INCLUDE_ALL_GCS

  // This method initializes the SATB and dirty card queues before a
  // JavaThread is added to the Java thread list. Right now, we don't
  // have to do anything to the dirty card queue (it should have been
  // activated when the thread was created), but we have to activate
  // the SATB queue if the thread is created while a marking cycle is
  // in progress. The activation / de-activation of the SATB queues at
  // the beginning / end of a marking cycle is done during safepoints
  // so we have to make sure this method is called outside one to be
  // able to safely read the active field of the SATB queue set. Right
  // now, it is called just before the thread is added to the Java
  // thread list in the Threads::add() method. That method is holding
  // the Threads_lock which ensures we are outside a safepoint. We
  // cannot do the obvious and set the active field of the SATB queue
  // when the thread is created given that, in some cases, safepoints
  // might happen between the JavaThread constructor being called and the
  // thread being added to the Java thread list (an example of this is
  // when the structure for the DestroyJavaVM thread is created).
#if INCLUDE_ALL_GCS
  void initialize_queues();
#else  // INCLUDE_ALL_GCS
  void initialize_queues() { }
#endif // INCLUDE_ALL_GCS

  // Machine dependent stuff
#ifdef TARGET_OS_ARCH_linux_x86
# include "thread_linux_x86.hpp"
#endif
#ifdef TARGET_OS_ARCH_linux_sparc
# include "thread_linux_sparc.hpp"
#endif
#ifdef TARGET_OS_ARCH_linux_zero
# include "thread_linux_zero.hpp"
#endif
#ifdef TARGET_OS_ARCH_solaris_x86
# include "thread_solaris_x86.hpp"
#endif
#ifdef TARGET_OS_ARCH_solaris_sparc
# include "thread_solaris_sparc.hpp"
#endif
#ifdef TARGET_OS_ARCH_windows_x86
# include "thread_windows_x86.hpp"
#endif
#ifdef TARGET_OS_ARCH_linux_arm
# include "thread_linux_arm.hpp"
#endif
#ifdef TARGET_OS_ARCH_linux_ppc
# include "thread_linux_ppc.hpp"
#endif
#ifdef TARGET_OS_ARCH_aix_ppc
# include "thread_aix_ppc.hpp"
#endif
#ifdef TARGET_OS_ARCH_bsd_x86
# include "thread_bsd_x86.hpp"
#endif
#ifdef TARGET_OS_ARCH_bsd_zero
# include "thread_bsd_zero.hpp"
#endif


 public:
  void set_blocked_on_compilation(bool value) {
    _blocked_on_compilation = value;
  }

  bool blocked_on_compilation() {
    return _blocked_on_compilation;
  }
 protected:
  bool         _blocked_on_compilation;


  // JSR166 per-thread parker
private:
  Parker*    _parker;
public:
  Parker*     parker() { return _parker; }

  // Biased locking support
private:
  GrowableArray<MonitorInfo*>* _cached_monitor_info;
public:
  GrowableArray<MonitorInfo*>* cached_monitor_info() { return _cached_monitor_info; }
  void set_cached_monitor_info(GrowableArray<MonitorInfo*>* info) { _cached_monitor_info = info; }

  // clearing/querying jni attach status
  bool is_attaching_via_jni() const { return _jni_attach_state == _attaching_via_jni; }
  bool has_attached_via_jni() const { return is_attaching_via_jni() || _jni_attach_state == _attached_via_jni; }
  void set_done_attaching_via_jni() { _jni_attach_state = _attached_via_jni; OrderAccess::fence(); }
private:
  // This field is used to determine if a thread has claimed
  // a par_id: it is UINT_MAX if the thread has not claimed a par_id;
  // otherwise its value is the par_id that has been claimed.
  uint _claimed_par_id;
public:
  uint get_claimed_par_id() { return _claimed_par_id; }
  void set_claimed_par_id(uint id) { _claimed_par_id = id;}
};

// Inline implementation of JavaThread::current
inline JavaThread* JavaThread::current() {
  Thread* thread = ThreadLocalStorage::thread();
  assert(thread != NULL && thread->is_Java_thread(), "just checking");
  return (JavaThread*)thread;
}

inline CompilerThread* JavaThread::as_CompilerThread() {
  assert(is_Compiler_thread(), "just checking");
  return (CompilerThread*)this;
}

inline bool JavaThread::stack_guard_zone_unused() {
  return _stack_guard_state == stack_guard_unused;
}

inline bool JavaThread::stack_yellow_zone_disabled() {
  return _stack_guard_state == stack_guard_yellow_disabled;
}

inline bool JavaThread::stack_yellow_zone_enabled() {
#ifdef ASSERT
  if (os::uses_stack_guard_pages()) {
    assert(_stack_guard_state != stack_guard_unused, "guard pages must be in use");
  }
#endif
    return _stack_guard_state == stack_guard_enabled;
}

inline size_t JavaThread::stack_available(address cur_sp) {
  // This code assumes java stacks grow down
  address low_addr; // Limit on the address for deepest stack depth
  if ( _stack_guard_state == stack_guard_unused) {
    low_addr =  stack_base() - stack_size();
  } else {
    low_addr = stack_yellow_zone_base();
  }
  return cur_sp > low_addr ? cur_sp - low_addr : 0;
}

// A thread used for Compilation.
class CompilerThread : public JavaThread {
  friend class VMStructs;
 private:
  CompilerCounters* _counters;

  ciEnv*            _env;
  CompileLog*       _log;
  CompileTask*      _task;
  CompileQueue*     _queue;
  BufferBlob*       _buffer_blob;

  nmethod*          _scanned_nmethod;  // nmethod being scanned by the sweeper
  AbstractCompiler* _compiler;

 public:

  static CompilerThread* current();

  CompilerThread(CompileQueue* queue, CompilerCounters* counters);

  bool is_Compiler_thread() const                { return true; }

#ifdef COMPILERGRAAL
  virtual bool can_call_java() const;
#else
  virtual bool can_call_java() const             { return false; }
#endif

  // Hide this compiler thread from external view.
  bool is_hidden_from_external_view() const      { return !can_call_java(); }

  void set_compiler(AbstractCompiler* c)         { _compiler = c; }
  AbstractCompiler* compiler() const             { return _compiler; }

  CompileQueue* queue()        const             { return _queue; }
  CompilerCounters* counters() const             { return _counters; }

  // Get/set the thread's compilation environment.
  ciEnv*        env()                            { return _env; }
  void          set_env(ciEnv* env)              { _env = env; }

  BufferBlob*   get_buffer_blob() const          { return _buffer_blob; }
  void          set_buffer_blob(BufferBlob* b)   { _buffer_blob = b; };

  // Get/set the thread's logging information
  CompileLog*   log()                            { return _log; }
  void          init_log(CompileLog* log) {
    // Set once, for good.
    assert(_log == NULL, "set only once");
    _log = log;
  }

  // GC support
  // Apply "f->do_oop" to all root oops in "this".
  // Apply "cf->do_code_blob" (if !NULL) to all code blobs active in frames
  void oops_do(OopClosure* f, CLDToOopClosure* cld_f, CodeBlobClosure* cf);

#ifndef PRODUCT
private:
  IdealGraphPrinter *_ideal_graph_printer;
public:
  IdealGraphPrinter *ideal_graph_printer()                       { return _ideal_graph_printer; }
  void set_ideal_graph_printer(IdealGraphPrinter *n)             { _ideal_graph_printer = n; }
#endif

  // Get/set the thread's current task
  CompileTask*  task()                           { return _task; }
  void          set_task(CompileTask* task)      { _task = task; }

  // Track the nmethod currently being scanned by the sweeper
  void          set_scanned_nmethod(nmethod* nm) {
    assert(_scanned_nmethod == NULL || nm == NULL, "should reset to NULL before writing a new value");
    _scanned_nmethod = nm;
  }
};

inline CompilerThread* CompilerThread::current() {
  return JavaThread::current()->as_CompilerThread();
}


// The active thread queue. It also keeps track of the current used
// thread priorities.
class Threads: AllStatic {
  friend class VMStructs;
 private:
  static JavaThread* _thread_list;
  static int         _number_of_threads;
  static int         _number_of_non_daemon_threads;
  static int         _return_code;
#ifdef ASSERT
  static bool        _vm_complete;
#endif

 public:
  // Thread management
  // force_daemon is a concession to JNI, where we may need to add a
  // thread to the thread list before allocating its thread object
  static void add(JavaThread* p, bool force_daemon = false);
  static void remove(JavaThread* p);
  static bool includes(JavaThread* p);
  static JavaThread* first()                     { return _thread_list; }
  static void threads_do(ThreadClosure* tc);

  // Initializes the vm and creates the vm thread
  static jint create_vm(JavaVMInitArgs* args, bool* canTryAgain);
  static void convert_vm_init_libraries_to_agents();
  static void create_vm_init_libraries();
  static void create_vm_init_agents();
  static void shutdown_vm_agents();
  static bool destroy_vm();
  // Supported VM versions via JNI
  // Includes JNI_VERSION_1_1
  static jboolean is_supported_jni_version_including_1_1(jint version);
  // Does not include JNI_VERSION_1_1
  static jboolean is_supported_jni_version(jint version);

  // Garbage collection
  static void follow_other_roots(void f(oop*));

  // Apply "f->do_oop" to all root oops in all threads.
  // This version may only be called by sequential code.
  static void oops_do(OopClosure* f, CLDToOopClosure* cld_f, CodeBlobClosure* cf);
  // This version may be called by sequential or parallel code.
  static void possibly_parallel_oops_do(OopClosure* f, CLDToOopClosure* cld_f, CodeBlobClosure* cf);
  // This creates a list of GCTasks, one per thread.
  static void create_thread_roots_tasks(GCTaskQueue* q);
  // This creates a list of GCTasks, one per thread, for marking objects.
  static void create_thread_roots_marking_tasks(GCTaskQueue* q);

  // Apply "f->do_oop" to roots in all threads that
  // are part of compiled frames
  static void compiled_frame_oops_do(OopClosure* f, CodeBlobClosure* cf);

  static void convert_hcode_pointers();
  static void restore_hcode_pointers();

  // Sweeper
  static void nmethods_do(CodeBlobClosure* cf);

  // RedefineClasses support
  static void metadata_do(void f(Metadata*));

  static void gc_epilogue();
  static void gc_prologue();
#ifdef ASSERT
  static bool is_vm_complete() { return _vm_complete; }
#endif

  // Verification
  static void verify();
  static void print_on(outputStream* st, bool print_stacks, bool internal_format, bool print_concurrent_locks);
  static void print(bool print_stacks, bool internal_format) {
    // this function is only used by debug.cpp
    print_on(tty, print_stacks, internal_format, false /* no concurrent lock printed */);
  }
  static void print_on_error(outputStream* st, Thread* current, char* buf, int buflen);

  // Get Java threads that are waiting to enter a monitor. If doLock
  // is true, then Threads_lock is grabbed as needed. Otherwise, the
  // VM needs to be at a safepoint.
  static GrowableArray<JavaThread*>* get_pending_threads(int count,
    address monitor, bool doLock);

  // Get owning Java thread from the monitor's owner field. If doLock
  // is true, then Threads_lock is grabbed as needed. Otherwise, the
  // VM needs to be at a safepoint.
  static JavaThread *owning_thread_from_monitor_owner(address owner,
    bool doLock);

  // Number of threads on the active threads list
  static int number_of_threads()                 { return _number_of_threads; }
  // Number of non-daemon threads on the active threads list
  static int number_of_non_daemon_threads()      { return _number_of_non_daemon_threads; }

  // Deoptimizes all frames tied to marked nmethods
  static void deoptimized_wrt_marked_nmethods();

};


// Thread iterator
class ThreadClosure: public StackObj {
 public:
  virtual void do_thread(Thread* thread) = 0;
};

class SignalHandlerMark: public StackObj {
private:
  Thread* _thread;
public:
  SignalHandlerMark(Thread* t) {
    _thread = t;
    if (_thread) _thread->enter_signal_handler();
  }
  ~SignalHandlerMark() {
    if (_thread) _thread->leave_signal_handler();
    _thread = NULL;
  }
};


#endif // SHARE_VM_RUNTIME_THREAD_HPP<|MERGE_RESOLUTION|>--- conflicted
+++ resolved
@@ -916,7 +916,6 @@
 
  private:
 
-<<<<<<< HEAD
 #ifdef GRAAL
   address   _graal_alternate_call_target;
   address   _graal_implicit_exception_pc;    // pc at which the most recent implicit exception occurred
@@ -928,16 +927,14 @@
   static void collect_counters(typeArrayOop array);
  private:
 #endif // GRAAL
-  StackGuardState        _stack_guard_state;
-=======
+
+  nmethod*      _scanned_nmethod;  // nmethod being scanned by the sweeper
+
   StackGuardState  _stack_guard_state;
 
   // Precompute the limit of the stack as used in stack overflow checks.
   // We load it from here to simplify the stack overflow check in assembly.
   address          _stack_overflow_limit;
->>>>>>> 75c249bd
-
-  nmethod*      _scanned_nmethod;  // nmethod being scanned by the sweeper
 
   // Compiler exception handling (NOTE: The _exception_oop is *NOT* the same as _pending_exception. It is
   // used to temp. parsing values into and out of the runtime system during exception handling for compiled
