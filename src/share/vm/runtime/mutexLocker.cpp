--- conflicted
+++ resolved
@@ -290,14 +290,10 @@
   def(JfrMsg_lock                  , Monitor, nonleaf+2,   true);
   def(JfrBuffer_lock               , Mutex,   nonleaf+3,   true);
   def(JfrStream_lock               , Mutex,   nonleaf+4,   true);
-<<<<<<< HEAD
-
+  def(PeriodicTask_lock            , Monitor, nonleaf+5,   true);
 #ifdef GRAAL
   def(GraalDeoptLeafGraphIds_lock  , Mutex,   special,   true);
 #endif // GRAAL
-=======
-  def(PeriodicTask_lock            , Monitor, nonleaf+5,   true);
->>>>>>> 5559ef8b
 }
 
 GCMutexLocker::GCMutexLocker(Monitor * mutex) {
