--- conflicted
+++ resolved
@@ -59,17 +59,10 @@
   static RuntimeStub*        _resolve_opt_virtual_call_blob;
   static RuntimeStub*        _resolve_virtual_call_blob;
   static RuntimeStub*        _resolve_static_call_blob;
-<<<<<<< HEAD
 
   static DeoptimizationBlob* _deopt_blob;
   static RicochetBlob*       _ricochet_blob;
 
-=======
-
-  static DeoptimizationBlob* _deopt_blob;
-  static RicochetBlob*       _ricochet_blob;
-
->>>>>>> 7173c5cf
   static SafepointBlob*      _polling_page_safepoint_handler_blob;
   static SafepointBlob*      _polling_page_return_handler_blob;
 
@@ -194,10 +187,7 @@
   static void    throw_NullPointerException(JavaThread* thread);
   static void    throw_NullPointerException_at_call(JavaThread* thread);
   static void    throw_StackOverflowError(JavaThread* thread);
-<<<<<<< HEAD
   static address deoptimization_continuation(JavaThread* thread, address pc, nmethod* nm);
-=======
->>>>>>> 7173c5cf
   static void    throw_WrongMethodTypeException(JavaThread* thread, oopDesc* required, oopDesc* actual);
   static address continuation_for_implicit_exception(JavaThread* thread,
                                                      address faulting_pc,
