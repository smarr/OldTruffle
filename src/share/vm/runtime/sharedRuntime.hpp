/*
 * Copyright (c) 1997, 2011, Oracle and/or its affiliates. All rights reserved.
 * DO NOT ALTER OR REMOVE COPYRIGHT NOTICES OR THIS FILE HEADER.
 *
 * This code is free software; you can redistribute it and/or modify it
 * under the terms of the GNU General Public License version 2 only, as
 * published by the Free Software Foundation.
 *
 * This code is distributed in the hope that it will be useful, but WITHOUT
 * ANY WARRANTY; without even the implied warranty of MERCHANTABILITY or
 * FITNESS FOR A PARTICULAR PURPOSE.  See the GNU General Public License
 * version 2 for more details (a copy is included in the LICENSE file that
 * accompanied this code).
 *
 * You should have received a copy of the GNU General Public License version
 * 2 along with this work; if not, write to the Free Software Foundation,
 * Inc., 51 Franklin St, Fifth Floor, Boston, MA 02110-1301 USA.
 *
 * Please contact Oracle, 500 Oracle Parkway, Redwood Shores, CA 94065 USA
 * or visit www.oracle.com if you need additional information or have any
 * questions.
 *
 */

#ifndef SHARE_VM_RUNTIME_SHAREDRUNTIME_HPP
#define SHARE_VM_RUNTIME_SHAREDRUNTIME_HPP

#include "interpreter/bytecodeHistogram.hpp"
#include "interpreter/bytecodeTracer.hpp"
#include "interpreter/linkResolver.hpp"
#include "memory/allocation.hpp"
#include "memory/resourceArea.hpp"
#include "runtime/threadLocalStorage.hpp"
#include "utilities/hashtable.hpp"

class AdapterHandlerEntry;
class AdapterHandlerTable;
class AdapterFingerPrint;
class vframeStream;

// Runtime is the base class for various runtime interfaces
// (InterpreterRuntime, CompilerRuntime, etc.). It provides
// shared functionality such as exception forwarding (C++ to
// Java exceptions), locking/unlocking mechanisms, statistical
// information, etc.

class SharedRuntime: AllStatic {
 private:
  static methodHandle resolve_sub_helper(JavaThread *thread,
                                     bool is_virtual,
                                     bool is_optimized, TRAPS);

  // Shared stub locations

  static RuntimeStub*        _wrong_method_blob;
  static RuntimeStub*        _ic_miss_blob;
  static RuntimeStub*        _resolve_opt_virtual_call_blob;
  static RuntimeStub*        _resolve_virtual_call_blob;
  static RuntimeStub*        _resolve_static_call_blob;

  static DeoptimizationBlob* _deopt_blob;
  static RicochetBlob*       _ricochet_blob;

  static SafepointBlob*      _polling_page_safepoint_handler_blob;
  static SafepointBlob*      _polling_page_return_handler_blob;

#ifdef COMPILER2
  static UncommonTrapBlob*   _uncommon_trap_blob;
#endif // COMPILER2

#ifndef PRODUCT
  // Counters
  static int     _nof_megamorphic_calls;         // total # of megamorphic calls (through vtable)
#endif // !PRODUCT

 private:
  static SafepointBlob* generate_handler_blob(address call_ptr, bool cause_return);
  static RuntimeStub*   generate_resolve_blob(address destination, const char* name);

 public:
  static void generate_stubs(void);

  // max bytes for each dtrace string parameter
  enum { max_dtrace_string_size = 256 };

  // The following arithmetic routines are used on platforms that do
  // not have machine instructions to implement their functionality.
  // Do not remove these.

  // long arithmetics
  static jlong   lmul(jlong y, jlong x);
  static jlong   ldiv(jlong y, jlong x);
  static jlong   lrem(jlong y, jlong x);

  // float and double remainder
  static jfloat  frem(jfloat  x, jfloat  y);
  static jdouble drem(jdouble x, jdouble y);

#ifdef __SOFTFP__
  static jfloat  fadd(jfloat x, jfloat y);
  static jfloat  fsub(jfloat x, jfloat y);
  static jfloat  fmul(jfloat x, jfloat y);
  static jfloat  fdiv(jfloat x, jfloat y);

  static jdouble dadd(jdouble x, jdouble y);
  static jdouble dsub(jdouble x, jdouble y);
  static jdouble dmul(jdouble x, jdouble y);
  static jdouble ddiv(jdouble x, jdouble y);
#endif // __SOFTFP__

  // float conversion (needs to set appropriate rounding mode)
  static jint    f2i (jfloat  x);
  static jlong   f2l (jfloat  x);
  static jint    d2i (jdouble x);
  static jlong   d2l (jdouble x);
  static jfloat  d2f (jdouble x);
  static jfloat  l2f (jlong   x);
  static jdouble l2d (jlong   x);

#ifdef __SOFTFP__
  static jfloat  i2f (jint    x);
  static jdouble i2d (jint    x);
  static jdouble f2d (jfloat  x);
#endif // __SOFTFP__

  // double trigonometrics and transcendentals
  static jdouble dsin(jdouble x);
  static jdouble dcos(jdouble x);
  static jdouble dtan(jdouble x);
  static jdouble dlog(jdouble x);
  static jdouble dlog10(jdouble x);
  static jdouble dexp(jdouble x);
  static jdouble dpow(jdouble x, jdouble y);

#if defined(__SOFTFP__) || defined(E500V2)
  static double dabs(double f);
#endif

#if defined(__SOFTFP__) || defined(PPC)
  static double dsqrt(double f);
#endif

#ifdef __SOFTFP__
  // C++ compiler generates soft float instructions as well as passing
  // float and double in registers.
  static int  fcmpl(float x, float y);
  static int  fcmpg(float x, float y);
  static int  dcmpl(double x, double y);
  static int  dcmpg(double x, double y);

  static int unordered_fcmplt(float x, float y);
  static int unordered_dcmplt(double x, double y);
  static int unordered_fcmple(float x, float y);
  static int unordered_dcmple(double x, double y);
  static int unordered_fcmpge(float x, float y);
  static int unordered_dcmpge(double x, double y);
  static int unordered_fcmpgt(float x, float y);
  static int unordered_dcmpgt(double x, double y);

  static float  fneg(float f);
  static double dneg(double f);
#endif

  // exception handling across interpreter/compiler boundaries
  static address raw_exception_handler_for_return_address(JavaThread* thread, address return_address);
  static address exception_handler_for_return_address(JavaThread* thread, address return_address);

#ifndef SERIALGC
  // G1 write barriers
  static void g1_wb_pre(oopDesc* orig, JavaThread *thread);
  static void g1_wb_post(void* card_addr, JavaThread* thread);
#endif // !SERIALGC

  // exception handling and implicit exceptions
  static address compute_compiled_exc_handler(nmethod* nm, address ret_pc, Handle& exception,
                                              bool force_unwind, bool top_frame_only);
  enum ImplicitExceptionKind {
    IMPLICIT_NULL,
    IMPLICIT_DIVIDE_BY_ZERO,
    STACK_OVERFLOW
  };
  static void    throw_AbstractMethodError(JavaThread* thread);
  static void    throw_IncompatibleClassChangeError(JavaThread* thread);
  static void    throw_ArithmeticException(JavaThread* thread);
  static void    throw_NullPointerException(JavaThread* thread);
  static void    throw_NullPointerException_at_call(JavaThread* thread);
  static void    throw_StackOverflowError(JavaThread* thread);
<<<<<<< HEAD
  static address deoptimization_continuation(JavaThread* thread, address pc, nmethod* nm);
=======
  static void    throw_WrongMethodTypeException(JavaThread* thread, oopDesc* required, oopDesc* actual);
>>>>>>> e6695be7
  static address continuation_for_implicit_exception(JavaThread* thread,
                                                     address faulting_pc,
                                                     ImplicitExceptionKind exception_kind);

  // Shared stub locations
  static address get_poll_stub(address pc);

  static address get_ic_miss_stub() {
    assert(_ic_miss_blob!= NULL, "oops");
    return _ic_miss_blob->entry_point();
  }

  static address get_handle_wrong_method_stub() {
    assert(_wrong_method_blob!= NULL, "oops");
    return _wrong_method_blob->entry_point();
  }

#ifdef COMPILER2
  static void generate_uncommon_trap_blob(void);
  static UncommonTrapBlob* uncommon_trap_blob()                  { return _uncommon_trap_blob; }
#endif // COMPILER2

  static address get_resolve_opt_virtual_call_stub(){
    assert(_resolve_opt_virtual_call_blob != NULL, "oops");
    return _resolve_opt_virtual_call_blob->entry_point();
  }
  static address get_resolve_virtual_call_stub() {
    assert(_resolve_virtual_call_blob != NULL, "oops");
    return _resolve_virtual_call_blob->entry_point();
  }
  static address get_resolve_static_call_stub() {
    assert(_resolve_static_call_blob != NULL, "oops");
    return _resolve_static_call_blob->entry_point();
  }

  static RicochetBlob* ricochet_blob() {
#ifdef X86
    // Currently only implemented on x86
    assert(!EnableInvokeDynamic || _ricochet_blob != NULL, "oops");
#endif
    return _ricochet_blob;
  }

  static void generate_ricochet_blob();

  static SafepointBlob* polling_page_return_handler_blob()     { return _polling_page_return_handler_blob; }
  static SafepointBlob* polling_page_safepoint_handler_blob()  { return _polling_page_safepoint_handler_blob; }

  // Counters
#ifndef PRODUCT
  static address nof_megamorphic_calls_addr() { return (address)&_nof_megamorphic_calls; }
#endif // PRODUCT

  // Helper routine for full-speed JVMTI exception throwing support
  static void throw_and_post_jvmti_exception(JavaThread *thread, Handle h_exception);
  static void throw_and_post_jvmti_exception(JavaThread *thread, Symbol* name, const char *message = NULL);

  // RedefineClasses() tracing support for obsolete method entry
  static int rc_trace_method_entry(JavaThread* thread, methodOopDesc* m);

  // To be used as the entry point for unresolved native methods.
  static address native_method_throw_unsatisfied_link_error_entry();

  // bytecode tracing is only used by the TraceBytecodes
  static intptr_t trace_bytecode(JavaThread* thread, intptr_t preserve_this_value, intptr_t tos, intptr_t tos2) PRODUCT_RETURN0;

  // Used to back off a spin lock that is under heavy contention
  static void yield_all(JavaThread* thread, int attempts = 0);

  static oop retrieve_receiver( Symbol* sig, frame caller );

  static void register_finalizer(JavaThread* thread, oopDesc* obj);

  // dtrace notifications
  static int dtrace_object_alloc(oopDesc* o);
  static int dtrace_object_alloc_base(Thread* thread, oopDesc* o);
  static int dtrace_method_entry(JavaThread* thread, methodOopDesc* m);
  static int dtrace_method_exit(JavaThread* thread, methodOopDesc* m);

  // Utility method for retrieving the Java thread id, returns 0 if the
  // thread is not a well formed Java thread.
  static jlong get_java_tid(Thread* thread);


  // used by native wrappers to reenable yellow if overflow happened in native code
  static void reguard_yellow_pages();

  /**
   * Fill in the "X cannot be cast to a Y" message for ClassCastException
   *
   * @param thr the current thread
   * @param name the name of the class of the object attempted to be cast
   * @return the dynamically allocated exception message (must be freed
   * by the caller using a resource mark)
   *
   * BCP must refer to the current 'checkcast' opcode for the frame
   * on top of the stack.
   * The caller (or one of it's callers) must use a ResourceMark
   * in order to correctly free the result.
   */
  static char* generate_class_cast_message(JavaThread* thr, const char* name);

  /**
   * Fill in the message for a WrongMethodTypeException
   *
   * @param thr the current thread
   * @param mtype (optional) expected method type (or argument class)
   * @param mhandle (optional) actual method handle (or argument)
   * @return the dynamically allocated exception message
   *
   * BCP for the frame on top of the stack must refer to an
   * 'invokevirtual' op for a method handle, or an 'invokedyamic' op.
   * The caller (or one of its callers) must use a ResourceMark
   * in order to correctly free the result.
   */
  static char* generate_wrong_method_type_message(JavaThread* thr,
                                                  oopDesc* mtype = NULL,
                                                  oopDesc* mhandle = NULL);

  /** Return non-null if the mtype is a klass or Class, not a MethodType. */
  static oop wrong_method_type_is_for_single_argument(JavaThread* thr,
                                                      oopDesc* mtype);

  /**
   * Fill in the "X cannot be cast to a Y" message for ClassCastException
   *
   * @param name the name of the class of the object attempted to be cast
   * @param klass the name of the target klass attempt
   * @param gripe the specific kind of problem being reported
   * @return the dynamically allocated exception message (must be freed
   * by the caller using a resource mark)
   *
   * This version does not require access the frame, so it can be called
   * from interpreted code
   * The caller (or one of it's callers) must use a ResourceMark
   * in order to correctly free the result.
   */
  static char* generate_class_cast_message(const char* name, const char* klass,
                                           const char* gripe = " cannot be cast to ");

  // Resolves a call site- may patch in the destination of the call into the
  // compiled code.
  static methodHandle resolve_helper(JavaThread *thread,
                                     bool is_virtual,
                                     bool is_optimized, TRAPS);

  private:
  // deopt blob
  static void generate_deopt_blob(void);

  public:
  static DeoptimizationBlob* deopt_blob(void)      { return _deopt_blob; }

  // Resets a call-site in compiled code so it will get resolved again.
  static methodHandle reresolve_call_site(JavaThread *thread, TRAPS);

  // In the code prolog, if the klass comparison fails, the inline cache
  // misses and the call site is patched to megamorphic
  static methodHandle handle_ic_miss_helper(JavaThread* thread, TRAPS);

  // Find the method that called us.
  static methodHandle find_callee_method(JavaThread* thread, TRAPS);


 private:
  static Handle find_callee_info(JavaThread* thread,
                                 Bytecodes::Code& bc,
                                 CallInfo& callinfo, TRAPS);
  static Handle find_callee_info_helper(JavaThread* thread,
                                        vframeStream& vfst,
                                        Bytecodes::Code& bc,
                                        CallInfo& callinfo, TRAPS);

  static address clean_virtual_call_entry();
  static address clean_opt_virtual_call_entry();
  static address clean_static_call_entry();

 public:

  // Read the array of BasicTypes from a Java signature, and compute where
  // compiled Java code would like to put the results.  Values in reg_lo and
  // reg_hi refer to 4-byte quantities.  Values less than SharedInfo::stack0 are
  // registers, those above refer to 4-byte stack slots.  All stack slots are
  // based off of the window top.  SharedInfo::stack0 refers to the first usable
  // slot in the bottom of the frame. SharedInfo::stack0+1 refers to the memory word
  // 4-bytes higher. So for sparc because the register window save area is at
  // the bottom of the frame the first 16 words will be skipped and SharedInfo::stack0
  // will be just above it. (
  // return value is the maximum number of VMReg stack slots the convention will use.
  static int java_calling_convention(const BasicType *sig_bt, VMRegPair *regs, int total_args_passed, int is_outgoing);

  // Ditto except for calling C
  static int c_calling_convention(const BasicType *sig_bt, VMRegPair *regs, int total_args_passed);

  // Generate I2C and C2I adapters. These adapters are simple argument marshalling
  // blobs. Unlike adapters in the tiger and earlier releases the code in these
  // blobs does not create a new frame and are therefore virtually invisible
  // to the stack walking code. In general these blobs extend the callers stack
  // as needed for the conversion of argument locations.

  // When calling a c2i blob the code will always call the interpreter even if
  // by the time we reach the blob there is compiled code available. This allows
  // the blob to pass the incoming stack pointer (the sender sp) in a known
  // location for the interpreter to record. This is used by the frame code
  // to correct the sender code to match up with the stack pointer when the
  // thread left the compiled code. In addition it allows the interpreter
  // to remove the space the c2i adapter allocated to do it argument conversion.

  // Although a c2i blob will always run interpreted even if compiled code is
  // present if we see that compiled code is present the compiled call site
  // will be patched/re-resolved so that later calls will run compiled.

  // Aditionally a c2i blob need to have a unverified entry because it can be reached
  // in situations where the call site is an inlined cache site and may go megamorphic.

  // A i2c adapter is simpler than the c2i adapter. This is because it is assumed
  // that the interpreter before it does any call dispatch will record the current
  // stack pointer in the interpreter frame. On return it will restore the stack
  // pointer as needed. This means the i2c adapter code doesn't need any special
  // handshaking path with compiled code to keep the stack walking correct.

  static AdapterHandlerEntry* generate_i2c2i_adapters(MacroAssembler *_masm,
                                                      int total_args_passed,
                                                      int max_arg,
                                                      const BasicType *sig_bt,
                                                      const VMRegPair *regs,
                                                      AdapterFingerPrint* fingerprint);

  // OSR support

  // OSR_migration_begin will extract the jvm state from an interpreter
  // frame (locals, monitors) and store the data in a piece of C heap
  // storage. This then allows the interpreter frame to be removed from the
  // stack and the OSR nmethod to be called. That method is called with a
  // pointer to the C heap storage. This pointer is the return value from
  // OSR_migration_begin.

  static intptr_t* OSR_migration_begin( JavaThread *thread);

  // OSR_migration_end is a trivial routine. It is called after the compiled
  // method has extracted the jvm state from the C heap that OSR_migration_begin
  // created. It's entire job is to simply free this storage.
  static void      OSR_migration_end  ( intptr_t* buf);

  // Convert a sig into a calling convention register layout
  // and find interesting things about it.
  static VMRegPair* find_callee_arguments(Symbol* sig, bool has_receiver, int *arg_size);
  static VMReg     name_for_receiver();

  // "Top of Stack" slots that may be unused by the calling convention but must
  // otherwise be preserved.
  // On Intel these are not necessary and the value can be zero.
  // On Sparc this describes the words reserved for storing a register window
  // when an interrupt occurs.
  static uint out_preserve_stack_slots();

  // Save and restore a native result
  static void    save_native_result(MacroAssembler *_masm, BasicType ret_type, int frame_slots );
  static void restore_native_result(MacroAssembler *_masm, BasicType ret_type, int frame_slots );

  // Generate a native wrapper for a given method.  The method takes arguments
  // in the Java compiled code convention, marshals them to the native
  // convention (handlizes oops, etc), transitions to native, makes the call,
  // returns to java state (possibly blocking), unhandlizes any result and
  // returns.
  static nmethod *generate_native_wrapper(MacroAssembler* masm,
                                          methodHandle method,
                                          int compile_id,
                                          int total_args_passed,
                                          int max_arg,
                                          BasicType *sig_bt,
                                          VMRegPair *regs,
                                          BasicType ret_type );

#ifdef HAVE_DTRACE_H
  // Generate a dtrace wrapper for a given method.  The method takes arguments
  // in the Java compiled code convention, marshals them to the native
  // convention (handlizes oops, etc), transitions to native, makes the call,
  // returns to java state (possibly blocking), unhandlizes any result and
  // returns.
  static nmethod *generate_dtrace_nmethod(MacroAssembler* masm,
                                          methodHandle method);

  // dtrace support to convert a Java string to utf8
  static void get_utf(oopDesc* src, address dst);
#endif // def HAVE_DTRACE_H

  // A compiled caller has just called the interpreter, but compiled code
  // exists.  Patch the caller so he no longer calls into the interpreter.
  static void fixup_callers_callsite(methodOopDesc* moop, address ret_pc);

  // Slow-path Locking and Unlocking
  static void complete_monitor_locking_C(oopDesc* obj, BasicLock* lock, JavaThread* thread);
  static void complete_monitor_unlocking_C(oopDesc* obj, BasicLock* lock);

  // Resolving of calls
  static address resolve_static_call_C     (JavaThread *thread);
  static address resolve_virtual_call_C    (JavaThread *thread);
  static address resolve_opt_virtual_call_C(JavaThread *thread);

  // arraycopy, the non-leaf version.  (See StubRoutines for all the leaf calls.)
  static void slow_arraycopy_C(oopDesc* src,  jint src_pos,
                               oopDesc* dest, jint dest_pos,
                               jint length, JavaThread* thread);

  // handle ic miss with caller being compiled code
  // wrong method handling (inline cache misses, zombie methods)
  static address handle_wrong_method(JavaThread* thread);
  static address handle_wrong_method_ic_miss(JavaThread* thread);

#ifndef PRODUCT

  // Collect and print inline cache miss statistics
 private:
  enum { maxICmiss_count = 100 };
  static int     _ICmiss_index;                  // length of IC miss histogram
  static int     _ICmiss_count[maxICmiss_count]; // miss counts
  static address _ICmiss_at[maxICmiss_count];    // miss addresses
  static void trace_ic_miss(address at);

 public:
  static int _monitor_enter_ctr;                 // monitor enter slow
  static int _monitor_exit_ctr;                  // monitor exit slow
  static int _throw_null_ctr;                    // throwing a null-pointer exception
  static int _ic_miss_ctr;                       // total # of IC misses
  static int _wrong_method_ctr;
  static int _resolve_static_ctr;
  static int _resolve_virtual_ctr;
  static int _resolve_opt_virtual_ctr;
  static int _implicit_null_throws;
  static int _implicit_div0_throws;

  static int _jbyte_array_copy_ctr;        // Slow-path byte array copy
  static int _jshort_array_copy_ctr;       // Slow-path short array copy
  static int _jint_array_copy_ctr;         // Slow-path int array copy
  static int _jlong_array_copy_ctr;        // Slow-path long array copy
  static int _oop_array_copy_ctr;          // Slow-path oop array copy
  static int _checkcast_array_copy_ctr;    // Slow-path oop array copy, with cast
  static int _unsafe_array_copy_ctr;       // Slow-path includes alignment checks
  static int _generic_array_copy_ctr;      // Slow-path includes type decoding
  static int _slow_array_copy_ctr;         // Slow-path failed out to a method call

  static int _new_instance_ctr;            // 'new' object requires GC
  static int _new_array_ctr;               // 'new' array requires GC
  static int _multi1_ctr, _multi2_ctr, _multi3_ctr, _multi4_ctr, _multi5_ctr;
  static int _find_handler_ctr;            // find exception handler
  static int _rethrow_ctr;                 // rethrow exception
  static int _mon_enter_stub_ctr;          // monitor enter stub
  static int _mon_exit_stub_ctr;           // monitor exit stub
  static int _mon_enter_ctr;               // monitor enter slow
  static int _mon_exit_ctr;                // monitor exit slow
  static int _partial_subtype_ctr;         // SubRoutines::partial_subtype_check

  // Statistics code
  // stats for "normal" compiled calls (non-interface)
  static int     _nof_normal_calls;              // total # of calls
  static int     _nof_optimized_calls;           // total # of statically-bound calls
  static int     _nof_inlined_calls;             // total # of inlined normal calls
  static int     _nof_static_calls;              // total # of calls to static methods or super methods (invokespecial)
  static int     _nof_inlined_static_calls;      // total # of inlined static calls
  // stats for compiled interface calls
  static int     _nof_interface_calls;           // total # of compiled calls
  static int     _nof_optimized_interface_calls; // total # of statically-bound interface calls
  static int     _nof_inlined_interface_calls;   // total # of inlined interface calls
  static int     _nof_megamorphic_interface_calls;// total # of megamorphic interface calls
  // stats for runtime exceptions
  static int     _nof_removable_exceptions;      // total # of exceptions that could be replaced by branches due to inlining

 public: // for compiler
  static address nof_normal_calls_addr()                { return (address)&_nof_normal_calls; }
  static address nof_optimized_calls_addr()             { return (address)&_nof_optimized_calls; }
  static address nof_inlined_calls_addr()               { return (address)&_nof_inlined_calls; }
  static address nof_static_calls_addr()                { return (address)&_nof_static_calls; }
  static address nof_inlined_static_calls_addr()        { return (address)&_nof_inlined_static_calls; }
  static address nof_interface_calls_addr()             { return (address)&_nof_interface_calls; }
  static address nof_optimized_interface_calls_addr()   { return (address)&_nof_optimized_interface_calls; }
  static address nof_inlined_interface_calls_addr()     { return (address)&_nof_inlined_interface_calls; }
  static address nof_megamorphic_interface_calls_addr() { return (address)&_nof_megamorphic_interface_calls; }
  static void print_call_statistics(int comp_total);
  static void print_statistics();
  static void print_ic_miss_histogram();

#endif // PRODUCT
};


// ---------------------------------------------------------------------------
// Implementation of AdapterHandlerLibrary
//
// This library manages argument marshaling adapters and native wrappers.
// There are 2 flavors of adapters: I2C and C2I.
//
// The I2C flavor takes a stock interpreted call setup, marshals the
// arguments for a Java-compiled call, and jumps to Rmethod-> code()->
// code_begin().  It is broken to call it without an nmethod assigned.
// The usual behavior is to lift any register arguments up out of the
// stack and possibly re-pack the extra arguments to be contigious.
// I2C adapters will save what the interpreter's stack pointer will be
// after arguments are popped, then adjust the interpreter's frame
// size to force alignment and possibly to repack the arguments.
// After re-packing, it jumps to the compiled code start.  There are
// no safepoints in this adapter code and a GC cannot happen while
// marshaling is in progress.
//
// The C2I flavor takes a stock compiled call setup plus the target method in
// Rmethod, marshals the arguments for an interpreted call and jumps to
// Rmethod->_i2i_entry.  On entry, the interpreted frame has not yet been
// setup.  Compiled frames are fixed-size and the args are likely not in the
// right place.  Hence all the args will likely be copied into the
// interpreter's frame, forcing that frame to grow.  The compiled frame's
// outgoing stack args will be dead after the copy.
//
// Native wrappers, like adapters, marshal arguments.  Unlike adapters they
// also perform an offical frame push & pop.  They have a call to the native
// routine in their middles and end in a return (instead of ending in a jump).
// The native wrappers are stored in real nmethods instead of the BufferBlobs
// used by the adapters.  The code generation happens here because it's very
// similar to what the adapters have to do.

class AdapterHandlerEntry : public BasicHashtableEntry {
  friend class AdapterHandlerTable;

 private:
  AdapterFingerPrint* _fingerprint;
  address _i2c_entry;
  address _c2i_entry;
  address _c2i_unverified_entry;

#ifdef ASSERT
  // Captures code and signature used to generate this adapter when
  // verifing adapter equivalence.
  unsigned char* _saved_code;
  int            _code_length;
  BasicType*     _saved_sig;
  int            _total_args_passed;
#endif

  void init(AdapterFingerPrint* fingerprint, address i2c_entry, address c2i_entry, address c2i_unverified_entry) {
    _fingerprint = fingerprint;
    _i2c_entry = i2c_entry;
    _c2i_entry = c2i_entry;
    _c2i_unverified_entry = c2i_unverified_entry;
#ifdef ASSERT
    _saved_code = NULL;
    _code_length = 0;
    _saved_sig = NULL;
    _total_args_passed = 0;
#endif
  }

  void deallocate();

  // should never be used
  AdapterHandlerEntry();

 public:
  address get_i2c_entry()            { return _i2c_entry; }
  address get_c2i_entry()            { return _c2i_entry; }
  address get_c2i_unverified_entry() { return _c2i_unverified_entry; }

  void relocate(address new_base);

  AdapterFingerPrint* fingerprint()  { return _fingerprint; }

  AdapterHandlerEntry* next() {
    return (AdapterHandlerEntry*)BasicHashtableEntry::next();
  }

#ifdef ASSERT
  // Used to verify that code generated for shared adapters is equivalent
  void save_code(unsigned char* code, int length, int total_args_passed, BasicType* sig_bt);
  bool compare_code(unsigned char* code, int length, int total_args_passed, BasicType* sig_bt);
#endif

  void print();
};

class AdapterHandlerLibrary: public AllStatic {
 private:
  static BufferBlob* _buffer; // the temporary code buffer in CodeCache
  static AdapterHandlerTable* _adapters;
  static AdapterHandlerEntry* _abstract_method_handler;
  static BufferBlob* buffer_blob();
  static void initialize();

 public:

  static AdapterHandlerEntry* new_entry(AdapterFingerPrint* fingerprint,
                                        address i2c_entry, address c2i_entry, address c2i_unverified_entry);
  static nmethod* create_native_wrapper(methodHandle method, int compile_id);
  static AdapterHandlerEntry* get_adapter(methodHandle method);

#ifdef HAVE_DTRACE_H
  static nmethod* create_dtrace_nmethod (methodHandle method);
#endif // HAVE_DTRACE_H

  static void print_handler(CodeBlob* b) { print_handler_on(tty, b); }
  static void print_handler_on(outputStream* st, CodeBlob* b);
  static bool contains(CodeBlob* b);
#ifndef PRODUCT
  static void print_statistics();
#endif /* PRODUCT */

};

#endif // SHARE_VM_RUNTIME_SHAREDRUNTIME_HPP<|MERGE_RESOLUTION|>--- conflicted
+++ resolved
@@ -185,11 +185,8 @@
   static void    throw_NullPointerException(JavaThread* thread);
   static void    throw_NullPointerException_at_call(JavaThread* thread);
   static void    throw_StackOverflowError(JavaThread* thread);
-<<<<<<< HEAD
   static address deoptimization_continuation(JavaThread* thread, address pc, nmethod* nm);
-=======
   static void    throw_WrongMethodTypeException(JavaThread* thread, oopDesc* required, oopDesc* actual);
->>>>>>> e6695be7
   static address continuation_for_implicit_exception(JavaThread* thread,
                                                      address faulting_pc,
                                                      ImplicitExceptionKind exception_kind);
