--- conflicted
+++ resolved
@@ -3055,13 +3055,8 @@
           "If non-zero, maximum number of words that malloc/realloc can "   \
           "allocate (for testing only)")                                    \
                                                                             \
-<<<<<<< HEAD
-  product_pd(intx, TypeProfileWidth,                                        \
-          "number of receiver types to record in call/cast profile")        \
-=======
   product(intx, TypeProfileWidth,     2,                                    \
           "Number of receiver types to record in call/cast profile")        \
->>>>>>> e0b605e2
                                                                             \
   product_pd(intx, MethodProfileWidth,                                      \
           "number of methods to record in call profile")                    \
