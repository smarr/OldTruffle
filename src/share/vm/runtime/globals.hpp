/*
 * Copyright (c) 1997, 2014, Oracle and/or its affiliates. All rights reserved.
 * DO NOT ALTER OR REMOVE COPYRIGHT NOTICES OR THIS FILE HEADER.
 *
 * This code is free software; you can redistribute it and/or modify it
 * under the terms of the GNU General Public License version 2 only, as
 * published by the Free Software Foundation.
 *
 * This code is distributed in the hope that it will be useful, but WITHOUT
 * ANY WARRANTY; without even the implied warranty of MERCHANTABILITY or
 * FITNESS FOR A PARTICULAR PURPOSE.  See the GNU General Public License
 * version 2 for more details (a copy is included in the LICENSE file that
 * accompanied this code).
 *
 * You should have received a copy of the GNU General Public License version
 * 2 along with this work; if not, write to the Free Software Foundation,
 * Inc., 51 Franklin St, Fifth Floor, Boston, MA 02110-1301 USA.
 *
 * Please contact Oracle, 500 Oracle Parkway, Redwood Shores, CA 94065 USA
 * or visit www.oracle.com if you need additional information or have any
 * questions.
 *
 */

#ifndef SHARE_VM_RUNTIME_GLOBALS_HPP
#define SHARE_VM_RUNTIME_GLOBALS_HPP

#include "utilities/debug.hpp"

// use this for flags that are true per default in the tiered build
// but false in non-tiered builds, and vice versa
#ifdef TIERED
#define  trueInTiered true
#define falseInTiered false
#else
#define  trueInTiered false
#define falseInTiered true
#endif

#ifdef TARGET_ARCH_x86
# include "globals_x86.hpp"
#endif
#ifdef TARGET_ARCH_sparc
# include "globals_sparc.hpp"
#endif
#ifdef TARGET_ARCH_zero
# include "globals_zero.hpp"
#endif
#ifdef TARGET_ARCH_arm
# include "globals_arm.hpp"
#endif
#ifdef TARGET_ARCH_ppc
# include "globals_ppc.hpp"
#endif
#ifdef TARGET_OS_FAMILY_linux
# include "globals_linux.hpp"
#endif
#ifdef TARGET_OS_FAMILY_solaris
# include "globals_solaris.hpp"
#endif
#ifdef TARGET_OS_FAMILY_windows
# include "globals_windows.hpp"
#endif
#ifdef TARGET_OS_FAMILY_aix
# include "globals_aix.hpp"
#endif
#ifdef TARGET_OS_FAMILY_bsd
# include "globals_bsd.hpp"
#endif
#ifdef TARGET_OS_ARCH_linux_x86
# include "globals_linux_x86.hpp"
#endif
#ifdef TARGET_OS_ARCH_linux_sparc
# include "globals_linux_sparc.hpp"
#endif
#ifdef TARGET_OS_ARCH_linux_zero
# include "globals_linux_zero.hpp"
#endif
#ifdef TARGET_OS_ARCH_solaris_x86
# include "globals_solaris_x86.hpp"
#endif
#ifdef TARGET_OS_ARCH_solaris_sparc
# include "globals_solaris_sparc.hpp"
#endif
#ifdef TARGET_OS_ARCH_windows_x86
# include "globals_windows_x86.hpp"
#endif
#ifdef TARGET_OS_ARCH_linux_arm
# include "globals_linux_arm.hpp"
#endif
#ifdef TARGET_OS_ARCH_linux_ppc
# include "globals_linux_ppc.hpp"
#endif
#ifdef TARGET_OS_ARCH_aix_ppc
# include "globals_aix_ppc.hpp"
#endif
#ifdef TARGET_OS_ARCH_bsd_x86
# include "globals_bsd_x86.hpp"
#endif
#ifdef TARGET_OS_ARCH_bsd_zero
# include "globals_bsd_zero.hpp"
#endif
#ifdef COMPILER1
#ifdef TARGET_ARCH_x86
# include "c1_globals_x86.hpp"
#endif
#ifdef TARGET_ARCH_sparc
# include "c1_globals_sparc.hpp"
#endif
#ifdef TARGET_ARCH_arm
# include "c1_globals_arm.hpp"
#endif
#ifdef TARGET_ARCH_ppc
# include "c1_globals_ppc.hpp"
#endif
#ifdef TARGET_OS_FAMILY_linux
# include "c1_globals_linux.hpp"
#endif
#ifdef TARGET_OS_FAMILY_solaris
# include "c1_globals_solaris.hpp"
#endif
#ifdef TARGET_OS_FAMILY_windows
# include "c1_globals_windows.hpp"
#endif
#ifdef TARGET_OS_FAMILY_aix
# include "c1_globals_aix.hpp"
#endif
#ifdef TARGET_OS_FAMILY_bsd
# include "c1_globals_bsd.hpp"
#endif
#endif
#ifdef COMPILERGRAAL 
#ifdef TARGET_ARCH_x86
# include "graalGlobals_x86.hpp"
#endif
#ifdef TARGET_ARCH_sparc
# include "graalGlobals_sparc.hpp"
#endif
#ifdef TARGET_ARCH_arm
# include "graalGlobals_arm.hpp"
#endif
#ifdef TARGET_ARCH_ppc
# include "graalGlobals_ppc.hpp"
#endif
#endif // COMPILERGRAAL
#ifdef COMPILER2
#ifdef TARGET_ARCH_x86
# include "c2_globals_x86.hpp"
#endif
#ifdef TARGET_ARCH_sparc
# include "c2_globals_sparc.hpp"
#endif
#ifdef TARGET_ARCH_arm
# include "c2_globals_arm.hpp"
#endif
#ifdef TARGET_ARCH_ppc
# include "c2_globals_ppc.hpp"
#endif
#ifdef TARGET_OS_FAMILY_linux
# include "c2_globals_linux.hpp"
#endif
#ifdef TARGET_OS_FAMILY_solaris
# include "c2_globals_solaris.hpp"
#endif
#ifdef TARGET_OS_FAMILY_windows
# include "c2_globals_windows.hpp"
#endif
#ifdef TARGET_OS_FAMILY_aix
# include "c2_globals_aix.hpp"
#endif
#ifdef TARGET_OS_FAMILY_bsd
# include "c2_globals_bsd.hpp"
#endif
#endif
#ifdef SHARK
#ifdef TARGET_ARCH_zero
# include "shark_globals_zero.hpp"
#endif
#endif

#if !defined(COMPILER1) && !defined(COMPILER2) && !defined(SHARK) && !defined(COMPILERGRAAL)
define_pd_global(bool, BackgroundCompilation,        false);
define_pd_global(bool, UseTLAB,                      false);
define_pd_global(bool, CICompileOSR,                 false);
define_pd_global(bool, UseTypeProfile,               false);
define_pd_global(bool, UseOnStackReplacement,        false);
define_pd_global(bool, InlineIntrinsics,             false);
define_pd_global(bool, PreferInterpreterNativeStubs, true);
define_pd_global(bool, ProfileInterpreter,           false);
define_pd_global(bool, ProfileTraps,                 false);
define_pd_global(bool, TieredCompilation,            false);

define_pd_global(intx, CompileThreshold,             0);
define_pd_global(intx, BackEdgeThreshold,            0);

define_pd_global(intx, OnStackReplacePercentage,     0);
define_pd_global(bool, ResizeTLAB,                   false);
define_pd_global(intx, FreqInlineSize,               0);
define_pd_global(intx, NewSizeThreadIncrease,        4*K);
define_pd_global(intx, InlineClassNatives,           true);
define_pd_global(intx, InlineUnsafeOps,              true);
define_pd_global(intx, InitialCodeCacheSize,         160*K);
define_pd_global(intx, ReservedCodeCacheSize,        32*M);
define_pd_global(intx, CodeCacheExpansionSize,       32*K);
define_pd_global(intx, CodeCacheMinBlockLength,      1);
define_pd_global(intx, CodeCacheMinimumUseSpace,     200*K);
define_pd_global(uintx,MetaspaceSize,    ScaleForWordSize(4*M));
define_pd_global(bool, NeverActAsServerClassMachine, true);
define_pd_global(uint64_t,MaxRAM,                    1ULL*G);
#define CI_COMPILER_COUNT 0
#else

#ifdef COMPILER2
#define CI_COMPILER_COUNT 2
#else
#define CI_COMPILER_COUNT 1
#endif // COMPILER2

#endif // no compilers

// string type aliases used only in this file
typedef const char* ccstr;
typedef const char* ccstrlist;   // represents string arguments which accumulate

struct Flag {
  enum Flags {
    // value origin
    DEFAULT          = 0,
    COMMAND_LINE     = 1,
    ENVIRON_VAR      = 2,
    CONFIG_FILE      = 3,
    MANAGEMENT       = 4,
    ERGONOMIC        = 5,
    ATTACH_ON_DEMAND = 6,
    INTERNAL         = 7,

    LAST_VALUE_ORIGIN = INTERNAL,
    VALUE_ORIGIN_BITS = 4,
    VALUE_ORIGIN_MASK = right_n_bits(VALUE_ORIGIN_BITS),

    // flag kind
    KIND_PRODUCT            = 1 << 4,
    KIND_MANAGEABLE         = 1 << 5,
    KIND_DIAGNOSTIC         = 1 << 6,
    KIND_EXPERIMENTAL       = 1 << 7,
    KIND_NOT_PRODUCT        = 1 << 8,
    KIND_DEVELOP            = 1 << 9,
    KIND_PLATFORM_DEPENDENT = 1 << 10,
    KIND_READ_WRITE         = 1 << 11,
    KIND_C1                 = 1 << 12,
    KIND_C2                 = 1 << 13,
    KIND_ARCH               = 1 << 14,
    KIND_SHARK              = 1 << 15,
    KIND_LP64_PRODUCT       = 1 << 16,
    KIND_COMMERCIAL         = 1 << 17,
    KIND_GRAAL              = 1 << 18,

    KIND_MASK = ~VALUE_ORIGIN_MASK
  };

  const char* _type;
  const char* _name;
  void* _addr;
  NOT_PRODUCT(const char* _doc;)
  Flags _flags;

  // points to all Flags static array
  static Flag* flags;

  // number of flags
  static size_t numFlags;

<<<<<<< HEAD
  static Flag* find_flag(const char* name, size_t length, bool allow_locked = false, bool allow_constant = false);
=======
  static Flag* find_flag(const char* name, size_t length, bool allow_locked = false, bool return_flag = false);
>>>>>>> 75c249bd
  static Flag* fuzzy_match(const char* name, size_t length, bool allow_locked = false);

  void check_writable();

  bool is_bool() const;
  bool get_bool() const;
  void set_bool(bool value);

  bool is_intx() const;
  intx get_intx() const;
  void set_intx(intx value);

  bool is_uintx() const;
  uintx get_uintx() const;
  void set_uintx(uintx value);

  bool is_uint64_t() const;
  uint64_t get_uint64_t() const;
  void set_uint64_t(uint64_t value);

  bool is_double() const;
  double get_double() const;
  void set_double(double value);

  bool is_ccstr() const;
  bool ccstr_accumulates() const;
  ccstr get_ccstr() const;
  void set_ccstr(ccstr value);

  Flags get_origin();
  void set_origin(Flags origin);

  bool is_default();
  bool is_ergonomic();
  bool is_command_line();

  bool is_product() const;
  bool is_manageable() const;
  bool is_diagnostic() const;
  bool is_experimental() const;
  bool is_notproduct() const;
  bool is_develop() const;
  bool is_read_write() const;
  bool is_commercial() const;

  bool is_constant_in_binary() const;

  bool is_unlocker() const;
  bool is_unlocked() const;
  bool is_writeable() const;
  bool is_external() const;

  bool is_unlocker_ext() const;
  bool is_unlocked_ext() const;
  bool is_writeable_ext() const;
  bool is_external_ext() const;

  void get_locked_message(char*, int) const;
  void get_locked_message_ext(char*, int) const;

  void print_on(outputStream* st, bool withComments = false );
  void print_kind(outputStream* st);
  void print_as_flag(outputStream* st);
};

// debug flags control various aspects of the VM and are global accessible

// use FlagSetting to temporarily change some debug flag
// e.g. FlagSetting fs(DebugThisAndThat, true);
// restored to previous value upon leaving scope
class FlagSetting {
  bool val;
  bool* flag;
 public:
  FlagSetting(bool& fl, bool newValue) { flag = &fl; val = fl; fl = newValue; }
  ~FlagSetting()                       { *flag = val; }
};


class CounterSetting {
  intx* counter;
 public:
  CounterSetting(intx* cnt) { counter = cnt; (*counter)++; }
  ~CounterSetting()         { (*counter)--; }
};


class UIntFlagSetting {
  uintx val;
  uintx* flag;
 public:
  UIntFlagSetting(uintx& fl, uintx newValue) { flag = &fl; val = fl; fl = newValue; }
  ~UIntFlagSetting()                         { *flag = val; }
};


class DoubleFlagSetting {
  double val;
  double* flag;
 public:
  DoubleFlagSetting(double& fl, double newValue) { flag = &fl; val = fl; fl = newValue; }
  ~DoubleFlagSetting()                           { *flag = val; }
};


class CommandLineFlags {
 public:
  static bool boolAt(char* name, size_t len, bool* value);
  static bool boolAt(char* name, bool* value)      { return boolAt(name, strlen(name), value); }
  static bool boolAtPut(char* name, size_t len, bool* value, Flag::Flags origin);
  static bool boolAtPut(char* name, bool* value, Flag::Flags origin)   { return boolAtPut(name, strlen(name), value, origin); }

  static bool intxAt(char* name, size_t len, intx* value);
  static bool intxAt(char* name, intx* value)      { return intxAt(name, strlen(name), value); }
  static bool intxAtPut(char* name, size_t len, intx* value, Flag::Flags origin);
  static bool intxAtPut(char* name, intx* value, Flag::Flags origin)   { return intxAtPut(name, strlen(name), value, origin); }

  static bool uintxAt(char* name, size_t len, uintx* value);
  static bool uintxAt(char* name, uintx* value)    { return uintxAt(name, strlen(name), value); }
  static bool uintxAtPut(char* name, size_t len, uintx* value, Flag::Flags origin);
  static bool uintxAtPut(char* name, uintx* value, Flag::Flags origin) { return uintxAtPut(name, strlen(name), value, origin); }

  static bool uint64_tAt(char* name, size_t len, uint64_t* value);
  static bool uint64_tAt(char* name, uint64_t* value) { return uint64_tAt(name, strlen(name), value); }
  static bool uint64_tAtPut(char* name, size_t len, uint64_t* value, Flag::Flags origin);
  static bool uint64_tAtPut(char* name, uint64_t* value, Flag::Flags origin) { return uint64_tAtPut(name, strlen(name), value, origin); }

  static bool doubleAt(char* name, size_t len, double* value);
  static bool doubleAt(char* name, double* value)    { return doubleAt(name, strlen(name), value); }
  static bool doubleAtPut(char* name, size_t len, double* value, Flag::Flags origin);
  static bool doubleAtPut(char* name, double* value, Flag::Flags origin) { return doubleAtPut(name, strlen(name), value, origin); }

  static bool ccstrAt(char* name, size_t len, ccstr* value);
  static bool ccstrAt(char* name, ccstr* value)    { return ccstrAt(name, strlen(name), value); }
  static bool ccstrAtPut(char* name, size_t len, ccstr* value, Flag::Flags origin);
  static bool ccstrAtPut(char* name, ccstr* value, Flag::Flags origin) { return ccstrAtPut(name, strlen(name), value, origin); }

  // Returns false if name is not a command line flag.
  static bool wasSetOnCmdline(const char* name, bool* value);
  static void printSetFlags(outputStream* out);

  static void printFlags(outputStream* out, bool withComments);

  static void verify() PRODUCT_RETURN;
};

// use this for flags that are true by default in the debug version but
// false in the optimized version, and vice versa
#ifdef ASSERT
#define trueInDebug  true
#define falseInDebug false
#else
#define trueInDebug  false
#define falseInDebug true
#endif

// use this for flags that are true per default in the product build
// but false in development builds, and vice versa
#ifdef PRODUCT
#define trueInProduct  true
#define falseInProduct false
#else
#define trueInProduct  false
#define falseInProduct true
#endif

#ifdef JAVASE_EMBEDDED
#define falseInEmbedded false
#else
#define falseInEmbedded true
#endif

// develop flags are settable / visible only during development and are constant in the PRODUCT version
// product flags are always settable / visible
// notproduct flags are settable / visible only during development and are not declared in the PRODUCT version

// A flag must be declared with one of the following types:
// bool, intx, uintx, ccstr.
// The type "ccstr" is an alias for "const char*" and is used
// only in this file, because the macrology requires single-token type names.

// Note: Diagnostic options not meant for VM tuning or for product modes.
// They are to be used for VM quality assurance or field diagnosis
// of VM bugs.  They are hidden so that users will not be encouraged to
// try them as if they were VM ordinary execution options.  However, they
// are available in the product version of the VM.  Under instruction
// from support engineers, VM customers can turn them on to collect
// diagnostic information about VM problems.  To use a VM diagnostic
// option, you must first specify +UnlockDiagnosticVMOptions.
// (This master switch also affects the behavior of -Xprintflags.)
//
// experimental flags are in support of features that are not
//    part of the officially supported product, but are available
//    for experimenting with. They could, for example, be performance
//    features that may not have undergone full or rigorous QA, but which may
//    help performance in some cases and released for experimentation
//    by the community of users and developers. This flag also allows one to
//    be able to build a fully supported product that nonetheless also
//    ships with some unsupported, lightly tested, experimental features.
//    Like the UnlockDiagnosticVMOptions flag above, there is a corresponding
//    UnlockExperimentalVMOptions flag, which allows the control and
//    modification of the experimental flags.
//
// Nota bene: neither diagnostic nor experimental options should be used casually,
//    and they are not supported on production loads, except under explicit
//    direction from support engineers.
//
// manageable flags are writeable external product flags.
//    They are dynamically writeable through the JDK management interface
//    (com.sun.management.HotSpotDiagnosticMXBean API) and also through JConsole.
//    These flags are external exported interface (see CCC).  The list of
//    manageable flags can be queried programmatically through the management
//    interface.
//
//    A flag can be made as "manageable" only if
//    - the flag is defined in a CCC as an external exported interface.
//    - the VM implementation supports dynamic setting of the flag.
//      This implies that the VM must *always* query the flag variable
//      and not reuse state related to the flag state at any given time.
//    - you want the flag to be queried programmatically by the customers.
//
// product_rw flags are writeable internal product flags.
//    They are like "manageable" flags but for internal/private use.
//    The list of product_rw flags are internal/private flags which
//    may be changed/removed in a future release.  It can be set
//    through the management interface to get/set value
//    when the name of flag is supplied.
//
//    A flag can be made as "product_rw" only if
//    - the VM implementation supports dynamic setting of the flag.
//      This implies that the VM must *always* query the flag variable
//      and not reuse state related to the flag state at any given time.
//
// Note that when there is a need to support develop flags to be writeable,
// it can be done in the same way as product_rw.

#define RUNTIME_FLAGS(develop, develop_pd, product, product_pd, diagnostic, experimental, notproduct, manageable, product_rw, lp64_product) \
                                                                            \
  lp64_product(bool, UseCompressedOops, false,                              \
          "Use 32-bit object references in 64-bit VM. "                     \
          "lp64_product means flag is always constant in 32 bit VM")        \
                                                                            \
  lp64_product(bool, UseCompressedClassPointers, false,                     \
          "Use 32-bit class pointers in 64-bit VM. "                        \
          "lp64_product means flag is always constant in 32 bit VM")        \
                                                                            \
  notproduct(bool, CheckCompressedOops, true,                               \
          "Generate checks in encoding/decoding code in debug VM")          \
                                                                            \
  product_pd(uintx, HeapBaseMinAddress,                                     \
          "OS specific low limit for heap base address")                    \
                                                                            \
  diagnostic(bool, PrintCompressedOopsMode, false,                          \
          "Print compressed oops base address and encoding mode")           \
                                                                            \
  lp64_product(intx, ObjectAlignmentInBytes, 8,                             \
          "Default object alignment in bytes, 8 is minimum")                \
                                                                            \
  product(bool, AssumeMP, false,                                            \
          "Instruct the VM to assume multiple processors are available")    \
                                                                            \
  /* UseMembar is theoretically a temp flag used for memory barrier         \
   * removal testing.  It was supposed to be removed before FCS but has     \
   * been re-added (see 6401008) */                                         \
  product_pd(bool, UseMembar,                                               \
          "(Unstable) Issues membars on thread state transitions")          \
                                                                            \
  develop(bool, CleanChunkPoolAsync, falseInEmbedded,                       \
          "Clean the chunk pool asynchronously")                            \
                                                                            \
  /* Temporary: See 6948537 */                                              \
  experimental(bool, UseMemSetInBOT, true,                                  \
          "(Unstable) uses memset in BOT updates in GC code")               \
                                                                            \
  diagnostic(bool, UnlockDiagnosticVMOptions, trueInDebug,                  \
          "Enable normal processing of flags relating to field diagnostics")\
                                                                            \
  experimental(bool, UnlockExperimentalVMOptions, false,                    \
          "Enable normal processing of flags relating to experimental "     \
          "features")                                                       \
                                                                            \
  product(bool, JavaMonitorsInStackTrace, true,                             \
          "Print information about Java monitor locks when the stacks are"  \
          "dumped")                                                         \
                                                                            \
  product_pd(bool, UseLargePages,                                           \
          "Use large page memory")                                          \
                                                                            \
  product_pd(bool, UseLargePagesIndividualAllocation,                       \
          "Allocate large pages individually for better affinity")          \
                                                                            \
  develop(bool, LargePagesIndividualAllocationInjectError, false,           \
          "Fail large pages individual allocation")                         \
                                                                            \
  product(bool, UseLargePagesInMetaspace, false,                            \
          "Use large page memory in metaspace. "                            \
          "Only used if UseLargePages is enabled.")                         \
                                                                            \
  develop(bool, TracePageSizes, false,                                      \
          "Trace page size selection and usage")                            \
                                                                            \
  product(bool, UseNUMA, false,                                             \
          "Use NUMA if available")                                          \
                                                                            \
  product(bool, UseNUMAInterleaving, false,                                 \
          "Interleave memory across NUMA nodes if available")               \
                                                                            \
  product(uintx, NUMAInterleaveGranularity, 2*M,                            \
          "Granularity to use for NUMA interleaving on Windows OS")         \
                                                                            \
  product(bool, ForceNUMA, false,                                           \
          "Force NUMA optimizations on single-node/UMA systems")            \
                                                                            \
  product(uintx, NUMAChunkResizeWeight, 20,                                 \
          "Percentage (0-100) used to weigh the current sample when "       \
          "computing exponentially decaying average for "                   \
          "AdaptiveNUMAChunkSizing")                                        \
                                                                            \
  product(uintx, NUMASpaceResizeRate, 1*G,                                  \
          "Do not reallocate more than this amount per collection")         \
                                                                            \
  product(bool, UseAdaptiveNUMAChunkSizing, true,                           \
          "Enable adaptive chunk sizing for NUMA")                          \
                                                                            \
  product(bool, NUMAStats, false,                                           \
          "Print NUMA stats in detailed heap information")                  \
                                                                            \
  product(uintx, NUMAPageScanRate, 256,                                     \
          "Maximum number of pages to include in the page scan procedure")  \
                                                                            \
  product_pd(bool, NeedsDeoptSuspend,                                       \
          "True for register window machines (sparc/ia64)")                 \
                                                                            \
  product(intx, UseSSE, 99,                                                 \
          "Highest supported SSE instructions set on x86/x64")              \
                                                                            \
  product(bool, UseAES, false,                                              \
          "Control whether AES instructions can be used on x86/x64")        \
                                                                            \
  product(uintx, LargePageSizeInBytes, 0,                                   \
          "Large page size (0 to let VM choose the page size)")             \
                                                                            \
  product(uintx, LargePageHeapSizeThreshold, 128*M,                         \
          "Use large pages if maximum heap is at least this big")           \
                                                                            \
  product(bool, ForceTimeHighResolution, false,                             \
          "Using high time resolution (for Win32 only)")                    \
                                                                            \
  develop(bool, TraceItables, false,                                        \
          "Trace initialization and use of itables")                        \
                                                                            \
  develop(bool, TracePcPatching, false,                                     \
          "Trace usage of frame::patch_pc")                                 \
                                                                            \
  develop(bool, TraceJumps, false,                                          \
          "Trace assembly jumps in thread ring buffer")                     \
                                                                            \
  develop(bool, TraceRelocator, false,                                      \
          "Trace the bytecode relocator")                                   \
                                                                            \
  develop(bool, TraceLongCompiles, false,                                   \
          "Print out every time compilation is longer than "                \
          "a given threshold")                                              \
                                                                            \
  develop(bool, SafepointALot, false,                                       \
          "Generate a lot of safepoints. This works with "                  \
          "GuaranteedSafepointInterval")                                    \
                                                                            \
  product_pd(bool, BackgroundCompilation,                                   \
          "A thread requesting compilation is not blocked during "          \
          "compilation")                                                    \
                                                                            \
  product(bool, PrintVMQWaitTime, false,                                    \
          "Print out the waiting time in VM operation queue")               \
                                                                            \
  develop(bool, NoYieldsInMicrolock, false,                                 \
          "Disable yields in microlock")                                    \
                                                                            \
  develop(bool, TraceOopMapGeneration, false,                               \
          "Show OopMapGeneration")                                          \
                                                                            \
  product(bool, MethodFlushing, true,                                       \
          "Reclamation of zombie and not-entrant methods")                  \
                                                                            \
  develop(bool, VerifyStack, false,                                         \
          "Verify stack of each thread when it is entering a runtime call") \
                                                                            \
  diagnostic(bool, ForceUnreachable, false,                                 \
          "Make all non code cache addresses to be unreachable by "         \
          "forcing use of 64bit literal fixups")                            \
                                                                            \
  notproduct(bool, StressDerivedPointers, false,                            \
          "Force scavenge when a derived pointer is detected on stack "     \
          "after rtm call")                                                 \
                                                                            \
  develop(bool, TraceDerivedPointers, false,                                \
          "Trace traversal of derived pointers on stack")                   \
                                                                            \
  notproduct(bool, TraceCodeBlobStacks, false,                              \
          "Trace stack-walk of codeblobs")                                  \
                                                                            \
  product(bool, PrintJNIResolving, false,                                   \
          "Used to implement -v:jni")                                       \
                                                                            \
  notproduct(bool, PrintRewrites, false,                                    \
          "Print methods that are being rewritten")                         \
                                                                            \
  product(bool, UseInlineCaches, true,                                      \
          "Use Inline Caches for virtual calls ")                           \
                                                                            \
  develop(bool, InlineArrayCopy, true,                                      \
          "Inline arraycopy native that is known to be part of "            \
          "base library DLL")                                               \
                                                                            \
  develop(bool, InlineObjectHash, true,                                     \
          "Inline Object::hashCode() native that is known to be part "      \
          "of base library DLL")                                            \
                                                                            \
  develop(bool, InlineNatives, true,                                        \
          "Inline natives that are known to be part of base library DLL")   \
                                                                            \
  develop(bool, InlineMathNatives, true,                                    \
          "Inline SinD, CosD, etc.")                                        \
                                                                            \
  develop(bool, InlineClassNatives, true,                                   \
          "Inline Class.isInstance, etc")                                   \
                                                                            \
  develop(bool, InlineThreadNatives, true,                                  \
          "Inline Thread.currentThread, etc")                               \
                                                                            \
  develop(bool, InlineUnsafeOps, true,                                      \
          "Inline memory ops (native methods) from sun.misc.Unsafe")        \
                                                                            \
  product(bool, CriticalJNINatives, true,                                   \
          "Check for critical JNI entry points")                            \
                                                                            \
  notproduct(bool, StressCriticalJNINatives, false,                         \
          "Exercise register saving code in critical natives")              \
                                                                            \
  product(bool, UseSSE42Intrinsics, false,                                  \
          "SSE4.2 versions of intrinsics")                                  \
                                                                            \
  product(bool, UseAESIntrinsics, false,                                    \
          "Use intrinsics for AES versions of crypto")                      \
                                                                            \
  product(bool, UseCRC32Intrinsics, false,                                  \
          "use intrinsics for java.util.zip.CRC32")                         \
                                                                            \
  develop(bool, TraceCallFixup, false,                                      \
          "Trace all call fixups")                                          \
                                                                            \
  develop(bool, DeoptimizeALot, false,                                      \
          "Deoptimize at every exit from the runtime system")               \
                                                                            \
  notproduct(ccstrlist, DeoptimizeOnlyAt, "",                               \
          "A comma separated list of bcis to deoptimize at")                \
                                                                            \
  product(bool, DeoptimizeRandom, false,                                    \
          "Deoptimize random frames on random exit from the runtime system")\
                                                                            \
  notproduct(bool, ZombieALot, false,                                       \
          "Create zombies (non-entrant) at exit from the runtime system")   \
                                                                            \
  product(bool, UnlinkSymbolsALot, false,                                   \
          "Unlink unreferenced symbols from the symbol table at safepoints")\
                                                                            \
  notproduct(bool, WalkStackALot, false,                                    \
          "Trace stack (no print) at every exit from the runtime system")   \
                                                                            \
  product(bool, Debugging, false,                                           \
          "Set when executing debug methods in debug.cpp "                  \
          "(to prevent triggering assertions)")                             \
                                                                            \
  notproduct(bool, StrictSafepointChecks, trueInDebug,                      \
          "Enable strict checks that safepoints cannot happen for threads " \
          "that use No_Safepoint_Verifier")                                 \
                                                                            \
  notproduct(bool, VerifyLastFrame, false,                                  \
          "Verify oops on last frame on entry to VM")                       \
                                                                            \
  develop(bool, TraceHandleAllocation, false,                               \
          "Print out warnings when suspiciously many handles are allocated")\
                                                                            \
  product(bool, UseCompilerSafepoints, true,                                \
          "Stop at safepoints in compiled code")                            \
                                                                            \
  product(bool, FailOverToOldVerifier, true,                                \
          "Fail over to old verifier when split verifier fails")            \
                                                                            \
  develop(bool, ShowSafepointMsgs, false,                                   \
          "Show message about safepoint synchronization")                   \
                                                                            \
  product(bool, SafepointTimeout, false,                                    \
          "Time out and warn or fail after SafepointTimeoutDelay "          \
          "milliseconds if failed to reach safepoint")                      \
                                                                            \
  develop(bool, DieOnSafepointTimeout, false,                               \
          "Die upon failure to reach safepoint (see SafepointTimeout)")     \
                                                                            \
  /* 50 retries * (5 * current_retry_count) millis = ~6.375 seconds */      \
  /* typically, at most a few retries are needed */                         \
  product(intx, SuspendRetryCount, 50,                                      \
          "Maximum retry count for an external suspend request")            \
                                                                            \
  product(intx, SuspendRetryDelay, 5,                                       \
          "Milliseconds to delay per retry (* current_retry_count)")        \
                                                                            \
  product(bool, AssertOnSuspendWaitFailure, false,                          \
          "Assert/Guarantee on external suspend wait failure")              \
                                                                            \
  product(bool, TraceSuspendWaitFailures, false,                            \
          "Trace external suspend wait failures")                           \
                                                                            \
  product(bool, MaxFDLimit, true,                                           \
          "Bump the number of file descriptors to maximum in Solaris")      \
                                                                            \
  diagnostic(bool, LogEvents, true,                                         \
          "Enable the various ring buffer event logs")                      \
                                                                            \
  diagnostic(uintx, LogEventsBufferEntries, 10,                             \
          "Number of ring buffer event logs")                               \
                                                                            \
  product(bool, BytecodeVerificationRemote, true,                           \
          "Enable the Java bytecode verifier for remote classes")           \
                                                                            \
  product(bool, BytecodeVerificationLocal, false,                           \
          "Enable the Java bytecode verifier for local classes")            \
                                                                            \
  develop(bool, ForceFloatExceptions, trueInDebug,                          \
          "Force exceptions on FP stack under/overflow")                    \
                                                                            \
  develop(bool, VerifyStackAtCalls, false,                                  \
          "Verify that the stack pointer is unchanged after calls")         \
                                                                            \
  develop(bool, TraceJavaAssertions, false,                                 \
          "Trace java language assertions")                                 \
                                                                            \
  notproduct(bool, CheckAssertionStatusDirectives, false,                   \
          "Temporary - see javaClasses.cpp")                                \
                                                                            \
  notproduct(bool, PrintMallocFree, false,                                  \
          "Trace calls to C heap malloc/free allocation")                   \
                                                                            \
  product(bool, PrintOopAddress, false,                                     \
          "Always print the location of the oop")                           \
                                                                            \
  notproduct(bool, VerifyCodeCacheOften, false,                             \
          "Verify compiled-code cache often")                               \
                                                                            \
  develop(bool, ZapDeadCompiledLocals, false,                               \
          "Zap dead locals in compiler frames")                             \
                                                                            \
  notproduct(bool, ZapDeadLocalsOld, false,                                 \
          "Zap dead locals (old version, zaps all frames when "             \
          "entering the VM")                                                \
                                                                            \
  notproduct(bool, CheckOopishValues, false,                                \
          "Warn if value contains oop (requires ZapDeadLocals)")            \
                                                                            \
  develop(bool, UseMallocOnly, false,                                       \
          "Use only malloc/free for allocation (no resource area/arena)")   \
                                                                            \
  develop(bool, PrintMalloc, false,                                         \
          "Print all malloc/free calls")                                    \
                                                                            \
  develop(bool, PrintMallocStatistics, false,                               \
          "Print malloc/free statistics")                                   \
                                                                            \
  develop(bool, ZapResourceArea, trueInDebug,                               \
          "Zap freed resource/arena space with 0xABABABAB")                 \
                                                                            \
  notproduct(bool, ZapVMHandleArea, trueInDebug,                            \
          "Zap freed VM handle space with 0xBCBCBCBC")                      \
                                                                            \
  develop(bool, ZapJNIHandleArea, trueInDebug,                              \
          "Zap freed JNI handle space with 0xFEFEFEFE")                     \
                                                                            \
  notproduct(bool, ZapStackSegments, trueInDebug,                           \
          "Zap allocated/freed stack segments with 0xFADFADED")             \
                                                                            \
  develop(bool, ZapUnusedHeapArea, trueInDebug,                             \
          "Zap unused heap space with 0xBAADBABE")                          \
                                                                            \
  develop(bool, TraceZapUnusedHeapArea, false,                              \
          "Trace zapping of unused heap space")                             \
                                                                            \
  develop(bool, CheckZapUnusedHeapArea, false,                              \
          "Check zapping of unused heap space")                             \
                                                                            \
  develop(bool, ZapFillerObjects, trueInDebug,                              \
          "Zap filler objects with 0xDEAFBABE")                             \
                                                                            \
  develop(bool, PrintVMMessages, true,                                      \
          "Print VM messages on console")                                   \
                                                                            \
  product(bool, PrintGCApplicationConcurrentTime, false,                    \
          "Print the time the application has been running")                \
                                                                            \
  product(bool, PrintGCApplicationStoppedTime, false,                       \
          "Print the time the application has been stopped")                \
                                                                            \
  diagnostic(bool, VerboseVerification, false,                              \
          "Display detailed verification details")                          \
                                                                            \
  notproduct(uintx, ErrorHandlerTest, 0,                                    \
          "If > 0, provokes an error after VM initialization; the value "   \
          "determines which error to provoke. See test_error_handler() "    \
          "in debug.cpp.")                                                  \
                                                                            \
  develop(bool, Verbose, false,                                             \
          "Print additional debugging information from other modes")        \
                                                                            \
  develop(bool, PrintMiscellaneous, false,                                  \
          "Print uncategorized debugging information (requires +Verbose)")  \
                                                                            \
  develop(bool, WizardMode, false,                                          \
          "Print much more debugging information")                          \
                                                                            \
  product(bool, ShowMessageBoxOnError, false,                               \
          "Keep process alive on VM fatal error")                           \
                                                                            \
  product(bool, CreateMinidumpOnCrash, false,                               \
          "Create minidump on VM fatal error")                              \
                                                                            \
  product_pd(bool, UseOSErrorReporting,                                     \
          "Let VM fatal error propagate to the OS (ie. WER on Windows)")    \
                                                                            \
  product(bool, SuppressFatalErrorMessage, false,                           \
          "Report NO fatal error message (avoid deadlock)")                 \
                                                                            \
  product(ccstrlist, OnError, "",                                           \
          "Run user-defined commands on fatal error; see VMError.cpp "      \
          "for examples")                                                   \
                                                                            \
  product(ccstrlist, OnOutOfMemoryError, "",                                \
          "Run user-defined commands on first java.lang.OutOfMemoryError")  \
                                                                            \
  manageable(bool, HeapDumpBeforeFullGC, false,                             \
          "Dump heap to file before any major stop-the-world GC")           \
                                                                            \
  manageable(bool, HeapDumpAfterFullGC, false,                              \
          "Dump heap to file after any major stop-the-world GC")            \
                                                                            \
  manageable(bool, HeapDumpOnOutOfMemoryError, false,                       \
          "Dump heap to file when java.lang.OutOfMemoryError is thrown")    \
                                                                            \
  manageable(ccstr, HeapDumpPath, NULL,                                     \
          "When HeapDumpOnOutOfMemoryError is on, the path (filename or "   \
          "directory) of the dump file (defaults to java_pid<pid>.hprof "   \
          "in the working directory)")                                      \
                                                                            \
  develop(uintx, SegmentedHeapDumpThreshold, 2*G,                           \
          "Generate a segmented heap dump (JAVA PROFILE 1.0.2 format) "     \
          "when the heap usage is larger than this")                        \
                                                                            \
  develop(uintx, HeapDumpSegmentSize, 1*G,                                  \
          "Approximate segment size when generating a segmented heap dump") \
                                                                            \
  develop(bool, BreakAtWarning, false,                                      \
          "Execute breakpoint upon encountering VM warning")                \
                                                                            \
  develop(bool, TraceVMOperation, false,                                    \
          "Trace VM operations")                                            \
                                                                            \
  develop(bool, UseFakeTimers, false,                                       \
          "Tell whether the VM should use system time or a fake timer")     \
                                                                            \
  product(ccstr, NativeMemoryTracking, "off",                               \
          "Native memory tracking options")                                 \
                                                                            \
  diagnostic(bool, PrintNMTStatistics, false,                               \
          "Print native memory tracking summary data if it is on")          \
                                                                            \
  diagnostic(bool, AutoShutdownNMT, true,                                   \
          "Automatically shutdown native memory tracking under stress "     \
          "situations. When set to false, native memory tracking tries to " \
          "stay alive at the expense of JVM performance")                   \
                                                                            \
  diagnostic(bool, LogCompilation, false,                                   \
          "Log compilation activity in detail to LogFile")                  \
                                                                            \
  product(bool, PrintCompilation, false,                                    \
          "Print compilations")                                             \
                                                                            \
  diagnostic(bool, TraceNMethodInstalls, false,                             \
          "Trace nmethod installation")                                     \
                                                                            \
  diagnostic(intx, ScavengeRootsInCode, 2,                                  \
          "0: do not allow scavengable oops in the code cache; "            \
          "1: allow scavenging from the code cache; "                       \
          "2: emit as many constants as the compiler can see")              \
                                                                            \
  product(bool, AlwaysRestoreFPU, false,                                    \
          "Restore the FPU control word after every JNI call (expensive)")  \
                                                                            \
  diagnostic(bool, PrintCompilation2, false,                                \
          "Print additional statistics per compilation")                    \
                                                                            \
  diagnostic(bool, PrintAdapterHandlers, false,                             \
          "Print code generated for i2c/c2i adapters")                      \
                                                                            \
  diagnostic(bool, VerifyAdapterCalls, trueInDebug,                         \
          "Verify that i2c/c2i adapters are called properly")               \
                                                                            \
  develop(bool, VerifyAdapterSharing, false,                                \
          "Verify that the code for shared adapters is the equivalent")     \
                                                                            \
  diagnostic(bool, PrintAssembly, false,                                    \
          "Print assembly code (using external disassembler.so)")           \
                                                                            \
  diagnostic(ccstr, PrintAssemblyOptions, NULL,                             \
          "Print options string passed to disassembler.so")                 \
                                                                            \
  product(bool, PrintNMethodStatistics, false,                              \
          "Print a summary statistic for the generated nmethods")           \
                                                                            \
  product(bool, ShareDebugInfo, IS_GRAAL_DEFINED,                           \
          "Always tries to share similar debug info inside a nmethod")      \
                                                                            \
  diagnostic(bool, PrintNMethods, false,                                    \
          "Print assembly code for nmethods when generated")                \
                                                                            \
  diagnostic(bool, PrintNativeNMethods, false,                              \
          "Print assembly code for native nmethods when generated")         \
                                                                            \
  develop(bool, PrintDebugInfo, false,                                      \
          "Print debug information for all nmethods when generated")        \
                                                                            \
  develop(bool, PrintRelocations, false,                                    \
          "Print relocation information for all nmethods when generated")   \
                                                                            \
  develop(bool, PrintDependencies, false,                                   \
          "Print dependency information for all nmethods when generated")   \
                                                                            \
  develop(bool, PrintExceptionHandlers, false,                              \
          "Print exception handler tables for all nmethods when generated") \
                                                                            \
  develop(bool, StressCompiledExceptionHandlers, false,                     \
          "Exercise compiled exception handlers")                           \
                                                                            \
  develop(bool, InterceptOSException, false,                                \
          "Start debugger when an implicit OS (e.g. NULL) "                 \
          "exception happens")                                              \
                                                                            \
  product(bool, PrintCodeCache, false,                                      \
          "Print the code cache memory usage when exiting")                 \
                                                                            \
  develop(bool, PrintCodeCache2, false,                                     \
          "Print detailed usage information on the code cache when exiting")\
                                                                            \
  product(bool, PrintCodeCacheOnCompilation, false,                         \
          "Print the code cache memory usage each time a method is "        \
          "compiled")                                                       \
                                                                            \
  diagnostic(bool, PrintStubCode, false,                                    \
          "Print generated stub code")                                      \
                                                                            \
  product(bool, StackTraceInThrowable, true,                                \
          "Collect backtrace in throwable when exception happens")          \
                                                                            \
  product(bool, OmitStackTraceInFastThrow, true,                            \
          "Omit backtraces for some 'hot' exceptions in optimized code")    \
                                                                            \
  product(bool, ProfilerPrintByteCodeStatistics, false,                     \
          "Print bytecode statistics when dumping profiler output")         \
                                                                            \
  product(bool, ProfilerRecordPC, false,                                    \
          "Collect ticks for each 16 byte interval of compiled code")       \
                                                                            \
  product(bool, ProfileVM, false,                                           \
          "Profile ticks that fall within VM (either in the VM Thread "     \
          "or VM code called through stubs)")                               \
                                                                            \
  product(bool, ProfileIntervals, false,                                    \
          "Print profiles for each interval (see ProfileIntervalsTicks)")   \
                                                                            \
  notproduct(bool, ProfilerCheckIntervals, false,                           \
          "Collect and print information on spacing of profiler ticks")     \
                                                                            \
  develop(bool, PrintJVMWarnings, false,                                    \
          "Print warnings for unimplemented JVM functions")                 \
                                                                            \
  product(bool, PrintWarnings, true,                                        \
          "Print JVM warnings to output stream")                            \
                                                                            \
  notproduct(uintx, WarnOnStalledSpinLock, 0,                               \
          "Print warnings for stalled SpinLocks")                           \
                                                                            \
  product(bool, RegisterFinalizersAtInit, true,                             \
          "Register finalizable objects at end of Object.<init> or "        \
          "after allocation")                                               \
                                                                            \
  develop(bool, RegisterReferences, true,                                   \
          "Tell whether the VM should register soft/weak/final/phantom "    \
          "references")                                                     \
                                                                            \
  develop(bool, IgnoreRewrites, false,                                      \
          "Suppress rewrites of bytecodes in the oopmap generator. "        \
          "This is unsafe!")                                                \
                                                                            \
  develop(bool, PrintCodeCacheExtension, false,                             \
          "Print extension of code cache")                                  \
                                                                            \
  develop(bool, UsePrivilegedStack, true,                                   \
          "Enable the security JVM functions")                              \
                                                                            \
  develop(bool, ProtectionDomainVerification, true,                         \
          "Verify protection domain before resolution in system dictionary")\
                                                                            \
  product(bool, ClassUnloading, true,                                       \
          "Do unloading of classes")                                        \
                                                                            \
  develop(bool, DisableStartThread, false,                                  \
          "Disable starting of additional Java threads "                    \
          "(for debugging only)")                                           \
                                                                            \
  develop(bool, MemProfiling, false,                                        \
          "Write memory usage profiling to log file")                       \
                                                                            \
  notproduct(bool, PrintSystemDictionaryAtExit, false,                      \
          "Print the system dictionary at exit")                            \
                                                                            \
  experimental(intx, PredictedLoadedClassCount, 0,                          \
          "Experimental: Tune loaded class cache starting size")            \
                                                                            \
  diagnostic(bool, UnsyncloadClass, false,                                  \
          "Unstable: VM calls loadClass unsynchronized. Custom "            \
          "class loader must call VM synchronized for findClass "           \
          "and defineClass.")                                               \
                                                                            \
  product(bool, AlwaysLockClassLoader, false,                               \
          "Require the VM to acquire the class loader lock before calling " \
          "loadClass() even for class loaders registering "                 \
          "as parallel capable")                                            \
                                                                            \
  product(bool, AllowParallelDefineClass, false,                            \
          "Allow parallel defineClass requests for class loaders "          \
          "registering as parallel capable")                                \
                                                                            \
  product(bool, MustCallLoadClassInternal, false,                           \
          "Call loadClassInternal() rather than loadClass()")               \
                                                                            \
  product_pd(bool, DontYieldALot,                                           \
          "Throw away obvious excess yield calls (for Solaris only)")       \
                                                                            \
  product_pd(bool, ConvertSleepToYield,                                     \
          "Convert sleep(0) to thread yield "                               \
          "(may be off for Solaris to improve GUI)")                        \
                                                                            \
  product(bool, ConvertYieldToSleep, false,                                 \
          "Convert yield to a sleep of MinSleepInterval to simulate Win32 " \
          "behavior (Solaris only)")                                        \
                                                                            \
  product(bool, UseBoundThreads, true,                                      \
          "Bind user level threads to kernel threads (for Solaris only)")   \
                                                                            \
  develop(bool, UseDetachedThreads, true,                                   \
          "Use detached threads that are recycled upon termination "        \
          "(for Solaris only)")                                             \
                                                                            \
  product(bool, UseLWPSynchronization, true,                                \
          "Use LWP-based instead of libthread-based synchronization "       \
          "(SPARC only)")                                                   \
                                                                            \
  product(ccstr, SyncKnobs, NULL,                                           \
          "(Unstable) Various monitor synchronization tunables")            \
                                                                            \
  product(intx, EmitSync, 0,                                                \
          "(Unsafe, Unstable) "                                             \
          "Control emission of inline sync fast-path code")                 \
                                                                            \
  product(intx, MonitorBound, 0, "Bound Monitor population")                \
                                                                            \
  product(bool, MonitorInUseLists, false, "Track Monitors for Deflation")   \
                                                                            \
  product(intx, SyncFlags, 0, "(Unsafe, Unstable) Experimental Sync flags") \
                                                                            \
  product(intx, SyncVerbose, 0, "(Unstable)")                               \
                                                                            \
  product(intx, ClearFPUAtPark, 0, "(Unsafe, Unstable)")                    \
                                                                            \
  product(intx, hashCode, 5,                                                \
          "(Unstable) select hashCode generation algorithm")                \
                                                                            \
  product(intx, WorkAroundNPTLTimedWaitHang, 1,                             \
          "(Unstable, Linux-specific) "                                     \
          "avoid NPTL-FUTEX hang pthread_cond_timedwait")                   \
                                                                            \
  product(bool, FilterSpuriousWakeups, true,                                \
          "Prevent spurious or premature wakeups from object.wait "         \
          "(Solaris only)")                                                 \
                                                                            \
  product(intx, NativeMonitorTimeout, -1, "(Unstable)")                     \
                                                                            \
  product(intx, NativeMonitorFlags, 0, "(Unstable)")                        \
                                                                            \
  product(intx, NativeMonitorSpinLimit, 20, "(Unstable)")                   \
                                                                            \
  develop(bool, UsePthreads, false,                                         \
          "Use pthread-based instead of libthread-based synchronization "   \
          "(SPARC only)")                                                   \
                                                                            \
  product(bool, AdjustConcurrency, false,                                   \
          "Call thr_setconcurrency at thread creation time to avoid "       \
          "LWP starvation on MP systems (for Solaris Only)")                \
                                                                            \
  product(bool, ReduceSignalUsage, false,                                   \
          "Reduce the use of OS signals in Java and/or the VM")             \
                                                                            \
  develop_pd(bool, ShareVtableStubs,                                        \
          "Share vtable stubs (smaller code but worse branch prediction")   \
                                                                            \
  develop(bool, LoadLineNumberTables, true,                                 \
          "Tell whether the class file parser loads line number tables")    \
                                                                            \
  develop(bool, LoadLocalVariableTables, true,                              \
          "Tell whether the class file parser loads local variable tables") \
                                                                            \
  develop(bool, LoadLocalVariableTypeTables, true,                          \
          "Tell whether the class file parser loads local variable type"    \
          "tables")                                                         \
                                                                            \
  product(bool, AllowUserSignalHandlers, false,                             \
          "Do not complain if the application installs signal handlers "    \
          "(Solaris & Linux only)")                                         \
                                                                            \
  product(bool, UseSignalChaining, true,                                    \
          "Use signal-chaining to invoke signal handlers installed "        \
          "by the application (Solaris & Linux only)")                      \
                                                                            \
  product(bool, UseAltSigs, false,                                          \
          "Use alternate signals instead of SIGUSR1 & SIGUSR2 for VM "      \
          "internal signals (Solaris only)")                                \
                                                                            \
  product(bool, AllowJNIEnvProxy, false,                                    \
          "Allow JNIEnv proxies for jdbx")                                  \
                                                                            \
  product(bool, JNIDetachReleasesMonitors, true,                            \
          "JNI DetachCurrentThread releases monitors owned by thread")      \
                                                                            \
  product(bool, RestoreMXCSROnJNICalls, false,                              \
          "Restore MXCSR when returning from JNI calls")                    \
                                                                            \
  product(bool, CheckJNICalls, false,                                       \
          "Verify all arguments to JNI calls")                              \
                                                                            \
  product(bool, UseFastJNIAccessors, true,                                  \
          "Use optimized versions of Get<Primitive>Field")                  \
                                                                            \
  product(bool, EagerXrunInit, false,                                       \
          "Eagerly initialize -Xrun libraries; allows startup profiling, "  \
          "but not all -Xrun libraries may support the state of the VM "    \
          "at this time")                                                   \
                                                                            \
  product(bool, PreserveAllAnnotations, false,                              \
          "Preserve RuntimeInvisibleAnnotations as well "                   \
          "as RuntimeVisibleAnnotations")                                   \
                                                                            \
  develop(uintx, PreallocatedOutOfMemoryErrorCount, 4,                      \
          "Number of OutOfMemoryErrors preallocated with backtrace")        \
                                                                            \
  product(bool, LazyBootClassLoader, true,                                  \
          "Enable/disable lazy opening of boot class path entries")         \
                                                                            \
  product(bool, UseXMMForArrayCopy, false,                                  \
          "Use SSE2 MOVQ instruction for Arraycopy")                        \
                                                                            \
  product(intx, FieldsAllocationStyle, 1,                                   \
          "0 - type based with oops first, 1 - with oops last, "            \
          "2 - oops in super and sub classes are together")                 \
                                                                            \
  product(bool, CompactFields, true,                                        \
          "Allocate nonstatic fields in gaps between previous fields")      \
                                                                            \
  notproduct(bool, PrintFieldLayout, false,                                 \
          "Print field layout for each class")                              \
                                                                            \
  product(intx, ContendedPaddingWidth, 128,                                 \
          "How many bytes to pad the fields/classes marked @Contended with")\
                                                                            \
  product(bool, EnableContended, true,                                      \
          "Enable @Contended annotation support")                           \
                                                                            \
  product(bool, RestrictContended, true,                                    \
          "Restrict @Contended to trusted classes")                         \
                                                                            \
  product(bool, UseBiasedLocking, true,                                     \
          "Enable biased locking in JVM")                                   \
                                                                            \
  product(intx, BiasedLockingStartupDelay, 4000,                            \
          "Number of milliseconds to wait before enabling biased locking")  \
                                                                            \
  diagnostic(bool, PrintBiasedLockingStatistics, false,                     \
          "Print statistics of biased locking in JVM")                      \
                                                                            \
  product(intx, BiasedLockingBulkRebiasThreshold, 20,                       \
          "Threshold of number of revocations per type to try to "          \
          "rebias all objects in the heap of that type")                    \
                                                                            \
  product(intx, BiasedLockingBulkRevokeThreshold, 40,                       \
          "Threshold of number of revocations per type to permanently "     \
          "revoke biases of all objects in the heap of that type")          \
                                                                            \
  product(intx, BiasedLockingDecayTime, 25000,                              \
          "Decay time (in milliseconds) to re-enable bulk rebiasing of a "  \
          "type after previous bulk rebias")                                \
                                                                            \
  /* tracing */                                                             \
                                                                            \
  notproduct(bool, TraceRuntimeCalls, false,                                \
          "Trace run-time calls")                                           \
                                                                            \
  develop(bool, TraceJNICalls, false,                                       \
          "Trace JNI calls")                                                \
                                                                            \
  develop(bool, StressRewriter, false,                                      \
          "Stress linktime bytecode rewriting")                             \
                                                                            \
  notproduct(bool, TraceJVMCalls, false,                                    \
          "Trace JVM calls")                                                \
                                                                            \
  product(ccstr, TraceJVMTI, NULL,                                          \
          "Trace flags for JVMTI functions and events")                     \
                                                                            \
  /* This option can change an EMCP method into an obsolete method. */      \
  /* This can affect tests that except specific methods to be EMCP. */      \
  /* This option should be used with caution. */                            \
  product(bool, StressLdcRewrite, false,                                    \
          "Force ldc -> ldc_w rewrite during RedefineClasses")              \
                                                                            \
  product(intx, TraceRedefineClasses, 0,                                    \
          "Trace level for JVMTI RedefineClasses")                          \
                                                                            \
  develop(bool, StressMethodComparator, false,                              \
          "Run the MethodComparator on all loaded methods")                 \
                                                                            \
  /* change to false by default sometime after Mustang */                   \
  product(bool, VerifyMergedCPBytecodes, true,                              \
          "Verify bytecodes after RedefineClasses constant pool merging")   \
                                                                            \
  develop(bool, TraceJNIHandleAllocation, false,                            \
          "Trace allocation/deallocation of JNI handle blocks")             \
                                                                            \
  develop(bool, TraceThreadEvents, false,                                   \
          "Trace all thread events")                                        \
                                                                            \
  develop(bool, TraceBytecodes, false,                                      \
          "Trace bytecode execution")                                       \
                                                                            \
  develop(bool, TraceClassInitialization, false,                            \
          "Trace class initialization")                                     \
                                                                            \
  develop(bool, TraceExceptions, false,                                     \
          "Trace exceptions")                                               \
                                                                            \
  develop(bool, TraceICs, false,                                            \
          "Trace inline cache changes")                                     \
                                                                            \
  notproduct(bool, TraceInvocationCounterOverflow, false,                   \
          "Trace method invocation counter overflow")                       \
                                                                            \
  develop(bool, TraceInlineCacheClearing, false,                            \
          "Trace clearing of inline caches in nmethods")                    \
                                                                            \
  develop(bool, TraceDependencies, false,                                   \
          "Trace dependencies")                                             \
                                                                            \
  develop(bool, VerifyDependencies, trueInDebug,                            \
          "Exercise and verify the compilation dependency mechanism")       \
                                                                            \
  develop(bool, TraceNewOopMapGeneration, false,                            \
          "Trace OopMapGeneration")                                         \
                                                                            \
  develop(bool, TraceNewOopMapGenerationDetailed, false,                    \
          "Trace OopMapGeneration: print detailed cell states")             \
                                                                            \
  develop(bool, TimeOopMap, false,                                          \
          "Time calls to GenerateOopMap::compute_map() in sum")             \
                                                                            \
  develop(bool, TimeOopMap2, false,                                         \
          "Time calls to GenerateOopMap::compute_map() individually")       \
                                                                            \
  develop(bool, TraceMonitorMismatch, false,                                \
          "Trace monitor matching failures during OopMapGeneration")        \
                                                                            \
  develop(bool, TraceOopMapRewrites, false,                                 \
          "Trace rewriting of method oops during oop map generation")       \
                                                                            \
  develop(bool, TraceSafepoint, false,                                      \
          "Trace safepoint operations")                                     \
                                                                            \
  develop(bool, TraceICBuffer, false,                                       \
          "Trace usage of IC buffer")                                       \
                                                                            \
  develop(bool, TraceCompiledIC, false,                                     \
          "Trace changes of compiled IC")                                   \
                                                                            \
  notproduct(bool, TraceZapDeadLocals, false,                               \
          "Trace zapping dead locals")                                      \
                                                                            \
  develop(bool, TraceStartupTime, false,                                    \
          "Trace setup time")                                               \
                                                                            \
  develop(bool, TraceProtectionDomainVerification, false,                   \
          "Trace protection domain verification")                           \
                                                                            \
  develop(bool, TraceClearedExceptions, false,                              \
          "Print when an exception is forcibly cleared")                    \
                                                                            \
  product(bool, TraceClassResolution, false,                                \
          "Trace all constant pool resolutions (for debugging)")            \
                                                                            \
  product(bool, TraceBiasedLocking, false,                                  \
          "Trace biased locking in JVM")                                    \
                                                                            \
  product(bool, TraceMonitorInflation, false,                               \
          "Trace monitor inflation in JVM")                                 \
                                                                            \
  /* gc */                                                                  \
                                                                            \
  product(bool, UseSerialGC, false,                                         \
          "Use the Serial garbage collector")                               \
                                                                            \
  product(bool, UseG1GC, false,                                             \
          "Use the Garbage-First garbage collector")                        \
                                                                            \
  product(bool, UseParallelGC, false,                                       \
          "Use the Parallel Scavenge garbage collector")                    \
                                                                            \
  product(bool, UseParallelOldGC, false,                                    \
          "Use the Parallel Old garbage collector")                         \
                                                                            \
  product(uintx, HeapMaximumCompactionInterval, 20,                         \
          "How often should we maximally compact the heap (not allowing "   \
          "any dead space)")                                                \
                                                                            \
  product(uintx, HeapFirstMaximumCompactionCount, 3,                        \
          "The collection count for the first maximum compaction")          \
                                                                            \
  product(bool, UseMaximumCompactionOnSystemGC, true,                       \
          "Use maximum compaction in the Parallel Old garbage collector "   \
          "for a system GC")                                                \
                                                                            \
  product(uintx, ParallelOldDeadWoodLimiterMean, 50,                        \
          "The mean used by the parallel compact dead wood "                \
          "limiter (a number between 0-100)")                               \
                                                                            \
  product(uintx, ParallelOldDeadWoodLimiterStdDev, 80,                      \
          "The standard deviation used by the parallel compact dead wood "  \
          "limiter (a number between 0-100)")                               \
                                                                            \
  product(uintx, ParallelGCThreads, 0,                                      \
          "Number of parallel threads parallel gc will use")                \
                                                                            \
  product(bool, UseDynamicNumberOfGCThreads, false,                         \
          "Dynamically choose the number of parallel threads "              \
          "parallel gc will use")                                           \
                                                                            \
  diagnostic(bool, ForceDynamicNumberOfGCThreads, false,                    \
          "Force dynamic selection of the number of "                       \
          "parallel threads parallel gc will use to aid debugging")         \
                                                                            \
  product(uintx, HeapSizePerGCThread, ScaleForWordSize(64*M),               \
          "Size of heap (bytes) per GC thread used in calculating the "     \
          "number of GC threads")                                           \
                                                                            \
  product(bool, TraceDynamicGCThreads, false,                               \
          "Trace the dynamic GC thread usage")                              \
                                                                            \
  develop(bool, ParallelOldGCSplitALot, false,                              \
          "Provoke splitting (copying data from a young gen space to "      \
          "multiple destination spaces)")                                   \
                                                                            \
  develop(uintx, ParallelOldGCSplitInterval, 3,                             \
          "How often to provoke splitting a young gen space")               \
                                                                            \
  product(uintx, ConcGCThreads, 0,                                          \
          "Number of threads concurrent gc will use")                       \
                                                                            \
  product(uintx, YoungPLABSize, 4096,                                       \
          "Size of young gen promotion LAB's (in HeapWords)")               \
                                                                            \
  product(uintx, OldPLABSize, 1024,                                         \
          "Size of old gen promotion LAB's (in HeapWords)")                 \
                                                                            \
  product(uintx, GCTaskTimeStampEntries, 200,                               \
          "Number of time stamp entries per gc worker thread")              \
                                                                            \
  product(bool, AlwaysTenure, false,                                        \
          "Always tenure objects in eden (ParallelGC only)")                \
                                                                            \
  product(bool, NeverTenure, false,                                         \
          "Never tenure objects in eden, may tenure on overflow "           \
          "(ParallelGC only)")                                              \
                                                                            \
  product(bool, ScavengeBeforeFullGC, true,                                 \
          "Scavenge youngest generation before each full GC, "              \
          "used with UseParallelGC")                                        \
                                                                            \
  develop(bool, ScavengeWithObjectsInToSpace, false,                        \
          "Allow scavenges to occur when to-space contains objects")        \
                                                                            \
  product(bool, UseConcMarkSweepGC, false,                                  \
          "Use Concurrent Mark-Sweep GC in the old generation")             \
                                                                            \
  product(bool, ExplicitGCInvokesConcurrent, false,                         \
          "A System.gc() request invokes a concurrent collection; "         \
          "(effective only when UseConcMarkSweepGC)")                       \
                                                                            \
  product(bool, ExplicitGCInvokesConcurrentAndUnloadsClasses, false,        \
          "A System.gc() request invokes a concurrent collection and "      \
          "also unloads classes during such a concurrent gc cycle "         \
          "(effective only when UseConcMarkSweepGC)")                       \
                                                                            \
  product(bool, GCLockerInvokesConcurrent, false,                           \
          "The exit of a JNI critical section necessitating a scavenge, "   \
          "also kicks off a background concurrent collection")              \
                                                                            \
  product(uintx, GCLockerEdenExpansionPercent, 5,                           \
          "How much the GC can expand the eden by while the GC locker "     \
          "is active (as a percentage)")                                    \
                                                                            \
  diagnostic(intx, GCLockerRetryAllocationCount, 2,                         \
          "Number of times to retry allocations when "                      \
          "blocked by the GC locker")                                       \
                                                                            \
  develop(bool, UseCMSAdaptiveFreeLists, true,                              \
          "Use adaptive free lists in the CMS generation")                  \
                                                                            \
  develop(bool, UseAsyncConcMarkSweepGC, true,                              \
          "Use Asynchronous Concurrent Mark-Sweep GC in the old generation")\
                                                                            \
  develop(bool, RotateCMSCollectionTypes, false,                            \
          "Rotate the CMS collections among concurrent and STW")            \
                                                                            \
  product(bool, UseCMSBestFit, true,                                        \
          "Use CMS best fit allocation strategy")                           \
                                                                            \
  product(bool, UseCMSCollectionPassing, true,                              \
          "Use passing of collection from background to foreground")        \
                                                                            \
  product(bool, UseParNewGC, false,                                         \
          "Use parallel threads in the new generation")                     \
                                                                            \
  product(bool, ParallelGCVerbose, false,                                   \
          "Verbose output for parallel gc")                                 \
                                                                            \
  product(uintx, ParallelGCBufferWastePct, 10,                              \
          "Wasted fraction of parallel allocation buffer")                  \
                                                                            \
  diagnostic(bool, ParallelGCRetainPLAB, false,                             \
          "Retain parallel allocation buffers across scavenges; "           \
          "it is disabled because this currently conflicts with "           \
          "parallel card scanning under certain conditions.")               \
                                                                            \
  product(uintx, TargetPLABWastePct, 10,                                    \
          "Target wasted space in last buffer as percent of overall "       \
          "allocation")                                                     \
                                                                            \
  product(uintx, PLABWeight, 75,                                            \
          "Percentage (0-100) used to weigh the current sample when "       \
          "computing exponentially decaying average for ResizePLAB")        \
                                                                            \
  product(bool, ResizePLAB, true,                                           \
          "Dynamically resize (survivor space) promotion LAB's")            \
                                                                            \
  product(bool, PrintPLAB, false,                                           \
          "Print (survivor space) promotion LAB's sizing decisions")        \
                                                                            \
  product(intx, ParGCArrayScanChunk, 50,                                    \
          "Scan a subset of object array and push remainder, if array is "  \
          "bigger than this")                                               \
                                                                            \
  product(bool, ParGCUseLocalOverflow, false,                               \
          "Instead of a global overflow list, use local overflow stacks")   \
                                                                            \
  product(bool, ParGCTrimOverflow, true,                                    \
          "Eagerly trim the local overflow lists "                          \
          "(when ParGCUseLocalOverflow)")                                   \
                                                                            \
  notproduct(bool, ParGCWorkQueueOverflowALot, false,                       \
          "Simulate work queue overflow in ParNew")                         \
                                                                            \
  notproduct(uintx, ParGCWorkQueueOverflowInterval, 1000,                   \
          "An `interval' counter that determines how frequently "           \
          "we simulate overflow; a smaller number increases frequency")     \
                                                                            \
  product(uintx, ParGCDesiredObjsFromOverflowList, 20,                      \
          "The desired number of objects to claim from the overflow list")  \
                                                                            \
  diagnostic(uintx, ParGCStridesPerThread, 2,                               \
          "The number of strides per worker thread that we divide up the "  \
          "card table scanning work into")                                  \
                                                                            \
  diagnostic(intx, ParGCCardsPerStrideChunk, 256,                           \
          "The number of cards in each chunk of the parallel chunks used "  \
          "during card table scanning")                                     \
                                                                            \
  product(uintx, CMSParPromoteBlocksToClaim, 16,                            \
          "Number of blocks to attempt to claim when refilling CMS LAB's "  \
          "for parallel GC")                                                \
                                                                            \
  product(uintx, OldPLABWeight, 50,                                         \
          "Percentage (0-100) used to weight the current sample when "      \
          "computing exponentially decaying average for resizing "          \
          "CMSParPromoteBlocksToClaim")                                     \
                                                                            \
  product(bool, ResizeOldPLAB, true,                                        \
          "Dynamically resize (old gen) promotion LAB's")                   \
                                                                            \
  product(bool, PrintOldPLAB, false,                                        \
          "Print (old gen) promotion LAB's sizing decisions")               \
                                                                            \
  product(uintx, CMSOldPLABMin, 16,                                         \
          "Minimum size of CMS gen promotion LAB caches per worker "        \
          "per block size")                                                 \
                                                                            \
  product(uintx, CMSOldPLABMax, 1024,                                       \
          "Maximum size of CMS gen promotion LAB caches per worker "        \
          "per block size")                                                 \
                                                                            \
  product(uintx, CMSOldPLABNumRefills, 4,                                   \
          "Nominal number of refills of CMS gen promotion LAB cache "       \
          "per worker per block size")                                      \
                                                                            \
  product(bool, CMSOldPLABResizeQuicker, false,                             \
          "React on-the-fly during a scavenge to a sudden "                 \
          "change in block demand rate")                                    \
                                                                            \
  product(uintx, CMSOldPLABToleranceFactor, 4,                              \
          "The tolerance of the phase-change detector for on-the-fly "      \
          "PLAB resizing during a scavenge")                                \
                                                                            \
  product(uintx, CMSOldPLABReactivityFactor, 2,                             \
          "The gain in the feedback loop for on-the-fly PLAB resizing "     \
          "during a scavenge")                                              \
                                                                            \
  product(bool, AlwaysPreTouch, false,                                      \
          "Force all freshly committed pages to be pre-touched")            \
                                                                            \
  product_pd(uintx, CMSYoungGenPerWorker,                                   \
          "The maximum size of young gen chosen by default per GC worker "  \
          "thread available")                                               \
                                                                            \
  product(bool, CMSIncrementalMode, false,                                  \
          "Whether CMS GC should operate in \"incremental\" mode")          \
                                                                            \
  product(uintx, CMSIncrementalDutyCycle, 10,                               \
          "Percentage (0-100) of CMS incremental mode duty cycle. If "      \
          "CMSIncrementalPacing is enabled, then this is just the initial " \
          "value.")                                                         \
                                                                            \
  product(bool, CMSIncrementalPacing, true,                                 \
          "Whether the CMS incremental mode duty cycle should be "          \
          "automatically adjusted")                                         \
                                                                            \
  product(uintx, CMSIncrementalDutyCycleMin, 0,                             \
          "Minimum percentage (0-100) of the CMS incremental duty cycle "   \
          "used when CMSIncrementalPacing is enabled")                      \
                                                                            \
  product(uintx, CMSIncrementalSafetyFactor, 10,                            \
          "Percentage (0-100) used to add conservatism when computing the " \
          "duty cycle")                                                     \
                                                                            \
  product(uintx, CMSIncrementalOffset, 0,                                   \
          "Percentage (0-100) by which the CMS incremental mode duty cycle "\
          "is shifted to the right within the period between young GCs")    \
                                                                            \
  product(uintx, CMSExpAvgFactor, 50,                                       \
          "Percentage (0-100) used to weigh the current sample when "       \
          "computing exponential averages for CMS statistics")              \
                                                                            \
  product(uintx, CMS_FLSWeight, 75,                                         \
          "Percentage (0-100) used to weigh the current sample when "       \
          "computing exponentially decaying averages for CMS FLS "          \
          "statistics")                                                     \
                                                                            \
  product(uintx, CMS_FLSPadding, 1,                                         \
          "The multiple of deviation from mean to use for buffering "       \
          "against volatility in free list demand")                         \
                                                                            \
  product(uintx, FLSCoalescePolicy, 2,                                      \
          "CMS: aggressiveness level for coalescing, increasing "           \
          "from 0 to 4")                                                    \
                                                                            \
  product(bool, FLSAlwaysCoalesceLarge, false,                              \
          "CMS: larger free blocks are always available for coalescing")    \
                                                                            \
  product(double, FLSLargestBlockCoalesceProximity, 0.99,                   \
          "CMS: the smaller the percentage the greater the coalescing "     \
          "force")                                                          \
                                                                            \
  product(double, CMSSmallCoalSurplusPercent, 1.05,                         \
          "CMS: the factor by which to inflate estimated demand of small "  \
          "block sizes to prevent coalescing with an adjoining block")      \
                                                                            \
  product(double, CMSLargeCoalSurplusPercent, 0.95,                         \
          "CMS: the factor by which to inflate estimated demand of large "  \
          "block sizes to prevent coalescing with an adjoining block")      \
                                                                            \
  product(double, CMSSmallSplitSurplusPercent, 1.10,                        \
          "CMS: the factor by which to inflate estimated demand of small "  \
          "block sizes to prevent splitting to supply demand for smaller "  \
          "blocks")                                                         \
                                                                            \
  product(double, CMSLargeSplitSurplusPercent, 1.00,                        \
          "CMS: the factor by which to inflate estimated demand of large "  \
          "block sizes to prevent splitting to supply demand for smaller "  \
          "blocks")                                                         \
                                                                            \
  product(bool, CMSExtrapolateSweep, false,                                 \
          "CMS: cushion for block demand during sweep")                     \
                                                                            \
  product(uintx, CMS_SweepWeight, 75,                                       \
          "Percentage (0-100) used to weight the current sample when "      \
          "computing exponentially decaying average for inter-sweep "       \
          "duration")                                                       \
                                                                            \
  product(uintx, CMS_SweepPadding, 1,                                       \
          "The multiple of deviation from mean to use for buffering "       \
          "against volatility in inter-sweep duration")                     \
                                                                            \
  product(uintx, CMS_SweepTimerThresholdMillis, 10,                         \
          "Skip block flux-rate sampling for an epoch unless inter-sweep "  \
          "duration exceeds this threshold in milliseconds")                \
                                                                            \
  develop(bool, CMSTraceIncrementalMode, false,                             \
          "Trace CMS incremental mode")                                     \
                                                                            \
  develop(bool, CMSTraceIncrementalPacing, false,                           \
          "Trace CMS incremental mode pacing computation")                  \
                                                                            \
  develop(bool, CMSTraceThreadState, false,                                 \
          "Trace the CMS thread state (enable the trace_state() method)")   \
                                                                            \
  product(bool, CMSClassUnloadingEnabled, true,                             \
          "Whether class unloading enabled when using CMS GC")              \
                                                                            \
  product(uintx, CMSClassUnloadingMaxInterval, 0,                           \
          "When CMS class unloading is enabled, the maximum CMS cycle "     \
          "count for which classes may not be unloaded")                    \
                                                                            \
  product(bool, CMSCompactWhenClearAllSoftRefs, true,                       \
          "Compact when asked to collect CMS gen with "                     \
          "clear_all_soft_refs()")                                          \
                                                                            \
  product(bool, UseCMSCompactAtFullCollection, true,                        \
          "Use Mark-Sweep-Compact algorithm at full collections")           \
                                                                            \
  product(uintx, CMSFullGCsBeforeCompaction, 0,                             \
          "Number of CMS full collection done before compaction if > 0")    \
                                                                            \
  develop(intx, CMSDictionaryChoice, 0,                                     \
          "Use BinaryTreeDictionary as default in the CMS generation")      \
                                                                            \
  product(uintx, CMSIndexedFreeListReplenish, 4,                            \
          "Replenish an indexed free list with this number of chunks")      \
                                                                            \
  product(bool, CMSReplenishIntermediate, true,                             \
          "Replenish all intermediate free-list caches")                    \
                                                                            \
  product(bool, CMSSplitIndexedFreeListBlocks, true,                        \
          "When satisfying batched demand, split blocks from the "          \
          "IndexedFreeList whose size is a multiple of requested size")     \
                                                                            \
  product(bool, CMSLoopWarn, false,                                         \
          "Warn in case of excessive CMS looping")                          \
                                                                            \
  develop(bool, CMSOverflowEarlyRestoration, false,                         \
          "Restore preserved marks early")                                  \
                                                                            \
  product(uintx, MarkStackSize, NOT_LP64(32*K) LP64_ONLY(4*M),              \
          "Size of marking stack")                                          \
                                                                            \
  product(uintx, MarkStackSizeMax, NOT_LP64(4*M) LP64_ONLY(512*M),          \
          "Maximum size of marking stack")                                  \
                                                                            \
  notproduct(bool, CMSMarkStackOverflowALot, false,                         \
          "Simulate frequent marking stack / work queue overflow")          \
                                                                            \
  notproduct(uintx, CMSMarkStackOverflowInterval, 1000,                     \
          "An \"interval\" counter that determines how frequently "         \
          "to simulate overflow; a smaller number increases frequency")     \
                                                                            \
  product(uintx, CMSMaxAbortablePrecleanLoops, 0,                           \
          "(Temporary, subject to experimentation) "                        \
          "Maximum number of abortable preclean iterations, if > 0")        \
                                                                            \
  product(intx, CMSMaxAbortablePrecleanTime, 5000,                          \
          "(Temporary, subject to experimentation) "                        \
          "Maximum time in abortable preclean (in milliseconds)")           \
                                                                            \
  product(uintx, CMSAbortablePrecleanMinWorkPerIteration, 100,              \
          "(Temporary, subject to experimentation) "                        \
          "Nominal minimum work per abortable preclean iteration")          \
                                                                            \
  manageable(intx, CMSAbortablePrecleanWaitMillis, 100,                     \
          "(Temporary, subject to experimentation) "                        \
          "Time that we sleep between iterations when not given "           \
          "enough work per iteration")                                      \
                                                                            \
  product(uintx, CMSRescanMultiple, 32,                                     \
          "Size (in cards) of CMS parallel rescan task")                    \
                                                                            \
  product(uintx, CMSConcMarkMultiple, 32,                                   \
          "Size (in cards) of CMS concurrent MT marking task")              \
                                                                            \
  product(bool, CMSAbortSemantics, false,                                   \
          "Whether abort-on-overflow semantics is implemented")             \
                                                                            \
  product(bool, CMSParallelInitialMarkEnabled, true,                        \
          "Use the parallel initial mark.")                                 \
                                                                            \
  product(bool, CMSParallelRemarkEnabled, true,                             \
          "Whether parallel remark enabled (only if ParNewGC)")             \
                                                                            \
  product(bool, CMSParallelSurvivorRemarkEnabled, true,                     \
          "Whether parallel remark of survivor space "                      \
          "enabled (effective only if CMSParallelRemarkEnabled)")           \
                                                                            \
  product(bool, CMSPLABRecordAlways, true,                                  \
          "Always record survivor space PLAB boundaries (effective only "   \
          "if CMSParallelSurvivorRemarkEnabled)")                           \
                                                                            \
  product(bool, CMSEdenChunksRecordAlways, true,                            \
          "Always record eden chunks used for the parallel initial mark "   \
          "or remark of eden")                                              \
                                                                            \
  product(bool, CMSPrintEdenSurvivorChunks, false,                          \
          "Print the eden and the survivor chunks used for the parallel "   \
          "initial mark or remark of the eden/survivor spaces")             \
                                                                            \
  product(bool, CMSConcurrentMTEnabled, true,                               \
          "Whether multi-threaded concurrent work enabled "                 \
          "(effective only if ParNewGC)")                                   \
                                                                            \
  product(bool, CMSPrecleaningEnabled, true,                                \
          "Whether concurrent precleaning enabled")                         \
                                                                            \
  product(uintx, CMSPrecleanIter, 3,                                        \
          "Maximum number of precleaning iteration passes")                 \
                                                                            \
  product(uintx, CMSPrecleanNumerator, 2,                                   \
          "CMSPrecleanNumerator:CMSPrecleanDenominator yields convergence " \
          "ratio")                                                          \
                                                                            \
  product(uintx, CMSPrecleanDenominator, 3,                                 \
          "CMSPrecleanNumerator:CMSPrecleanDenominator yields convergence " \
          "ratio")                                                          \
                                                                            \
  product(bool, CMSPrecleanRefLists1, true,                                 \
          "Preclean ref lists during (initial) preclean phase")             \
                                                                            \
  product(bool, CMSPrecleanRefLists2, false,                                \
          "Preclean ref lists during abortable preclean phase")             \
                                                                            \
  product(bool, CMSPrecleanSurvivors1, false,                               \
          "Preclean survivors during (initial) preclean phase")             \
                                                                            \
  product(bool, CMSPrecleanSurvivors2, true,                                \
          "Preclean survivors during abortable preclean phase")             \
                                                                            \
  product(uintx, CMSPrecleanThreshold, 1000,                                \
          "Do not iterate again if number of dirty cards is less than this")\
                                                                            \
  product(bool, CMSCleanOnEnter, true,                                      \
          "Clean-on-enter optimization for reducing number of dirty cards") \
                                                                            \
  product(uintx, CMSRemarkVerifyVariant, 1,                                 \
          "Choose variant (1,2) of verification following remark")          \
                                                                            \
  product(uintx, CMSScheduleRemarkEdenSizeThreshold, 2*M,                   \
          "If Eden size is below this, do not try to schedule remark")      \
                                                                            \
  product(uintx, CMSScheduleRemarkEdenPenetration, 50,                      \
          "The Eden occupancy percentage (0-100) at which "                 \
          "to try and schedule remark pause")                               \
                                                                            \
  product(uintx, CMSScheduleRemarkSamplingRatio, 5,                         \
          "Start sampling eden top at least before young gen "              \
          "occupancy reaches 1/<ratio> of the size at which "               \
          "we plan to schedule remark")                                     \
                                                                            \
  product(uintx, CMSSamplingGrain, 16*K,                                    \
          "The minimum distance between eden samples for CMS (see above)")  \
                                                                            \
  product(bool, CMSScavengeBeforeRemark, false,                             \
          "Attempt scavenge before the CMS remark step")                    \
                                                                            \
  develop(bool, CMSTraceSweeper, false,                                     \
          "Trace some actions of the CMS sweeper")                          \
                                                                            \
  product(uintx, CMSWorkQueueDrainThreshold, 10,                            \
          "Don't drain below this size per parallel worker/thief")          \
                                                                            \
  manageable(intx, CMSWaitDuration, 2000,                                   \
          "Time in milliseconds that CMS thread waits for young GC")        \
                                                                            \
  develop(uintx, CMSCheckInterval, 1000,                                    \
          "Interval in milliseconds that CMS thread checks if it "          \
          "should start a collection cycle")                                \
                                                                            \
  product(bool, CMSYield, true,                                             \
          "Yield between steps of CMS")                                     \
                                                                            \
  product(uintx, CMSBitMapYieldQuantum, 10*M,                               \
          "Bitmap operations should process at most this many bits "        \
          "between yields")                                                 \
                                                                            \
  product(bool, CMSDumpAtPromotionFailure, false,                           \
          "Dump useful information about the state of the CMS old "         \
          "generation upon a promotion failure")                            \
                                                                            \
  product(bool, CMSPrintChunksInDump, false,                                \
          "In a dump enabled by CMSDumpAtPromotionFailure, include "        \
          "more detailed information about the free chunks")                \
                                                                            \
  product(bool, CMSPrintObjectsInDump, false,                               \
          "In a dump enabled by CMSDumpAtPromotionFailure, include "        \
          "more detailed information about the allocated objects")          \
                                                                            \
  diagnostic(bool, FLSVerifyAllHeapReferences, false,                       \
          "Verify that all references across the FLS boundary "             \
          "are to valid objects")                                           \
                                                                            \
  diagnostic(bool, FLSVerifyLists, false,                                   \
          "Do lots of (expensive) FreeListSpace verification")              \
                                                                            \
  diagnostic(bool, FLSVerifyIndexTable, false,                              \
          "Do lots of (expensive) FLS index table verification")            \
                                                                            \
  develop(bool, FLSVerifyDictionary, false,                                 \
          "Do lots of (expensive) FLS dictionary verification")             \
                                                                            \
  develop(bool, VerifyBlockOffsetArray, false,                              \
          "Do (expensive) block offset array verification")                 \
                                                                            \
  diagnostic(bool, BlockOffsetArrayUseUnallocatedBlock, false,              \
          "Maintain _unallocated_block in BlockOffsetArray "                \
          "(currently applicable only to CMS collector)")                   \
                                                                            \
  develop(bool, TraceCMSState, false,                                       \
          "Trace the state of the CMS collection")                          \
                                                                            \
  product(intx, RefDiscoveryPolicy, 0,                                      \
          "Select type of reference discovery policy: "                     \
          "reference-based(0) or referent-based(1)")                        \
                                                                            \
  product(bool, ParallelRefProcEnabled, false,                              \
          "Enable parallel reference processing whenever possible")         \
                                                                            \
  product(bool, ParallelRefProcBalancingEnabled, true,                      \
          "Enable balancing of reference processing queues")                \
                                                                            \
  product(uintx, CMSTriggerRatio, 80,                                       \
          "Percentage of MinHeapFreeRatio in CMS generation that is "       \
          "allocated before a CMS collection cycle commences")              \
                                                                            \
  product(uintx, CMSBootstrapOccupancy, 50,                                 \
          "Percentage CMS generation occupancy at which to "                \
          "initiate CMS collection for bootstrapping collection stats")     \
                                                                            \
  product(intx, CMSInitiatingOccupancyFraction, -1,                         \
          "Percentage CMS generation occupancy to start a CMS collection "  \
          "cycle. A negative value means that CMSTriggerRatio is used")     \
                                                                            \
  product(uintx, InitiatingHeapOccupancyPercent, 45,                        \
          "Percentage of the (entire) heap occupancy to start a "           \
          "concurrent GC cycle. It is used by GCs that trigger a "          \
          "concurrent GC cycle based on the occupancy of the entire heap, " \
          "not just one of the generations (e.g., G1). A value of 0 "       \
          "denotes 'do constant GC cycles'.")                               \
                                                                            \
  product(bool, UseCMSInitiatingOccupancyOnly, false,                       \
          "Only use occupancy as a criterion for starting a CMS collection")\
                                                                            \
  product(uintx, CMSIsTooFullPercentage, 98,                                \
          "An absolute ceiling above which CMS will always consider the "   \
          "unloading of classes when class unloading is enabled")           \
                                                                            \
  develop(bool, CMSTestInFreeList, false,                                   \
          "Check if the coalesced range is already in the "                 \
          "free lists as claimed")                                          \
                                                                            \
  notproduct(bool, CMSVerifyReturnedBytes, false,                           \
          "Check that all the garbage collected was returned to the "       \
          "free lists")                                                     \
                                                                            \
  notproduct(bool, ScavengeALot, false,                                     \
          "Force scavenge at every Nth exit from the runtime system "       \
          "(N=ScavengeALotInterval)")                                       \
                                                                            \
  develop(bool, FullGCALot, false,                                          \
          "Force full gc at every Nth exit from the runtime system "        \
          "(N=FullGCALotInterval)")                                         \
                                                                            \
  notproduct(bool, GCALotAtAllSafepoints, false,                            \
          "Enforce ScavengeALot/GCALot at all potential safepoints")        \
                                                                            \
  product(bool, PrintPromotionFailure, false,                               \
          "Print additional diagnostic information following "              \
          "promotion failure")                                              \
                                                                            \
  notproduct(bool, PromotionFailureALot, false,                             \
          "Use promotion failure handling on every youngest generation "    \
          "collection")                                                     \
                                                                            \
  develop(uintx, PromotionFailureALotCount, 1000,                           \
          "Number of promotion failures occurring at ParGCAllocBuffer "     \
          "refill attempts (ParNew) or promotion attempts "                 \
          "(other young collectors)")                                       \
                                                                            \
  develop(uintx, PromotionFailureALotInterval, 5,                           \
          "Total collections between promotion failures alot")              \
                                                                            \
  experimental(uintx, WorkStealingSleepMillis, 1,                           \
          "Sleep time when sleep is used for yields")                       \
                                                                            \
  experimental(uintx, WorkStealingYieldsBeforeSleep, 5000,                  \
          "Number of yields before a sleep is done during workstealing")    \
                                                                            \
  experimental(uintx, WorkStealingHardSpins, 4096,                          \
          "Number of iterations in a spin loop between checks on "          \
          "time out of hard spin")                                          \
                                                                            \
  experimental(uintx, WorkStealingSpinToYieldRatio, 10,                     \
          "Ratio of hard spins to calls to yield")                          \
                                                                            \
  develop(uintx, ObjArrayMarkingStride, 512,                                \
          "Number of object array elements to push onto the marking stack " \
          "before pushing a continuation entry")                            \
                                                                            \
  develop(bool, MetadataAllocationFailALot, false,                          \
          "Fail metadata allocations at intervals controlled by "           \
          "MetadataAllocationFailALotInterval")                             \
                                                                            \
  develop(uintx, MetadataAllocationFailALotInterval, 1000,                  \
          "Metadata allocation failure a lot interval")                     \
                                                                            \
  develop(bool, TraceMetadataChunkAllocation, false,                        \
          "Trace chunk metadata allocations")                               \
                                                                            \
  product(bool, TraceMetadataHumongousAllocation, false,                    \
          "Trace humongous metadata allocations")                           \
                                                                            \
  develop(bool, TraceMetavirtualspaceAllocation, false,                     \
          "Trace virtual space metadata allocations")                       \
                                                                            \
  notproduct(bool, ExecuteInternalVMTests, false,                           \
          "Enable execution of internal VM tests")                          \
                                                                            \
  notproduct(bool, VerboseInternalVMTests, false,                           \
          "Turn on logging for internal VM tests.")                         \
                                                                            \
  product_pd(bool, UseTLAB, "Use thread-local object allocation")           \
                                                                            \
  product_pd(bool, ResizeTLAB,                                              \
          "Dynamically resize TLAB size for threads")                       \
                                                                            \
  product(bool, ZeroTLAB, false,                                            \
          "Zero out the newly created TLAB")                                \
                                                                            \
  product(bool, FastTLABRefill, true,                                       \
          "Use fast TLAB refill code")                                      \
                                                                            \
  product(bool, PrintTLAB, false,                                           \
          "Print various TLAB related information")                         \
                                                                            \
  product(bool, TLABStats, true,                                            \
          "Provide more detailed and expensive TLAB statistics "            \
          "(with PrintTLAB)")                                               \
                                                                            \
  EMBEDDED_ONLY(product(bool, LowMemoryProtection, true,                    \
          "Enable LowMemoryProtection"))                                    \
                                                                            \
  product_pd(bool, NeverActAsServerClassMachine,                            \
          "Never act like a server-class machine")                          \
                                                                            \
  product(bool, AlwaysActAsServerClassMachine, false,                       \
          "Always act like a server-class machine")                         \
                                                                            \
  product_pd(uint64_t, MaxRAM,                                              \
          "Real memory size (in bytes) used to set maximum heap size")      \
                                                                            \
  product(uintx, ErgoHeapSizeLimit, 0,                                      \
          "Maximum ergonomically set heap size (in bytes); zero means use " \
          "MaxRAM / MaxRAMFraction")                                        \
                                                                            \
  product(uintx, MaxRAMFraction, 4,                                         \
          "Maximum fraction (1/n) of real memory used for maximum heap "    \
          "size")                                                           \
                                                                            \
  product(uintx, DefaultMaxRAMFraction, 4,                                  \
          "Maximum fraction (1/n) of real memory used for maximum heap "    \
          "size; deprecated: to be renamed to MaxRAMFraction")              \
                                                                            \
  product(uintx, MinRAMFraction, 2,                                         \
          "Minimum fraction (1/n) of real memory used for maxmimum heap "   \
          "size on systems with small physical memory size")                \
                                                                            \
  product(uintx, InitialRAMFraction, 64,                                    \
          "Fraction (1/n) of real memory used for initial heap size")       \
                                                                            \
  develop(uintx, MaxVirtMemFraction, 2,                                     \
          "Maximum fraction (1/n) of virtual memory used for ergonomically "\
          "determining maximum heap size")                                  \
                                                                            \
  product(bool, UseAutoGCSelectPolicy, false,                               \
          "Use automatic collection selection policy")                      \
                                                                            \
  product(uintx, AutoGCSelectPauseMillis, 5000,                             \
          "Automatic GC selection pause threshold in milliseconds")         \
                                                                            \
  product(bool, UseAdaptiveSizePolicy, true,                                \
          "Use adaptive generation sizing policies")                        \
                                                                            \
  product(bool, UsePSAdaptiveSurvivorSizePolicy, true,                      \
          "Use adaptive survivor sizing policies")                          \
                                                                            \
  product(bool, UseAdaptiveGenerationSizePolicyAtMinorCollection, true,     \
          "Use adaptive young-old sizing policies at minor collections")    \
                                                                            \
  product(bool, UseAdaptiveGenerationSizePolicyAtMajorCollection, true,     \
          "Use adaptive young-old sizing policies at major collections")    \
                                                                            \
  product(bool, UseAdaptiveSizePolicyWithSystemGC, false,                   \
          "Include statistics from System.gc() for adaptive size policy")   \
                                                                            \
  product(bool, UseAdaptiveGCBoundary, false,                               \
          "Allow young-old boundary to move")                               \
                                                                            \
  develop(bool, TraceAdaptiveGCBoundary, false,                             \
          "Trace young-old boundary moves")                                 \
                                                                            \
  develop(intx, PSAdaptiveSizePolicyResizeVirtualSpaceAlot, -1,             \
          "Resize the virtual spaces of the young or old generations")      \
                                                                            \
  product(uintx, AdaptiveSizeThroughPutPolicy, 0,                           \
          "Policy for changing generation size for throughput goals")       \
                                                                            \
  product(uintx, AdaptiveSizePausePolicy, 0,                                \
          "Policy for changing generation size for pause goals")            \
                                                                            \
  develop(bool, PSAdjustTenuredGenForMinorPause, false,                     \
          "Adjust tenured generation to achieve a minor pause goal")        \
                                                                            \
  develop(bool, PSAdjustYoungGenForMajorPause, false,                       \
          "Adjust young generation to achieve a major pause goal")          \
                                                                            \
  product(uintx, AdaptiveSizePolicyInitializingSteps, 20,                   \
          "Number of steps where heuristics is used before data is used")   \
                                                                            \
  develop(uintx, AdaptiveSizePolicyReadyThreshold, 5,                       \
          "Number of collections before the adaptive sizing is started")    \
                                                                            \
  product(uintx, AdaptiveSizePolicyOutputInterval, 0,                       \
          "Collection interval for printing information; zero means never") \
                                                                            \
  product(bool, UseAdaptiveSizePolicyFootprintGoal, true,                   \
          "Use adaptive minimum footprint as a goal")                       \
                                                                            \
  product(uintx, AdaptiveSizePolicyWeight, 10,                              \
          "Weight given to exponential resizing, between 0 and 100")        \
                                                                            \
  product(uintx, AdaptiveTimeWeight,       25,                              \
          "Weight given to time in adaptive policy, between 0 and 100")     \
                                                                            \
  product(uintx, PausePadding, 1,                                           \
          "How much buffer to keep for pause time")                         \
                                                                            \
  product(uintx, PromotedPadding, 3,                                        \
          "How much buffer to keep for promotion failure")                  \
                                                                            \
  product(uintx, SurvivorPadding, 3,                                        \
          "How much buffer to keep for survivor overflow")                  \
                                                                            \
  product(uintx, ThresholdTolerance, 10,                                    \
          "Allowed collection cost difference between generations")         \
                                                                            \
  product(uintx, AdaptiveSizePolicyCollectionCostMargin, 50,                \
          "If collection costs are within margin, reduce both by full "     \
          "delta")                                                          \
                                                                            \
  product(uintx, YoungGenerationSizeIncrement, 20,                          \
          "Adaptive size percentage change in young generation")            \
                                                                            \
  product(uintx, YoungGenerationSizeSupplement, 80,                         \
          "Supplement to YoungedGenerationSizeIncrement used at startup")   \
                                                                            \
  product(uintx, YoungGenerationSizeSupplementDecay, 8,                     \
          "Decay factor to YoungedGenerationSizeSupplement")                \
                                                                            \
  product(uintx, TenuredGenerationSizeIncrement, 20,                        \
          "Adaptive size percentage change in tenured generation")          \
                                                                            \
  product(uintx, TenuredGenerationSizeSupplement, 80,                       \
          "Supplement to TenuredGenerationSizeIncrement used at startup")   \
                                                                            \
  product(uintx, TenuredGenerationSizeSupplementDecay, 2,                   \
          "Decay factor to TenuredGenerationSizeIncrement")                 \
                                                                            \
  product(uintx, MaxGCPauseMillis, max_uintx,                               \
          "Adaptive size policy maximum GC pause time goal in millisecond, "\
          "or (G1 Only) the maximum GC time per MMU time slice")            \
                                                                            \
  product(uintx, GCPauseIntervalMillis, 0,                                  \
          "Time slice for MMU specification")                               \
                                                                            \
  product(uintx, MaxGCMinorPauseMillis, max_uintx,                          \
          "Adaptive size policy maximum GC minor pause time goal "          \
          "in millisecond")                                                 \
                                                                            \
  product(uintx, GCTimeRatio, 99,                                           \
          "Adaptive size policy application time to GC time ratio")         \
                                                                            \
  product(uintx, AdaptiveSizeDecrementScaleFactor, 4,                       \
          "Adaptive size scale down factor for shrinking")                  \
                                                                            \
  product(bool, UseAdaptiveSizeDecayMajorGCCost, true,                      \
          "Adaptive size decays the major cost for long major intervals")   \
                                                                            \
  product(uintx, AdaptiveSizeMajorGCDecayTimeScale, 10,                     \
          "Time scale over which major costs decay")                        \
                                                                            \
  product(uintx, MinSurvivorRatio, 3,                                       \
          "Minimum ratio of young generation/survivor space size")          \
                                                                            \
  product(uintx, InitialSurvivorRatio, 8,                                   \
          "Initial ratio of young generation/survivor space size")          \
                                                                            \
  product(uintx, BaseFootPrintEstimate, 256*M,                              \
          "Estimate of footprint other than Java Heap")                     \
                                                                            \
  product(bool, UseGCOverheadLimit, true,                                   \
          "Use policy to limit of proportion of time spent in GC "          \
          "before an OutOfMemory error is thrown")                          \
                                                                            \
  product(uintx, GCTimeLimit, 98,                                           \
          "Limit of the proportion of time spent in GC before "             \
          "an OutOfMemoryError is thrown (used with GCHeapFreeLimit)")      \
                                                                            \
  product(uintx, GCHeapFreeLimit, 2,                                        \
          "Minimum percentage of free space after a full GC before an "     \
          "OutOfMemoryError is thrown (used with GCTimeLimit)")             \
                                                                            \
  develop(uintx, AdaptiveSizePolicyGCTimeLimitThreshold, 5,                 \
          "Number of consecutive collections before gc time limit fires")   \
                                                                            \
  product(bool, PrintAdaptiveSizePolicy, false,                             \
          "Print information about AdaptiveSizePolicy")                     \
                                                                            \
  product(intx, PrefetchCopyIntervalInBytes, -1,                            \
          "How far ahead to prefetch destination area (<= 0 means off)")    \
                                                                            \
  product(intx, PrefetchScanIntervalInBytes, -1,                            \
          "How far ahead to prefetch scan area (<= 0 means off)")           \
                                                                            \
  product(intx, PrefetchFieldsAhead, -1,                                    \
          "How many fields ahead to prefetch in oop scan (<= 0 means off)") \
                                                                            \
  diagnostic(bool, VerifySilently, false,                                   \
          "Do not print the verification progress")                         \
                                                                            \
  diagnostic(bool, VerifyDuringStartup, false,                              \
          "Verify memory system before executing any Java code "            \
          "during VM initialization")                                       \
                                                                            \
  diagnostic(bool, VerifyBeforeExit, trueInDebug,                           \
          "Verify system before exiting")                                   \
                                                                            \
  diagnostic(bool, VerifyBeforeGC, false,                                   \
          "Verify memory system before GC")                                 \
                                                                            \
  diagnostic(bool, VerifyAfterGC, false,                                    \
          "Verify memory system after GC")                                  \
                                                                            \
  diagnostic(bool, VerifyDuringGC, false,                                   \
          "Verify memory system during GC (between phases)")                \
                                                                            \
  diagnostic(bool, GCParallelVerificationEnabled, true,                     \
          "Enable parallel memory system verification")                     \
                                                                            \
  diagnostic(bool, DeferInitialCardMark, false,                             \
          "When +ReduceInitialCardMarks, explicitly defer any that "        \
          "may arise from new_pre_store_barrier")                           \
                                                                            \
  diagnostic(bool, VerifyRememberedSets, false,                             \
          "Verify GC remembered sets")                                      \
                                                                            \
  diagnostic(bool, VerifyObjectStartArray, true,                            \
          "Verify GC object start array if verify before/after")            \
                                                                            \
  product(bool, DisableExplicitGC, false,                                   \
          "Ignore calls to System.gc()")                                    \
                                                                            \
  notproduct(bool, CheckMemoryInitialization, false,                        \
          "Check memory initialization")                                    \
                                                                            \
  product(bool, CollectGen0First, false,                                    \
          "Collect youngest generation before each full GC")                \
                                                                            \
  diagnostic(bool, BindCMSThreadToCPU, false,                               \
          "Bind CMS Thread to CPU if possible")                             \
                                                                            \
  diagnostic(uintx, CPUForCMSThread, 0,                                     \
          "When BindCMSThreadToCPU is true, the CPU to bind CMS thread to") \
                                                                            \
  product(bool, BindGCTaskThreadsToCPUs, false,                             \
          "Bind GCTaskThreads to CPUs if possible")                         \
                                                                            \
  product(bool, UseGCTaskAffinity, false,                                   \
          "Use worker affinity when asking for GCTasks")                    \
                                                                            \
  product(uintx, ProcessDistributionStride, 4,                              \
          "Stride through processors when distributing processes")          \
                                                                            \
  product(uintx, CMSCoordinatorYieldSleepCount, 10,                         \
          "Number of times the coordinator GC thread will sleep while "     \
          "yielding before giving up and resuming GC")                      \
                                                                            \
  product(uintx, CMSYieldSleepCount, 0,                                     \
          "Number of times a GC thread (minus the coordinator) "            \
          "will sleep while yielding before giving up and resuming GC")     \
                                                                            \
  /* gc tracing */                                                          \
  manageable(bool, PrintGC, false,                                          \
          "Print message at garbage collection")                            \
                                                                            \
  manageable(bool, PrintGCDetails, false,                                   \
          "Print more details at garbage collection")                       \
                                                                            \
  manageable(bool, PrintGCDateStamps, false,                                \
          "Print date stamps at garbage collection")                        \
                                                                            \
  manageable(bool, PrintGCTimeStamps, false,                                \
          "Print timestamps at garbage collection")                         \
                                                                            \
  product(bool, PrintGCTaskTimeStamps, false,                               \
          "Print timestamps for individual gc worker thread tasks")         \
                                                                            \
  develop(intx, ConcGCYieldTimeout, 0,                                      \
          "If non-zero, assert that GC threads yield within this "          \
          "number of milliseconds")                                         \
                                                                            \
  notproduct(bool, TraceMarkSweep, false,                                   \
          "Trace mark sweep")                                               \
                                                                            \
  product(bool, PrintReferenceGC, false,                                    \
          "Print times spent handling reference objects during GC "         \
          "(enabled only when PrintGCDetails)")                             \
                                                                            \
  develop(bool, TraceReferenceGC, false,                                    \
          "Trace handling of soft/weak/final/phantom references")           \
                                                                            \
  develop(bool, TraceFinalizerRegistration, false,                          \
          "Trace registration of final references")                         \
                                                                            \
  notproduct(bool, TraceScavenge, false,                                    \
          "Trace scavenge")                                                 \
                                                                            \
  product_rw(bool, TraceClassLoading, false,                                \
          "Trace all classes loaded")                                       \
                                                                            \
  product(bool, TraceClassLoadingPreorder, false,                           \
          "Trace all classes loaded in order referenced (not loaded)")      \
                                                                            \
  product_rw(bool, TraceClassUnloading, false,                              \
          "Trace unloading of classes")                                     \
                                                                            \
  product_rw(bool, TraceLoaderConstraints, false,                           \
          "Trace loader constraints")                                       \
                                                                            \
  develop(bool, TraceClassLoaderData, false,                                \
          "Trace class loader loader_data lifetime")                        \
                                                                            \
  product(uintx, InitialBootClassLoaderMetaspaceSize,                       \
          NOT_LP64(2200*K) LP64_ONLY(4*M),                                  \
          "Initial size of the boot class loader data metaspace")           \
                                                                            \
  product(bool, TraceGen0Time, false,                                       \
          "Trace accumulated time for Gen 0 collection")                    \
                                                                            \
  product(bool, TraceGen1Time, false,                                       \
          "Trace accumulated time for Gen 1 collection")                    \
                                                                            \
  product(bool, PrintTenuringDistribution, false,                           \
          "Print tenuring age information")                                 \
                                                                            \
  product_rw(bool, PrintHeapAtGC, false,                                    \
          "Print heap layout before and after each GC")                     \
                                                                            \
  product_rw(bool, PrintHeapAtGCExtended, false,                            \
          "Print extended information about the layout of the heap "        \
          "when -XX:+PrintHeapAtGC is set")                                 \
                                                                            \
  product(bool, PrintHeapAtSIGBREAK, true,                                  \
          "Print heap layout in response to SIGBREAK")                      \
                                                                            \
  manageable(bool, PrintClassHistogramBeforeFullGC, false,                  \
          "Print a class histogram before any major stop-world GC")         \
                                                                            \
  manageable(bool, PrintClassHistogramAfterFullGC, false,                   \
          "Print a class histogram after any major stop-world GC")          \
                                                                            \
  manageable(bool, PrintClassHistogram, false,                              \
          "Print a histogram of class instances")                           \
                                                                            \
  develop(bool, TraceWorkGang, false,                                       \
          "Trace activities of work gangs")                                 \
                                                                            \
  product(bool, TraceParallelOldGCTasks, false,                             \
          "Trace multithreaded GC activity")                                \
                                                                            \
  develop(bool, TraceBlockOffsetTable, false,                               \
          "Print BlockOffsetTable maps")                                    \
                                                                            \
  develop(bool, TraceCardTableModRefBS, false,                              \
          "Print CardTableModRefBS maps")                                   \
                                                                            \
  develop(bool, TraceGCTaskManager, false,                                  \
          "Trace actions of the GC task manager")                           \
                                                                            \
  develop(bool, TraceGCTaskQueue, false,                                    \
          "Trace actions of the GC task queues")                            \
                                                                            \
  diagnostic(bool, TraceGCTaskThread, false,                                \
          "Trace actions of the GC task threads")                           \
                                                                            \
  product(bool, PrintParallelOldGCPhaseTimes, false,                        \
          "Print the time taken by each phase in ParallelOldGC "            \
          "(PrintGCDetails must also be enabled)")                          \
                                                                            \
  develop(bool, TraceParallelOldGCMarkingPhase, false,                      \
          "Trace marking phase in ParallelOldGC")                           \
                                                                            \
  develop(bool, TraceParallelOldGCSummaryPhase, false,                      \
          "Trace summary phase in ParallelOldGC")                           \
                                                                            \
  develop(bool, TraceParallelOldGCCompactionPhase, false,                   \
          "Trace compaction phase in ParallelOldGC")                        \
                                                                            \
  develop(bool, TraceParallelOldGCDensePrefix, false,                       \
          "Trace dense prefix computation for ParallelOldGC")               \
                                                                            \
  develop(bool, IgnoreLibthreadGPFault, false,                              \
          "Suppress workaround for libthread GP fault")                     \
                                                                            \
  product(bool, PrintJNIGCStalls, false,                                    \
          "Print diagnostic message when GC is stalled "                    \
          "by JNI critical section")                                        \
                                                                            \
  experimental(double, ObjectCountCutOffPercent, 0.5,                       \
          "The percentage of the used heap that the instances of a class "  \
          "must occupy for the class to generate a trace event")            \
                                                                            \
  /* GC log rotation setting */                                             \
                                                                            \
  product(bool, UseGCLogFileRotation, false,                                \
          "Rotate gclog files (for long running applications). It requires "\
          "-Xloggc:<filename>")                                             \
                                                                            \
  product(uintx, NumberOfGCLogFiles, 0,                                     \
          "Number of gclog files in rotation "                              \
          "(default: 0, no rotation)")                                      \
                                                                            \
  product(uintx, GCLogFileSize, 8*K,                                        \
          "GC log file size, requires UseGCLogFileRotation. "               \
          "Set to 0 to only trigger rotation via jcmd")                     \
                                                                            \
  /* JVMTI heap profiling */                                                \
                                                                            \
  diagnostic(bool, TraceJVMTIObjectTagging, false,                          \
          "Trace JVMTI object tagging calls")                               \
                                                                            \
  diagnostic(bool, VerifyBeforeIteration, false,                            \
          "Verify memory system before JVMTI iteration")                    \
                                                                            \
  /* compiler interface */                                                  \
                                                                            \
  develop(bool, CIPrintCompilerName, false,                                 \
          "when CIPrint is active, print the name of the active compiler")  \
                                                                            \
  develop(bool, CIPrintCompileQueue, false,                                 \
          "display the contents of the compile queue whenever a "           \
          "compilation is enqueued")                                        \
                                                                            \
  develop(bool, CIPrintRequests, false,                                     \
          "display every request for compilation")                          \
                                                                            \
  product(bool, CITime, false,                                              \
          "collect timing information for compilation")                     \
                                                                            \
  develop(bool, CITimeEach, false,                                          \
          "display timing information after each successful compilation")   \
                                                                            \
  develop(bool, CICountOSR, false,                                          \
          "use a separate counter when assigning ids to osr compilations")  \
                                                                            \
  develop(bool, CICompileNatives, true,                                     \
          "compile native methods if supported by the compiler")            \
                                                                            \
  develop_pd(bool, CICompileOSR,                                            \
          "compile on stack replacement methods if supported by the "       \
          "compiler")                                                       \
                                                                            \
  develop(bool, CIPrintMethodCodes, false,                                  \
          "print method bytecodes of the compiled code")                    \
                                                                            \
  develop(bool, CIPrintTypeFlow, false,                                     \
          "print the results of ciTypeFlow analysis")                       \
                                                                            \
  develop(bool, CITraceTypeFlow, false,                                     \
          "detailed per-bytecode tracing of ciTypeFlow analysis")           \
                                                                            \
  develop(intx, OSROnlyBCI, -1,                                             \
          "OSR only at this bci.  Negative values mean exclude that bci")   \
                                                                            \
  /* compiler */                                                            \
                                                                            \
  product(intx, CICompilerCount, CI_COMPILER_COUNT,                         \
          "Number of compiler threads to run")                              \
                                                                            \
  product(intx, CompilationPolicyChoice, 0,                                 \
          "which compilation policy (0/1)")                                 \
                                                                            \
  develop(bool, UseStackBanging, true,                                      \
          "use stack banging for stack overflow checks (required for "      \
          "proper StackOverflow handling; disable only to measure cost "    \
          "of stackbanging)")                                               \
                                                                            \
  develop(bool, UseStrictFP, true,                                          \
          "use strict fp if modifier strictfp is set")                      \
                                                                            \
  develop(bool, GenerateSynchronizationCode, true,                          \
          "generate locking/unlocking code for synchronized methods and "   \
          "monitors")                                                       \
                                                                            \
  develop(bool, GenerateCompilerNullChecks, true,                           \
          "Generate explicit null checks for loads/stores/calls")           \
                                                                            \
  develop(bool, GenerateRangeChecks, true,                                  \
          "Generate range checks for array accesses")                       \
                                                                            \
  develop_pd(bool, ImplicitNullChecks,                                      \
          "Generate code for implicit null checks")                         \
                                                                            \
  product_pd(bool, TrapBasedNullChecks,                                     \
          "Generate code for null checks that uses a cmp and trap "         \
          "instruction raising SIGTRAP.  This is only used if an access to" \
          "null (+offset) will not raise a SIGSEGV, i.e.,"                  \
          "ImplicitNullChecks don't work (PPC64).")                         \
                                                                            \
  product(bool, PrintSafepointStatistics, false,                            \
          "Print statistics about safepoint synchronization")               \
                                                                            \
  product(intx, PrintSafepointStatisticsCount, 300,                         \
          "Total number of safepoint statistics collected "                 \
          "before printing them out")                                       \
                                                                            \
  product(intx, PrintSafepointStatisticsTimeout,  -1,                       \
          "Print safepoint statistics only when safepoint takes "           \
          "more than PrintSafepointSatisticsTimeout in millis")             \
                                                                            \
  product(bool, TraceSafepointCleanupTime, false,                           \
          "Print the break down of clean up tasks performed during "        \
          "safepoint")                                                      \
                                                                            \
  product(bool, Inline, true,                                               \
          "Enable inlining")                                                \
                                                                            \
  product(bool, ClipInlining, true,                                         \
          "Clip inlining if aggregate method exceeds DesiredMethodLimit")   \
                                                                            \
  develop(bool, UseCHA, true,                                               \
          "Enable CHA")                                                     \
                                                                            \
  product(bool, UseTypeProfile, true,                                       \
          "Check interpreter profile for historically monomorphic calls")   \
                                                                            \
  notproduct(bool, TimeCompiler, false,                                     \
          "Time the compiler")                                              \
                                                                            \
  diagnostic(bool, PrintInlining, false,                                    \
          "Print inlining optimizations")                                   \
                                                                            \
  product(bool, UsePopCountInstruction, false,                              \
          "Use population count instruction")                               \
                                                                            \
  develop(bool, EagerInitialization, false,                                 \
          "Eagerly initialize classes if possible")                         \
                                                                            \
  develop(bool, TraceMethodReplacement, false,                              \
          "Print when methods are replaced do to recompilation")            \
                                                                            \
  develop(bool, PrintMethodFlushing, false,                                 \
          "Print the nmethods being flushed")                               \
                                                                            \
  diagnostic(bool, PrintMethodFlushingStatistics, false,                    \
          "print statistics about method flushing")                         \
                                                                            \
  develop(bool, UseRelocIndex, false,                                       \
          "Use an index to speed random access to relocations")             \
                                                                            \
  develop(bool, StressCodeBuffers, false,                                   \
          "Exercise code buffer expansion and other rare state changes")    \
                                                                            \
  diagnostic(bool, DebugNonSafepoints, trueInDebug,                         \
          "Generate extra debugging information for non-safepoints in "     \
          "nmethods")                                                       \
                                                                            \
  product(bool, PrintVMOptions, false,                                      \
          "Print flags that appeared on the command line")                  \
                                                                            \
  product(bool, IgnoreUnrecognizedVMOptions, false,                         \
          "Ignore unrecognized VM options")                                 \
                                                                            \
  product(bool, PrintCommandLineFlags, false,                               \
          "Print flags specified on command line or set by ergonomics")     \
                                                                            \
  product(bool, PrintFlagsInitial, false,                                   \
          "Print all VM flags before argument processing and exit VM")      \
                                                                            \
  product(bool, PrintFlagsFinal, false,                                     \
          "Print all VM flags after argument and ergonomic processing")     \
                                                                            \
  notproduct(bool, PrintFlagsWithComments, false,                           \
          "Print all VM flags with default values and descriptions and "    \
          "exit")                                                           \
                                                                            \
  diagnostic(bool, SerializeVMOutput, true,                                 \
          "Use a mutex to serialize output to tty and LogFile")             \
                                                                            \
  diagnostic(bool, DisplayVMOutput, true,                                   \
          "Display all VM output on the tty, independently of LogVMOutput") \
                                                                            \
  diagnostic(bool, LogVMOutput, false,                                      \
          "Save VM output to LogFile")                                      \
                                                                            \
  diagnostic(ccstr, LogFile, NULL,                                          \
          "If LogVMOutput or LogCompilation is on, save VM output to "      \
          "this file [default: ./hotspot_pid%p.log] (%p replaced with pid)")\
                                                                            \
  product(ccstr, ErrorFile, NULL,                                           \
          "If an error occurs, save the error data to this file "           \
          "[default: ./hs_err_pid%p.log] (%p replaced with pid)")           \
                                                                            \
  product(bool, DisplayVMOutputToStderr, false,                             \
          "If DisplayVMOutput is true, display all VM output to stderr")    \
                                                                            \
  product(bool, DisplayVMOutputToStdout, false,                             \
          "If DisplayVMOutput is true, display all VM output to stdout")    \
                                                                            \
  product(bool, UseHeavyMonitors, false,                                    \
          "use heavyweight instead of lightweight Java monitors")           \
                                                                            \
  product(bool, PrintStringTableStatistics, false,                          \
          "print statistics about the StringTable and SymbolTable")         \
                                                                            \
  diagnostic(bool, VerifyStringTableAtExit, false,                          \
          "verify StringTable contents at exit")                            \
                                                                            \
  notproduct(bool, PrintSymbolTableSizeHistogram, false,                    \
          "print histogram of the symbol table")                            \
                                                                            \
  notproduct(bool, ExitVMOnVerifyError, false,                              \
          "standard exit from VM if bytecode verify error "                 \
          "(only in debug mode)")                                           \
                                                                            \
  notproduct(ccstr, AbortVMOnException, NULL,                               \
          "Call fatal if this exception is thrown.  Example: "              \
          "java -XX:AbortVMOnException=java.lang.NullPointerException Foo") \
                                                                            \
  notproduct(ccstr, AbortVMOnExceptionMessage, NULL,                        \
          "Call fatal if the exception pointed by AbortVMOnException "      \
          "has this message")                                               \
                                                                            \
  develop(bool, DebugVtables, false,                                        \
          "add debugging code to vtable dispatch")                          \
                                                                            \
  develop(bool, PrintVtables, false,                                        \
          "print vtables when printing klass")                              \
                                                                            \
  notproduct(bool, PrintVtableStats, false,                                 \
          "print vtables stats at end of run")                              \
                                                                            \
  develop(bool, TraceCreateZombies, false,                                  \
          "trace creation of zombie nmethods")                              \
                                                                            \
  notproduct(bool, IgnoreLockingAssertions, false,                          \
          "disable locking assertions (for speed)")                         \
                                                                            \
  product(bool, RangeCheckElimination, true,                                \
          "Eliminate range checks")                                         \
                                                                            \
  develop_pd(bool, UncommonNullCast,                                        \
          "track occurrences of null in casts; adjust compiler tactics")    \
                                                                            \
  develop(bool, TypeProfileCasts,  true,                                    \
          "treat casts like calls for purposes of type profiling")          \
                                                                            \
  develop(bool, DelayCompilationDuringStartup, true,                        \
          "Delay invoking the compiler until main application class is "    \
          "loaded")                                                         \
                                                                            \
  develop(bool, CompileTheWorld, false,                                     \
          "Compile all methods in all classes in bootstrap class path "     \
          "(stress test)")                                                  \
                                                                            \
  develop(bool, CompileTheWorldPreloadClasses, true,                        \
          "Preload all classes used by a class before start loading")       \
                                                                            \
  notproduct(intx, CompileTheWorldSafepointInterval, 100,                   \
          "Force a safepoint every n compiles so sweeper can keep up")      \
                                                                            \
  develop(bool, FillDelaySlots, true,                                       \
          "Fill delay slots (on SPARC only)")                               \
                                                                            \
  develop(bool, TimeLivenessAnalysis, false,                                \
          "Time computation of bytecode liveness analysis")                 \
                                                                            \
  develop(bool, TraceLivenessGen, false,                                    \
          "Trace the generation of liveness analysis information")          \
                                                                            \
  notproduct(bool, TraceLivenessQuery, false,                               \
          "Trace queries of liveness analysis information")                 \
                                                                            \
  notproduct(bool, CollectIndexSetStatistics, false,                        \
          "Collect information about IndexSets")                            \
                                                                            \
  develop(bool, UseLoopSafepoints, true,                                    \
          "Generate Safepoint nodes in every loop")                         \
                                                                            \
  develop(intx, FastAllocateSizeLimit, 128*K,                               \
          /* Note:  This value is zero mod 1<<13 for a cheap sparc set. */  \
          "Inline allocations larger than this in doublewords must go slow")\
                                                                            \
  product(bool, AggressiveOpts, false,                                      \
          "Enable aggressive optimizations - see arguments.cpp")            \
                                                                            \
  product_pd(uintx, TypeProfileLevel,                                       \
          "=XYZ, with Z: Type profiling of arguments at call; "             \
                     "Y: Type profiling of return value at call; "          \
                     "X: Type profiling of parameters to methods; "         \
          "X, Y and Z in 0=off ; 1=jsr292 only; 2=all methods")             \
                                                                            \
  product(intx, TypeProfileArgsLimit,     2,                                \
          "max number of call arguments to consider for type profiling")    \
                                                                            \
  product(intx, TypeProfileParmsLimit,    2,                                \
          "max number of incoming parameters to consider for type profiling"\
          ", -1 for all")                                                   \
                                                                            \
  /* statistics */                                                          \
  develop(bool, CountCompiledCalls, false,                                  \
          "Count method invocations")                                       \
                                                                            \
  notproduct(bool, CountRuntimeCalls, false,                                \
          "Count VM runtime calls")                                         \
                                                                            \
  develop(bool, CountJNICalls, false,                                       \
          "Count jni method invocations")                                   \
                                                                            \
  notproduct(bool, CountJVMCalls, false,                                    \
          "Count jvm method invocations")                                   \
                                                                            \
  notproduct(bool, CountRemovableExceptions, false,                         \
          "Count exceptions that could be replaced by branches due to "     \
          "inlining")                                                       \
                                                                            \
  notproduct(bool, ICMissHistogram, false,                                  \
          "Produce histogram of IC misses")                                 \
                                                                            \
  notproduct(bool, PrintClassStatistics, false,                             \
          "Print class statistics at end of run")                           \
                                                                            \
  notproduct(bool, PrintMethodStatistics, false,                            \
          "Print method statistics at end of run")                          \
                                                                            \
  /* interpreter */                                                         \
  develop(bool, ClearInterpreterLocals, false,                              \
          "Always clear local variables of interpreter activations upon "   \
          "entry")                                                          \
                                                                            \
  product_pd(bool, RewriteBytecodes,                                        \
          "Allow rewriting of bytecodes (bytecodes are not immutable)")     \
                                                                            \
  product_pd(bool, RewriteFrequentPairs,                                    \
          "Rewrite frequently used bytecode pairs into a single bytecode")  \
                                                                            \
  diagnostic(bool, PrintInterpreter, false,                                 \
          "Print the generated interpreter code")                           \
                                                                            \
  product(bool, UseInterpreter, true,                                       \
          "Use interpreter for non-compiled methods")                       \
                                                                            \
  develop(bool, UseFastSignatureHandlers, true,                             \
          "Use fast signature handlers for native calls")                   \
                                                                            \
  product(bool, UseLoopCounter, true,                                       \
          "Increment invocation counter on backward branch")                \
                                                                            \
  product(bool, UseFastEmptyMethods, true,                                  \
          "Use fast method entry code for empty methods")                   \
                                                                            \
  product(bool, UseFastAccessorMethods, true,                               \
          "Use fast method entry code for accessor methods")                \
                                                                            \
  product_pd(bool, UseOnStackReplacement,                                   \
          "Use on stack replacement, calls runtime if invoc. counter "      \
          "overflows in loop")                                              \
                                                                            \
  notproduct(bool, TraceOnStackReplacement, false,                          \
          "Trace on stack replacement")                                     \
                                                                            \
  product_pd(bool, PreferInterpreterNativeStubs,                            \
          "Use always interpreter stubs for native methods invoked via "    \
          "interpreter")                                                    \
                                                                            \
  develop(bool, CountBytecodes, false,                                      \
          "Count number of bytecodes executed")                             \
                                                                            \
  develop(bool, PrintBytecodeHistogram, false,                              \
          "Print histogram of the executed bytecodes")                      \
                                                                            \
  develop(bool, PrintBytecodePairHistogram, false,                          \
          "Print histogram of the executed bytecode pairs")                 \
                                                                            \
  diagnostic(bool, PrintSignatureHandlers, false,                           \
          "Print code generated for native method signature handlers")      \
                                                                            \
  develop(bool, VerifyOops, false,                                          \
          "Do plausibility checks for oops")                                \
                                                                            \
  develop(bool, CheckUnhandledOops, false,                                  \
          "Check for unhandled oops in VM code")                            \
                                                                            \
  develop(bool, VerifyJNIFields, trueInDebug,                               \
          "Verify jfieldIDs for instance fields")                           \
                                                                            \
  notproduct(bool, VerifyJNIEnvThread, false,                               \
          "Verify JNIEnv.thread == Thread::current() when entering VM "     \
          "from JNI")                                                       \
                                                                            \
  develop(bool, VerifyFPU, false,                                           \
          "Verify FPU state (check for NaN's, etc.)")                       \
                                                                            \
  develop(bool, VerifyThread, false,                                        \
          "Watch the thread register for corruption (SPARC only)")          \
                                                                            \
  develop(bool, VerifyActivationFrameSize, false,                           \
          "Verify that activation frame didn't become smaller than its "    \
          "minimal size")                                                   \
                                                                            \
  develop(bool, TraceFrequencyInlining, false,                              \
          "Trace frequency based inlining")                                 \
                                                                            \
  develop_pd(bool, InlineIntrinsics,                                        \
          "Inline intrinsics that can be statically resolved")              \
                                                                            \
  product_pd(bool, ProfileInterpreter,                                      \
          "Profile at the bytecode level during interpretation")            \
                                                                            \
  develop(bool, TraceProfileInterpreter, false,                             \
          "Trace profiling at the bytecode level during interpretation. "   \
          "This outputs the profiling information collected to improve "    \
          "jit compilation.")                                               \
                                                                            \
  develop_pd(bool, ProfileTraps,                                            \
          "Profile deoptimization traps at the bytecode level")             \
                                                                            \
  product(intx, ProfileMaturityPercentage, 20,                              \
          "number of method invocations/branches (expressed as % of "       \
          "CompileThreshold) before using the method's profile")            \
                                                                            \
  develop(bool, PrintMethodData, false,                                     \
          "Print the results of +ProfileInterpreter at end of run")         \
                                                                            \
  develop(bool, VerifyDataPointer, trueInDebug,                             \
          "Verify the method data pointer during interpreter profiling")    \
                                                                            \
  develop(bool, VerifyCompiledCode, false,                                  \
          "Include miscellaneous runtime verifications in nmethod code; "   \
          "default off because it disturbs nmethod size heuristics")        \
                                                                            \
  notproduct(bool, CrashGCForDumpingJavaThread, false,                      \
          "Manually make GC thread crash then dump java stack trace;  "     \
          "Test only")                                                      \
                                                                            \
  /* compilation */                                                         \
  product(bool, UseCompiler, true,                                          \
          "Use Just-In-Time compilation")                                   \
                                                                            \
  develop(bool, TraceCompilationPolicy, false,                              \
          "Trace compilation policy")                                       \
                                                                            \
  develop(bool, TimeCompilationPolicy, false,                               \
          "Time the compilation policy")                                    \
                                                                            \
  product(bool, UseCounterDecay, true,                                      \
          "Adjust recompilation counters")                                  \
                                                                            \
  develop(intx, CounterHalfLifeTime,    30,                                 \
          "Half-life time of invocation counters (in seconds)")             \
                                                                            \
  develop(intx, CounterDecayMinIntervalLength,   500,                       \
          "The minimum interval (in milliseconds) between invocation of "   \
          "CounterDecay")                                                   \
                                                                            \
  product(bool, AlwaysCompileLoopMethods, false,                            \
          "When using recompilation, never interpret methods "              \
          "containing loops")                                               \
                                                                            \
  product(bool, DontCompileHugeMethods, true,                               \
          "Do not compile methods > HugeMethodLimit")                       \
                                                                            \
  /* Bytecode escape analysis estimation. */                                \
  product(bool, EstimateArgEscape, true,                                    \
          "Analyze bytecodes to estimate escape state of arguments")        \
                                                                            \
  product(intx, BCEATraceLevel, 0,                                          \
          "How much tracing to do of bytecode escape analysis estimates")   \
                                                                            \
  product(intx, MaxBCEAEstimateLevel, 5,                                    \
          "Maximum number of nested calls that are analyzed by BC EA")      \
                                                                            \
  product(intx, MaxBCEAEstimateSize, 150,                                   \
          "Maximum bytecode size of a method to be analyzed by BC EA")      \
                                                                            \
  product(intx,  AllocatePrefetchStyle, 1,                                  \
          "0 = no prefetch, "                                               \
          "1 = prefetch instructions for each allocation, "                 \
          "2 = use TLAB watermark to gate allocation prefetch, "            \
          "3 = use BIS instruction on Sparc for allocation prefetch")       \
                                                                            \
  product(intx,  AllocatePrefetchDistance, -1,                              \
          "Distance to prefetch ahead of allocation pointer")               \
                                                                            \
  product(intx,  AllocatePrefetchLines, 3,                                  \
          "Number of lines to prefetch ahead of array allocation pointer")  \
                                                                            \
  product(intx,  AllocateInstancePrefetchLines, 1,                          \
          "Number of lines to prefetch ahead of instance allocation "       \
          "pointer")                                                        \
                                                                            \
  product(intx,  AllocatePrefetchStepSize, 16,                              \
          "Step size in bytes of sequential prefetch instructions")         \
                                                                            \
  product(intx,  AllocatePrefetchInstr, 0,                                  \
          "Prefetch instruction to prefetch ahead of allocation pointer")   \
                                                                            \
  /* deoptimization */                                                      \
  product(bool, TraceDeoptimization, false,                                 \
          "Trace deoptimization")                                           \
                                                                            \
  product(bool, PrintDeoptimizationDetails, false,                          \
          "Print more information about deoptimization")                    \
                                                                            \
  develop(bool, DebugDeoptimization, false,                                 \
          "Tracing various information while debugging deoptimization")     \
                                                                            \
  product(intx, SelfDestructTimer, 0,                                       \
          "Will cause VM to terminate after a given time (in minutes) "     \
          "(0 means off)")                                                  \
                                                                            \
  product(intx, MaxJavaStackTraceDepth, 1024,                               \
          "The maximum number of lines in the stack trace for Java "        \
          "exceptions (0 means all)")                                       \
                                                                            \
  NOT_EMBEDDED(diagnostic(intx, GuaranteedSafepointInterval, 1000,          \
          "Guarantee a safepoint (at least) every so many milliseconds "    \
          "(0 means none)"))                                                \
                                                                            \
  EMBEDDED_ONLY(product(intx, GuaranteedSafepointInterval, 0,               \
          "Guarantee a safepoint (at least) every so many milliseconds "    \
          "(0 means none)"))                                                \
                                                                            \
  product(intx, SafepointTimeoutDelay, 10000,                               \
          "Delay in milliseconds for option SafepointTimeout")              \
                                                                            \
  product(intx, NmethodSweepFraction, 16,                                   \
          "Number of invocations of sweeper to cover all nmethods")         \
                                                                            \
  product(intx, NmethodSweepCheckInterval, 5,                               \
          "Compilers wake up every n seconds to possibly sweep nmethods")   \
                                                                            \
  product(intx, NmethodSweepActivity, 10,                                   \
          "Removes cold nmethods from code cache if > 0. Higher values "    \
          "result in more aggressive sweeping")                             \
                                                                            \
  notproduct(bool, LogSweeper, false,                                       \
          "Keep a ring buffer of sweeper activity")                         \
                                                                            \
  notproduct(intx, SweeperLogEntries, 1024,                                 \
          "Number of records in the ring buffer of sweeper activity")       \
                                                                            \
  notproduct(intx, MemProfilingInterval, 500,                               \
          "Time between each invocation of the MemProfiler")                \
                                                                            \
  develop(intx, MallocCatchPtr, -1,                                         \
          "Hit breakpoint when mallocing/freeing this pointer")             \
                                                                            \
  notproduct(intx, AssertRepeat, 1,                                         \
          "number of times to evaluate expression in assert "               \
          "(to estimate overhead); only works with -DUSE_REPEATED_ASSERTS") \
                                                                            \
  notproduct(ccstrlist, SuppressErrorAt, "",                                \
          "List of assertions (file:line) to muzzle")                       \
                                                                            \
  notproduct(uintx, HandleAllocationLimit, 1024,                            \
          "Threshold for HandleMark allocation when +TraceHandleAllocation "\
          "is used")                                                        \
                                                                            \
  develop(uintx, TotalHandleAllocationLimit, 1024,                          \
          "Threshold for total handle allocation when "                     \
          "+TraceHandleAllocation is used")                                 \
                                                                            \
  develop(intx, StackPrintLimit, 100,                                       \
          "number of stack frames to print in VM-level stack dump")         \
                                                                            \
  notproduct(intx, MaxElementPrintSize, 256,                                \
          "maximum number of elements to print")                            \
                                                                            \
  notproduct(intx, MaxSubklassPrintSize, 4,                                 \
          "maximum number of subklasses to print when printing klass")      \
                                                                            \
  product(intx, MaxInlineLevel, 9,                                          \
          "maximum number of nested calls that are inlined")                \
                                                                            \
  product(intx, MaxRecursiveInlineLevel, 1,                                 \
          "maximum number of nested recursive calls that are inlined")      \
                                                                            \
  develop(intx, MaxForceInlineLevel, 100,                                   \
          "maximum number of nested calls that are forced for inlining "    \
          "(using CompilerOracle or marked w/ @ForceInline)")               \
                                                                            \
  product_pd(intx, InlineSmallCode,                                         \
          "Only inline already compiled methods if their code size is "     \
          "less than this")                                                 \
                                                                            \
  product(intx, MaxInlineSize, 35,                                          \
          "The maximum bytecode size of a method to be inlined")            \
                                                                            \
  product_pd(intx, FreqInlineSize,                                          \
          "The maximum bytecode size of a frequent method to be inlined")   \
                                                                            \
  product(intx, MaxTrivialSize, 6,                                          \
          "The maximum bytecode size of a trivial method to be inlined")    \
                                                                            \
  product(intx, MinInliningThreshold, 250,                                  \
          "The minimum invocation count a method needs to have to be "      \
          "inlined")                                                        \
                                                                            \
  develop(intx, MethodHistogramCutoff, 100,                                 \
          "The cutoff value for method invocation histogram (+CountCalls)") \
                                                                            \
  develop(intx, ProfilerNumberOfInterpretedMethods, 25,                     \
          "Number of interpreted methods to show in profile")               \
                                                                            \
  develop(intx, ProfilerNumberOfCompiledMethods, 25,                        \
          "Number of compiled methods to show in profile")                  \
                                                                            \
  develop(intx, ProfilerNumberOfStubMethods, 25,                            \
          "Number of stub methods to show in profile")                      \
                                                                            \
  develop(intx, ProfilerNumberOfRuntimeStubNodes, 25,                       \
          "Number of runtime stub nodes to show in profile")                \
                                                                            \
  product(intx, ProfileIntervalsTicks, 100,                                 \
          "Number of ticks between printing of interval profile "           \
          "(+ProfileIntervals)")                                            \
                                                                            \
  notproduct(intx, ScavengeALotInterval,     1,                             \
          "Interval between which scavenge will occur with +ScavengeALot")  \
                                                                            \
  notproduct(intx, FullGCALotInterval,     1,                               \
          "Interval between which full gc will occur with +FullGCALot")     \
                                                                            \
  notproduct(intx, FullGCALotStart,     0,                                  \
          "For which invocation to start FullGCAlot")                       \
                                                                            \
  notproduct(intx, FullGCALotDummies,  32*K,                                \
          "Dummy object allocated with +FullGCALot, forcing all objects "   \
          "to move")                                                        \
                                                                            \
  develop(intx, DontYieldALotInterval,    10,                               \
          "Interval between which yields will be dropped (milliseconds)")   \
                                                                            \
  develop(intx, MinSleepInterval,     1,                                    \
          "Minimum sleep() interval (milliseconds) when "                   \
          "ConvertSleepToYield is off (used for Solaris)")                  \
                                                                            \
  develop(intx, ProfilerPCTickThreshold,    15,                             \
          "Number of ticks in a PC buckets to be a hotspot")                \
                                                                            \
  notproduct(intx, DeoptimizeALotInterval,     5,                           \
          "Number of exits until DeoptimizeALot kicks in")                  \
                                                                            \
  notproduct(intx, ZombieALotInterval,     5,                               \
          "Number of exits until ZombieALot kicks in")                      \
                                                                            \
  diagnostic(intx, MallocVerifyInterval,     0,                             \
          "If non-zero, verify C heap after every N calls to "              \
          "malloc/realloc/free")                                            \
                                                                            \
  diagnostic(intx, MallocVerifyStart,     0,                                \
          "If non-zero, start verifying C heap after Nth call to "          \
          "malloc/realloc/free")                                            \
                                                                            \
  diagnostic(uintx, MallocMaxTestWords,     0,                              \
          "If non-zero, maximum number of words that malloc/realloc can "   \
          "allocate (for testing only)")                                    \
                                                                            \
  product_pd(intx, TypeProfileWidth,                                        \
          "Number of receiver types to record in call/cast profile")        \
                                                                            \
  product_pd(intx, MethodProfileWidth,                                      \
          "number of methods to record in call profile")                    \
                                                                            \
  develop(intx, BciProfileWidth,      2,                                    \
          "Number of return bci's to record in ret profile")                \
                                                                            \
  product(intx, PerMethodRecompilationCutoff, 400,                          \
          "After recompiling N times, stay in the interpreter (-1=>'Inf')") \
                                                                            \
  product(intx, PerBytecodeRecompilationCutoff, 200,                        \
          "Per-BCI limit on repeated recompilation (-1=>'Inf')")            \
                                                                            \
  product(intx, PerMethodTrapLimit,  100,                                   \
          "Limit on traps (of one kind) in a method (includes inlines)")    \
                                                                            \
  experimental(intx, PerMethodSpecTrapLimit,  5000,                         \
          "Limit on speculative traps (of one kind) in a method (includes inlines)") \
                                                                            \
  product(intx, PerBytecodeTrapLimit,  4,                                   \
          "Limit on traps (of one kind) at a particular BCI")               \
                                                                            \
  experimental(intx, SpecTrapLimitExtraEntries,  3,                         \
          "Extra method data trap entries for speculation")                 \
                                                                            \
  develop(intx, InlineFrequencyRatio,    20,                                \
          "Ratio of call site execution to caller method invocation")       \
                                                                            \
  develop_pd(intx, InlineFrequencyCount,                                    \
          "Count of call site execution necessary to trigger frequent "     \
          "inlining")                                                       \
                                                                            \
  develop(intx, InlineThrowCount,    50,                                    \
          "Force inlining of interpreted methods that throw this often")    \
                                                                            \
  develop(intx, InlineThrowMaxSize,   200,                                  \
          "Force inlining of throwing methods smaller than this")           \
                                                                            \
  develop(intx, ProfilerNodeSize,  1024,                                    \
          "Size in K to allocate for the Profile Nodes of each thread")     \
                                                                            \
  product_pd(intx, PreInflateSpin,                                          \
          "Number of times to spin wait before inflation")                  \
                                                                            \
  /* gc parameters */                                                       \
  product(uintx, InitialHeapSize, 0,                                        \
          "Initial heap size (in bytes); zero means use ergonomics")        \
                                                                            \
  product(uintx, MaxHeapSize, ScaleForWordSize(96*M),                       \
          "Maximum heap size (in bytes)")                                   \
                                                                            \
  product(uintx, OldSize, ScaleForWordSize(4*M),                            \
          "Initial tenured generation size (in bytes)")                     \
                                                                            \
  product(uintx, NewSize, ScaleForWordSize(1*M),                            \
          "Initial new generation size (in bytes)")                         \
                                                                            \
  product(uintx, MaxNewSize, max_uintx,                                     \
          "Maximum new generation size (in bytes), max_uintx means set "    \
          "ergonomically")                                                  \
                                                                            \
  product(uintx, PretenureSizeThreshold, 0,                                 \
          "Maximum size in bytes of objects allocated in DefNew "           \
          "generation; zero means no maximum")                              \
                                                                            \
  product(uintx, TLABSize, 0,                                               \
          "Starting TLAB size (in bytes); zero means set ergonomically")    \
                                                                            \
  product(uintx, MinTLABSize, 2*K,                                          \
          "Minimum allowed TLAB size (in bytes)")                           \
                                                                            \
  product(uintx, TLABAllocationWeight, 35,                                  \
          "Allocation averaging weight")                                    \
                                                                            \
  product(uintx, TLABWasteTargetPercent, 1,                                 \
          "Percentage of Eden that can be wasted")                          \
                                                                            \
  product(uintx, TLABRefillWasteFraction,    64,                            \
          "Maximum TLAB waste at a refill (internal fragmentation)")        \
                                                                            \
  product(uintx, TLABWasteIncrement,    4,                                  \
          "Increment allowed waste at slow allocation")                     \
                                                                            \
  product(uintx, SurvivorRatio, 8,                                          \
          "Ratio of eden/survivor space size")                              \
                                                                            \
  product(uintx, NewRatio, 2,                                               \
          "Ratio of old/new generation sizes")                              \
                                                                            \
  product_pd(uintx, NewSizeThreadIncrease,                                  \
          "Additional size added to desired new generation size per "       \
          "non-daemon thread (in bytes)")                                   \
                                                                            \
  product_pd(uintx, MetaspaceSize,                                          \
          "Initial size of Metaspaces (in bytes)")                          \
                                                                            \
  product(uintx, MaxMetaspaceSize, max_uintx,                               \
          "Maximum size of Metaspaces (in bytes)")                          \
                                                                            \
  product(uintx, CompressedClassSpaceSize, 1*G,                             \
          "Maximum size of class area in Metaspace when compressed "        \
          "class pointers are used")                                        \
                                                                            \
  manageable(uintx, MinHeapFreeRatio, 40,                                   \
          "The minimum percentage of heap free after GC to avoid expansion."\
          " For most GCs this applies to the old generation. In G1 and"     \
          " ParallelGC it applies to the whole heap.")                      \
                                                                            \
  manageable(uintx, MaxHeapFreeRatio, 70,                                   \
          "The maximum percentage of heap free after GC to avoid shrinking."\
          " For most GCs this applies to the old generation. In G1 and"     \
          " ParallelGC it applies to the whole heap.")                      \
                                                                            \
  product(intx, SoftRefLRUPolicyMSPerMB, 1000,                              \
          "Number of milliseconds per MB of free space in the heap")        \
                                                                            \
  product(uintx, MinHeapDeltaBytes, ScaleForWordSize(128*K),                \
          "The minimum change in heap space due to GC (in bytes)")          \
                                                                            \
  product(uintx, MinMetaspaceExpansion, ScaleForWordSize(256*K),            \
          "The minimum expansion of Metaspace (in bytes)")                  \
                                                                            \
  product(uintx, MinMetaspaceFreeRatio,    40,                              \
          "The minimum percentage of Metaspace free after GC to avoid "     \
          "expansion")                                                      \
                                                                            \
  product(uintx, MaxMetaspaceFreeRatio,    70,                              \
          "The maximum percentage of Metaspace free after GC to avoid "     \
          "shrinking")                                                      \
                                                                            \
  product(uintx, MaxMetaspaceExpansion, ScaleForWordSize(4*M),              \
          "The maximum expansion of Metaspace without full GC (in bytes)")  \
                                                                            \
  product(uintx, QueuedAllocationWarningCount, 0,                           \
          "Number of times an allocation that queues behind a GC "          \
          "will retry before printing a warning")                           \
                                                                            \
  diagnostic(uintx, VerifyGCStartAt,   0,                                   \
          "GC invoke count where +VerifyBefore/AfterGC kicks in")           \
                                                                            \
  diagnostic(intx, VerifyGCLevel,     0,                                    \
          "Generation level at which to start +VerifyBefore/AfterGC")       \
                                                                            \
  product(uintx, MaxTenuringThreshold,    15,                               \
          "Maximum value for tenuring threshold")                           \
                                                                            \
  product(uintx, InitialTenuringThreshold,    7,                            \
          "Initial value for tenuring threshold")                           \
                                                                            \
  product(uintx, TargetSurvivorRatio,    50,                                \
          "Desired percentage of survivor space used after scavenge")       \
                                                                            \
  product(uintx, MarkSweepDeadRatio,     5,                                 \
          "Percentage (0-100) of the old gen allowed as dead wood. "        \
          "Serial mark sweep treats this as both the minimum and maximum "  \
          "value. "                                                         \
          "CMS uses this value only if it falls back to mark sweep. "       \
          "Par compact uses a variable scale based on the density of the "  \
          "generation and treats this as the maximum value when the heap "  \
          "is either completely full or completely empty.  Par compact "    \
          "also has a smaller default value; see arguments.cpp.")           \
                                                                            \
  product(uintx, MarkSweepAlwaysCompactCount,     4,                        \
          "How often should we fully compact the heap (ignoring the dead "  \
          "space parameters)")                                              \
                                                                            \
  product(intx, PrintCMSStatistics, 0,                                      \
          "Statistics for CMS")                                             \
                                                                            \
  product(bool, PrintCMSInitiationStatistics, false,                        \
          "Statistics for initiating a CMS collection")                     \
                                                                            \
  product(intx, PrintFLSStatistics, 0,                                      \
          "Statistics for CMS' FreeListSpace")                              \
                                                                            \
  product(intx, PrintFLSCensus, 0,                                          \
          "Census for CMS' FreeListSpace")                                  \
                                                                            \
  develop(uintx, GCExpandToAllocateDelayMillis, 0,                          \
          "Delay between expansion and allocation (in milliseconds)")       \
                                                                            \
  develop(uintx, GCWorkerDelayMillis, 0,                                    \
          "Delay in scheduling GC workers (in milliseconds)")               \
                                                                            \
  product(intx, DeferThrSuspendLoopCount,     4000,                         \
          "(Unstable) Number of times to iterate in safepoint loop "        \
          "before blocking VM threads ")                                    \
                                                                            \
  product(intx, DeferPollingPageLoopCount,     -1,                          \
          "(Unsafe,Unstable) Number of iterations in safepoint loop "       \
          "before changing safepoint polling page to RO ")                  \
                                                                            \
  product(intx, SafepointSpinBeforeYield, 2000, "(Unstable)")               \
                                                                            \
  product(bool, PSChunkLargeArrays, true,                                   \
          "Process large arrays in chunks")                                 \
                                                                            \
  product(uintx, GCDrainStackTargetSize, 64,                                \
          "Number of entries we will try to leave on the stack "            \
          "during parallel gc")                                             \
                                                                            \
  /* stack parameters */                                                    \
  product_pd(intx, StackYellowPages,                                        \
          "Number of yellow zone (recoverable overflows) pages")            \
                                                                            \
  product_pd(intx, StackRedPages,                                           \
          "Number of red zone (unrecoverable overflows) pages")             \
                                                                            \
  product_pd(intx, StackShadowPages,                                        \
          "Number of shadow zone (for overflow checking) pages "            \
          "this should exceed the depth of the VM and native call stack")   \
                                                                            \
  product_pd(intx, ThreadStackSize,                                         \
          "Thread Stack Size (in Kbytes)")                                  \
                                                                            \
  product_pd(intx, VMThreadStackSize,                                       \
          "Non-Java Thread Stack Size (in Kbytes)")                         \
                                                                            \
  product_pd(intx, CompilerThreadStackSize,                                 \
          "Compiler Thread Stack Size (in Kbytes)")                         \
                                                                            \
  develop_pd(uintx, JVMInvokeMethodSlack,                                   \
          "Stack space (bytes) required for JVM_InvokeMethod to complete")  \
                                                                            \
  product(uintx, ThreadSafetyMargin, 50*M,                                  \
          "Thread safety margin is used on fixed-stack LinuxThreads (on "   \
          "Linux/x86 only) to prevent heap-stack collision. Set to 0 to "   \
          "disable this feature")                                           \
                                                                            \
  /* code cache parameters */                                               \
  /* ppc64 has large code-entry alignment. */                               \
  develop(uintx, CodeCacheSegmentSize, 64 PPC64_ONLY(+64),                  \
          "Code cache segment size (in bytes) - smallest unit of "          \
          "allocation")                                                     \
                                                                            \
  develop_pd(intx, CodeEntryAlignment,                                      \
          "Code entry alignment for generated code (in bytes)")             \
                                                                            \
  product_pd(intx, OptoLoopAlignment,                                       \
          "Align inner loops to zero relative to this modulus")             \
                                                                            \
  product_pd(uintx, InitialCodeCacheSize,                                   \
          "Initial code cache size (in bytes)")                             \
                                                                            \
  develop_pd(uintx, CodeCacheMinimumUseSpace,                               \
          "Minimum code cache size (in bytes) required to start VM.")       \
                                                                            \
  product_pd(uintx, ReservedCodeCacheSize,                                  \
          "Reserved code cache size (in bytes) - maximum code cache size")  \
                                                                            \
  product(uintx, CodeCacheMinimumFreeSpace, 500*K,                          \
          "When less than X space left, we stop compiling")                 \
                                                                            \
  product_pd(uintx, CodeCacheExpansionSize,                                 \
          "Code cache expansion size (in bytes)")                           \
                                                                            \
  develop_pd(uintx, CodeCacheMinBlockLength,                                \
          "Minimum number of segments in a code cache block")               \
                                                                            \
  notproduct(bool, ExitOnFullCodeCache, false,                              \
          "Exit the VM if we fill the code cache")                          \
                                                                            \
  product(bool, UseCodeCacheFlushing, true,                                 \
          "Remove cold/old nmethods from the code cache")                   \
                                                                            \
  /* interpreter debugging */                                               \
  develop(intx, BinarySwitchThreshold, 5,                                   \
          "Minimal number of lookupswitch entries for rewriting to binary " \
          "switch")                                                         \
                                                                            \
  develop(intx, StopInterpreterAt, 0,                                       \
          "Stop interpreter execution at specified bytecode number")        \
                                                                            \
  develop(intx, TraceBytecodesAt, 0,                                        \
          "Trace bytecodes starting with specified bytecode number")        \
                                                                            \
  /* compiler interface */                                                  \
  develop(intx, CIStart, 0,                                                 \
          "The id of the first compilation to permit")                      \
                                                                            \
  develop(intx, CIStop, max_jint,                                           \
          "The id of the last compilation to permit")                       \
                                                                            \
  develop(intx, CIStartOSR, 0,                                              \
          "The id of the first osr compilation to permit "                  \
          "(CICountOSR must be on)")                                        \
                                                                            \
  develop(intx, CIStopOSR, max_jint,                                        \
          "The id of the last osr compilation to permit "                   \
          "(CICountOSR must be on)")                                        \
                                                                            \
  develop(intx, CIBreakAtOSR, -1,                                           \
          "The id of osr compilation to break at")                          \
                                                                            \
  develop(intx, CIBreakAt, -1,                                              \
          "The id of compilation to break at")                              \
                                                                            \
  product(ccstrlist, CompileOnly, "",                                       \
          "List of methods (pkg/class.name) to restrict compilation to")    \
                                                                            \
  product(ccstr, CompileCommandFile, NULL,                                  \
          "Read compiler commands from this file [.hotspot_compiler]")      \
                                                                            \
  product(ccstrlist, CompileCommand, "",                                    \
          "Prepend to .hotspot_compiler; e.g. log,java/lang/String.<init>") \
                                                                            \
  develop(bool, ReplayCompiles, false,                                      \
          "Enable replay of compilations from ReplayDataFile")              \
                                                                            \
  product(ccstr, ReplayDataFile, NULL,                                      \
          "File containing compilation replay information"                  \
          "[default: ./replay_pid%p.log] (%p replaced with pid)")           \
                                                                            \
   product(ccstr, InlineDataFile, NULL,                                     \
          "File containing inlining replay information"                     \
          "[default: ./inline_pid%p.log] (%p replaced with pid)")           \
                                                                            \
  develop(intx, ReplaySuppressInitializers, 2,                              \
          "Control handling of class initialization during replay: "        \
          "0 - don't do anything special; "                                 \
          "1 - treat all class initializers as empty; "                     \
          "2 - treat class initializers for application classes as empty; " \
          "3 - allow all class initializers to run during bootstrap but "   \
          "    pretend they are empty after starting replay")               \
                                                                            \
  develop(bool, ReplayIgnoreInitErrors, false,                              \
          "Ignore exceptions thrown during initialization for replay")      \
                                                                            \
  product(bool, DumpReplayDataOnError, true,                                \
          "Record replay data for crashing compiler threads")               \
                                                                            \
  product(bool, CICompilerCountPerCPU, false,                               \
          "1 compiler thread for log(N CPUs)")                              \
                                                                            \
  develop(intx, CIFireOOMAt,    -1,                                         \
          "Fire OutOfMemoryErrors throughout CI for testing the compiler "  \
          "(non-negative value throws OOM after this many CI accesses "     \
          "in each compile)")                                               \
  notproduct(intx, CICrashAt, -1,                                           \
          "id of compilation to trigger assert in compiler thread for "     \
          "the purpose of testing, e.g. generation of replay data")         \
  notproduct(bool, CIObjectFactoryVerify, false,                            \
          "enable potentially expensive verification in ciObjectFactory")   \
                                                                            \
  /* Priorities */                                                          \
  product_pd(bool, UseThreadPriorities,  "Use native thread priorities")    \
                                                                            \
  product(intx, ThreadPriorityPolicy, 0,                                    \
          "0 : Normal.                                                     "\
          "    VM chooses priorities that are appropriate for normal       "\
          "    applications. On Solaris NORM_PRIORITY and above are mapped "\
          "    to normal native priority. Java priorities below "           \
          "    NORM_PRIORITY map to lower native priority values. On       "\
          "    Windows applications are allowed to use higher native       "\
          "    priorities. However, with ThreadPriorityPolicy=0, VM will   "\
          "    not use the highest possible native priority,               "\
          "    THREAD_PRIORITY_TIME_CRITICAL, as it may interfere with     "\
          "    system threads. On Linux thread priorities are ignored      "\
          "    because the OS does not support static priority in          "\
          "    SCHED_OTHER scheduling class which is the only choice for   "\
          "    non-root, non-realtime applications.                        "\
          "1 : Aggressive.                                                 "\
          "    Java thread priorities map over to the entire range of      "\
          "    native thread priorities. Higher Java thread priorities map "\
          "    to higher native thread priorities. This policy should be   "\
          "    used with care, as sometimes it can cause performance       "\
          "    degradation in the application and/or the entire system. On "\
          "    Linux this policy requires root privilege.")                 \
                                                                            \
  product(bool, ThreadPriorityVerbose, false,                               \
          "Print priority changes")                                         \
                                                                            \
  product(intx, DefaultThreadPriority, -1,                                  \
          "The native priority at which threads run if not elsewhere "      \
          "specified (-1 means no change)")                                 \
                                                                            \
  product(intx, CompilerThreadPriority, -1,                                 \
          "The native priority at which compiler threads should run "       \
          "(-1 means no change)")                                           \
                                                                            \
  product(intx, VMThreadPriority, -1,                                       \
          "The native priority at which the VM thread should run "          \
          "(-1 means no change)")                                           \
                                                                            \
  product(bool, CompilerThreadHintNoPreempt, true,                          \
          "(Solaris only) Give compiler threads an extra quanta")           \
                                                                            \
  product(bool, VMThreadHintNoPreempt, false,                               \
          "(Solaris only) Give VM thread an extra quanta")                  \
                                                                            \
  product(intx, JavaPriority1_To_OSPriority, -1,                            \
          "Map Java priorities to OS priorities")                           \
                                                                            \
  product(intx, JavaPriority2_To_OSPriority, -1,                            \
          "Map Java priorities to OS priorities")                           \
                                                                            \
  product(intx, JavaPriority3_To_OSPriority, -1,                            \
          "Map Java priorities to OS priorities")                           \
                                                                            \
  product(intx, JavaPriority4_To_OSPriority, -1,                            \
          "Map Java priorities to OS priorities")                           \
                                                                            \
  product(intx, JavaPriority5_To_OSPriority, -1,                            \
          "Map Java priorities to OS priorities")                           \
                                                                            \
  product(intx, JavaPriority6_To_OSPriority, -1,                            \
          "Map Java priorities to OS priorities")                           \
                                                                            \
  product(intx, JavaPriority7_To_OSPriority, -1,                            \
          "Map Java priorities to OS priorities")                           \
                                                                            \
  product(intx, JavaPriority8_To_OSPriority, -1,                            \
          "Map Java priorities to OS priorities")                           \
                                                                            \
  product(intx, JavaPriority9_To_OSPriority, -1,                            \
          "Map Java priorities to OS priorities")                           \
                                                                            \
  product(intx, JavaPriority10_To_OSPriority,-1,                            \
          "Map Java priorities to OS priorities")                           \
                                                                            \
  experimental(bool, UseCriticalJavaThreadPriority, false,                  \
          "Java thread priority 10 maps to critical scheduling priority")   \
                                                                            \
  experimental(bool, UseCriticalCompilerThreadPriority, false,              \
          "Compiler thread(s) run at critical scheduling priority")         \
                                                                            \
  experimental(bool, UseCriticalCMSThreadPriority, false,                   \
          "ConcurrentMarkSweep thread runs at critical scheduling priority")\
                                                                            \
  /* compiler debugging */                                                  \
  notproduct(intx, CompileTheWorldStartAt,     1,                           \
          "First class to consider when using +CompileTheWorld")            \
                                                                            \
  notproduct(intx, CompileTheWorldStopAt, max_jint,                         \
          "Last class to consider when using +CompileTheWorld")             \
                                                                            \
  develop(intx, NewCodeParameter,      0,                                   \
          "Testing Only: Create a dedicated integer parameter before "      \
          "putback")                                                        \
                                                                            \
  /* new oopmap storage allocation */                                       \
  develop(intx, MinOopMapAllocation,     8,                                 \
          "Minimum number of OopMap entries in an OopMapSet")               \
                                                                            \
  /* Background Compilation */                                              \
  develop(intx, LongCompileThreshold,     50,                               \
          "Used with +TraceLongCompiles")                                   \
                                                                            \
  product(intx, StarvationMonitorInterval,    200,                          \
          "Pause between each check (in milliseconds)")                     \
                                                                            \
  /* recompilation */                                                       \
  product_pd(intx, CompileThreshold,                                        \
          "number of interpreted method invocations before (re-)compiling") \
                                                                            \
  product_pd(intx, BackEdgeThreshold,                                       \
          "Interpreter Back edge threshold at which an OSR compilation is " \
          "invoked")                                                        \
                                                                            \
  product(intx, Tier0InvokeNotifyFreqLog, 7,                                \
          "Interpreter (tier 0) invocation notification frequency")         \
                                                                            \
  product(intx, Tier2InvokeNotifyFreqLog, 11,                               \
          "C1 without MDO (tier 2) invocation notification frequency")      \
                                                                            \
  product(intx, Tier3InvokeNotifyFreqLog, 10,                               \
          "C1 with MDO profiling (tier 3) invocation notification "         \
          "frequency")                                                      \
                                                                            \
  product(intx, Tier23InlineeNotifyFreqLog, 20,                             \
          "Inlinee invocation (tiers 2 and 3) notification frequency")      \
                                                                            \
  product(intx, Tier0BackedgeNotifyFreqLog, 10,                             \
          "Interpreter (tier 0) invocation notification frequency")         \
                                                                            \
  product(intx, Tier2BackedgeNotifyFreqLog, 14,                             \
          "C1 without MDO (tier 2) invocation notification frequency")      \
                                                                            \
  product(intx, Tier3BackedgeNotifyFreqLog, 13,                             \
          "C1 with MDO profiling (tier 3) invocation notification "         \
          "frequency")                                                      \
                                                                            \
  product(intx, Tier2CompileThreshold, 0,                                   \
          "threshold at which tier 2 compilation is invoked")               \
                                                                            \
  product(intx, Tier2BackEdgeThreshold, 0,                                  \
          "Back edge threshold at which tier 2 compilation is invoked")     \
                                                                            \
  product(intx, Tier3InvocationThreshold, 200,                              \
          "Compile if number of method invocations crosses this "           \
          "threshold")                                                      \
                                                                            \
  product(intx, Tier3MinInvocationThreshold, 100,                           \
          "Minimum invocation to compile at tier 3")                        \
                                                                            \
  product(intx, Tier3CompileThreshold, 2000,                                \
          "Threshold at which tier 3 compilation is invoked (invocation "   \
          "minimum must be satisfied")                                      \
                                                                            \
  product(intx, Tier3BackEdgeThreshold,  60000,                             \
          "Back edge threshold at which tier 3 OSR compilation is invoked") \
                                                                            \
  product(intx, Tier4InvocationThreshold, 5000,                             \
          "Compile if number of method invocations crosses this "           \
          "threshold")                                                      \
                                                                            \
  product(intx, Tier4MinInvocationThreshold, 600,                           \
          "Minimum invocation to compile at tier 4")                        \
                                                                            \
  product(intx, Tier4CompileThreshold, 15000,                               \
          "Threshold at which tier 4 compilation is invoked (invocation "   \
          "minimum must be satisfied")                                      \
                                                                            \
  product(intx, Tier4BackEdgeThreshold, 40000,                              \
          "Back edge threshold at which tier 4 OSR compilation is invoked") \
                                                                            \
  product(intx, Tier3DelayOn, 5,                                            \
          "If C2 queue size grows over this amount per compiler thread "    \
          "stop compiling at tier 3 and start compiling at tier 2")         \
                                                                            \
  product(intx, Tier3DelayOff, 2,                                           \
          "If C2 queue size is less than this amount per compiler thread "  \
          "allow methods compiled at tier 2 transition to tier 3")          \
                                                                            \
  product(intx, Tier3LoadFeedback, 5,                                       \
          "Tier 3 thresholds will increase twofold when C1 queue size "     \
          "reaches this amount per compiler thread")                        \
                                                                            \
  product(intx, Tier4LoadFeedback, 3,                                       \
          "Tier 4 thresholds will increase twofold when C2 queue size "     \
          "reaches this amount per compiler thread")                        \
                                                                            \
  product(intx, TieredCompileTaskTimeout, 50,                               \
          "Kill compile task if method was not used within "                \
          "given timeout in milliseconds")                                  \
                                                                            \
  product(intx, TieredStopAtLevel, 4,                                       \
          "Stop at given compilation level")                                \
                                                                            \
  product(intx, Tier0ProfilingStartPercentage, 200,                         \
          "Start profiling in interpreter if the counters exceed tier 3 "   \
          "thresholds by the specified percentage")                         \
                                                                            \
  product(uintx, IncreaseFirstTierCompileThresholdAt, 50,                   \
          "Increase the compile threshold for C1 compilation if the code "  \
          "cache is filled by the specified percentage")                    \
                                                                            \
  product(intx, TieredRateUpdateMinTime, 1,                                 \
          "Minimum rate sampling interval (in milliseconds)")               \
                                                                            \
  product(intx, TieredRateUpdateMaxTime, 25,                                \
          "Maximum rate sampling interval (in milliseconds)")               \
                                                                            \
  product_pd(bool, TieredCompilation,                                       \
          "Enable tiered compilation")                                      \
                                                                            \
  product(bool, PrintTieredEvents, false,                                   \
          "Print tiered events notifications")                              \
                                                                            \
  product_pd(intx, OnStackReplacePercentage,                                \
          "NON_TIERED number of method invocations/branches (expressed as " \
          "% of CompileThreshold) before (re-)compiling OSR code")          \
                                                                            \
  product(intx, InterpreterProfilePercentage, 33,                           \
          "NON_TIERED number of method invocations/branches (expressed as " \
          "% of CompileThreshold) before profiling in the interpreter")     \
                                                                            \
  develop(intx, MaxRecompilationSearchLength,    10,                        \
          "The maximum number of frames to inspect when searching for "     \
          "recompilee")                                                     \
                                                                            \
  develop(intx, MaxInterpretedSearchLength,     3,                          \
          "The maximum number of interpreted frames to skip when searching "\
          "for recompilee")                                                 \
                                                                            \
  develop(intx, DesiredMethodLimit,  8000,                                  \
          "The desired maximum method size (in bytecodes) after inlining")  \
                                                                            \
  develop(intx, HugeMethodLimit,  8000,                                     \
          "Don't compile methods larger than this if "                      \
          "+DontCompileHugeMethods")                                        \
                                                                            \
  /* New JDK 1.4 reflection implementation */                               \
                                                                            \
  develop(bool, UseNewReflection, true,                                     \
          "Temporary flag for transition to reflection based on dynamic "   \
          "bytecode generation in 1.4; can no longer be turned off in 1.4 " \
          "JDK, and is unneeded in 1.3 JDK, but marks most places VM "      \
          "changes were needed")                                            \
                                                                            \
  develop(bool, VerifyReflectionBytecodes, false,                           \
          "Force verification of 1.4 reflection bytecodes. Does not work "  \
          "in situations like that described in 4486457 or for "            \
          "constructors generated for serialization, so can not be enabled "\
          "in product.")                                                    \
                                                                            \
  product(bool, ReflectionWrapResolutionErrors, true,                       \
          "Temporary flag for transition to AbstractMethodError wrapped "   \
          "in InvocationTargetException. See 6531596")                      \
                                                                            \
  develop(intx, FastSuperclassLimit, 8,                                     \
          "Depth of hardwired instanceof accelerator array")                \
                                                                            \
  /* Properties for Java libraries  */                                      \
                                                                            \
  product(uintx, MaxDirectMemorySize, 0,                                    \
          "Maximum total size of NIO direct-buffer allocations")            \
                                                                            \
  /* temporary developer defined flags  */                                  \
                                                                            \
  diagnostic(bool, UseNewCode, false,                                       \
          "Testing Only: Use the new version while testing")                \
                                                                            \
  diagnostic(bool, UseNewCode2, false,                                      \
          "Testing Only: Use the new version while testing")                \
                                                                            \
  diagnostic(bool, UseNewCode3, false,                                      \
          "Testing Only: Use the new version while testing")                \
                                                                            \
  /* flags for performance data collection */                               \
                                                                            \
  product(bool, UsePerfData, falseInEmbedded,                               \
          "Flag to disable jvmstat instrumentation for performance testing "\
          "and problem isolation purposes")                                 \
                                                                            \
  product(bool, PerfDataSaveToFile, false,                                  \
          "Save PerfData memory to hsperfdata_<pid> file on exit")          \
                                                                            \
  product(ccstr, PerfDataSaveFile, NULL,                                    \
          "Save PerfData memory to the specified absolute pathname. "       \
          "The string %p in the file name (if present) "                    \
          "will be replaced by pid")                                        \
                                                                            \
  product(intx, PerfDataSamplingInterval, 50,                               \
          "Data sampling interval (in milliseconds)")                       \
                                                                            \
  develop(bool, PerfTraceDataCreation, false,                               \
          "Trace creation of Performance Data Entries")                     \
                                                                            \
  develop(bool, PerfTraceMemOps, false,                                     \
          "Trace PerfMemory create/attach/detach calls")                    \
                                                                            \
  product(bool, PerfDisableSharedMem, false,                                \
          "Store performance data in standard memory")                      \
                                                                            \
  product(intx, PerfDataMemorySize, 32*K,                                   \
          "Size of performance data memory region. Will be rounded "        \
          "up to a multiple of the native os page size.")                   \
                                                                            \
  product(intx, PerfMaxStringConstLength, 1024,                             \
          "Maximum PerfStringConstant string length before truncation")     \
                                                                            \
  product(bool, PerfAllowAtExitRegistration, false,                         \
          "Allow registration of atexit() methods")                         \
                                                                            \
  product(bool, PerfBypassFileSystemCheck, false,                           \
          "Bypass Win32 file system criteria checks (Windows Only)")        \
                                                                            \
  product(intx, UnguardOnExecutionViolation, 0,                             \
          "Unguard page and retry on no-execute fault (Win32 only) "        \
          "0=off, 1=conservative, 2=aggressive")                            \
                                                                            \
  /* Serviceability Support */                                              \
                                                                            \
  product(bool, ManagementServer, false,                                    \
          "Create JMX Management Server")                                   \
                                                                            \
  product(bool, DisableAttachMechanism, false,                              \
          "Disable mechanism that allows tools to attach to this VM")       \
                                                                            \
  product(bool, StartAttachListener, false,                                 \
          "Always start Attach Listener at VM startup")                     \
                                                                            \
  manageable(bool, PrintConcurrentLocks, false,                             \
          "Print java.util.concurrent locks in thread dump")                \
                                                                            \
  product(bool, TransmitErrorReport, false,                                 \
          "Enable error report transmission on erroneous termination")      \
                                                                            \
  product(ccstr, ErrorReportServer, NULL,                                   \
          "Override built-in error report server address")                  \
                                                                            \
  /* Shared spaces */                                                       \
                                                                            \
  product(bool, UseSharedSpaces, true,                                      \
          "Use shared spaces for metadata")                                 \
                                                                            \
  product(bool, RequireSharedSpaces, false,                                 \
          "Require shared spaces for metadata")                             \
                                                                            \
  product(bool, DumpSharedSpaces, false,                                    \
          "Special mode: JVM reads a class list, loads classes, builds "    \
          "shared spaces, and dumps the shared spaces to a file to be "     \
          "used in future JVM runs")                                        \
                                                                            \
  product(bool, PrintSharedSpaces, false,                                   \
          "Print usage of shared spaces")                                   \
                                                                            \
  product(uintx, SharedReadWriteSize,  NOT_LP64(12*M) LP64_ONLY(16*M),      \
          "Size of read-write space for metadata (in bytes)")               \
                                                                            \
  product(uintx, SharedReadOnlySize,  NOT_LP64(12*M) LP64_ONLY(16*M),       \
          "Size of read-only space for metadata (in bytes)")                \
                                                                            \
  product(uintx, SharedMiscDataSize,    NOT_LP64(2*M) LP64_ONLY(4*M),       \
          "Size of the shared miscellaneous data area (in bytes)")          \
                                                                            \
  product(uintx, SharedMiscCodeSize,    120*K,                              \
          "Size of the shared miscellaneous code area (in bytes)")          \
                                                                            \
  product(uintx, SharedBaseAddress, LP64_ONLY(32*G)                         \
          NOT_LP64(LINUX_ONLY(2*G) NOT_LINUX(0)),                           \
          "Address to allocate shared memory region for class data")        \
                                                                            \
  diagnostic(bool, EnableInvokeDynamic, true,                               \
          "support JSR 292 (method handles, invokedynamic, "                \
          "anonymous classes")                                              \
                                                                            \
  diagnostic(bool, PrintMethodHandleStubs, false,                           \
          "Print generated stub code for method handles")                   \
                                                                            \
  develop(bool, TraceMethodHandles, false,                                  \
          "trace internal method handle operations")                        \
                                                                            \
  diagnostic(bool, VerifyMethodHandles, trueInDebug,                        \
          "perform extra checks when constructing method handles")          \
                                                                            \
  diagnostic(bool, ShowHiddenFrames, false,                                 \
          "show method handle implementation frames (usually hidden)")      \
                                                                            \
  experimental(bool, TrustFinalNonStaticFields, false,                      \
          "trust final non-static declarations for constant folding")       \
                                                                            \
  diagnostic(bool, FoldStableValues, true,                                  \
          "Optimize loads from stable fields (marked w/ @Stable)")          \
                                                                            \
  develop(bool, TraceInvokeDynamic, false,                                  \
          "trace internal invoke dynamic operations")                       \
                                                                            \
  diagnostic(bool, PauseAtStartup,      false,                              \
          "Causes the VM to pause at startup time and wait for the pause "  \
          "file to be removed (default: ./vm.paused.<pid>)")                \
                                                                            \
  diagnostic(ccstr, PauseAtStartupFile, NULL,                               \
          "The file to create and for whose removal to await when pausing " \
          "at startup. (default: ./vm.paused.<pid>)")                       \
                                                                            \
  diagnostic(bool, PauseAtExit, false,                                      \
          "Pause and wait for keypress on exit if a debugger is attached")  \
                                                                            \
  product(bool, ExtendedDTraceProbes,    false,                             \
          "Enable performance-impacting dtrace probes")                     \
                                                                            \
  product(bool, DTraceMethodProbes, false,                                  \
          "Enable dtrace probes for method-entry and method-exit")          \
                                                                            \
  product(bool, DTraceAllocProbes, false,                                   \
          "Enable dtrace probes for object allocation")                     \
                                                                            \
  product(bool, DTraceMonitorProbes, false,                                 \
          "Enable dtrace probes for monitor events")                        \
                                                                            \
  product(bool, RelaxAccessControlCheck, false,                             \
          "Relax the access control checks in the verifier")                \
                                                                            \
  diagnostic(bool, PrintDTraceDOF, false,                                   \
          "Print the DTrace DOF passed to the system for JSDT probes")      \
                                                                            \
  product(uintx, StringTableSize, defaultStringTableSize,                   \
          "Number of buckets in the interned String table")                 \
                                                                            \
  experimental(uintx, SymbolTableSize, defaultSymbolTableSize,              \
          "Number of buckets in the JVM internal Symbol table")             \
                                                                            \
  product(bool, UseStringDeduplication, false,                              \
          "Use string deduplication")                                       \
                                                                            \
  product(bool, PrintStringDeduplicationStatistics, false,                  \
          "Print string deduplication statistics")                          \
                                                                            \
  product(uintx, StringDeduplicationAgeThreshold, 3,                        \
          "A string must reach this age (or be promoted to an old region) " \
          "to be considered for deduplication")                             \
                                                                            \
  diagnostic(bool, StringDeduplicationResizeALot, false,                    \
          "Force table resize every time the table is scanned")             \
                                                                            \
  diagnostic(bool, StringDeduplicationRehashALot, false,                    \
          "Force table rehash every time the table is scanned")             \
                                                                            \
  develop(bool, TraceDefaultMethods, false,                                 \
          "Trace the default method processing steps")                      \
                                                                            \
  develop(bool, VerifyGenericSignatures, false,                             \
          "Abort VM on erroneous or inconsistent generic signatures")       \
                                                                            \
  product(bool, UseVMInterruptibleIO, false,                                \
          "(Unstable, Solaris-specific) Thread interrupt before or with "   \
          "EINTR for I/O operations results in OS_INTRPT. The default "     \
          "value of this flag is true for JDK 6 and earlier")               \
                                                                            \
  diagnostic(bool, WhiteBoxAPI, false,                                      \
          "Enable internal testing APIs")                                   \
                                                                            \
  product(bool, PrintGCCause, true,                                         \
          "Include GC cause in GC logging")                                 \
                                                                            \
  product(bool , AllowNonVirtualCalls, false,                               \
          "Obey the ACC_SUPER flag and allow invokenonvirtual calls")       \
                                                                            \
  diagnostic(ccstr, SharedArchiveFile, NULL,                                \
          "Override the default location of the CDS archive file")          \
                                                                            \
  experimental(uintx, ArrayAllocatorMallocLimit,                            \
          SOLARIS_ONLY(64*K) NOT_SOLARIS(max_uintx),                        \
          "Allocation less than this value will be allocated "              \
          "using malloc. Larger allocations will use mmap.")                \
                                                                            \
  product(bool, EnableTracing, false,                                       \
          "Enable event-based tracing")                                     \
                                                                            \
  product(bool, UseLockedTracing, false,                                    \
          "Use locked-tracing when doing event-based tracing")

/*
 *  Macros for factoring of globals
 */

// Interface macros
#define DECLARE_PRODUCT_FLAG(type, name, value, doc)      extern "C" type name;
#define DECLARE_PD_PRODUCT_FLAG(type, name, doc)          extern "C" type name;
#define DECLARE_DIAGNOSTIC_FLAG(type, name, value, doc)   extern "C" type name;
#define DECLARE_EXPERIMENTAL_FLAG(type, name, value, doc) extern "C" type name;
#define DECLARE_MANAGEABLE_FLAG(type, name, value, doc)   extern "C" type name;
#define DECLARE_PRODUCT_RW_FLAG(type, name, value, doc)   extern "C" type name;
#ifdef PRODUCT
#define DECLARE_DEVELOPER_FLAG(type, name, value, doc)    extern "C" type CONST_##name; const type name = value;
#define DECLARE_PD_DEVELOPER_FLAG(type, name, doc)        extern "C" type CONST_##name; const type name = pd_##name;
#define DECLARE_NOTPRODUCT_FLAG(type, name, value, doc)   extern "C" type CONST_##name;
#else
#define DECLARE_DEVELOPER_FLAG(type, name, value, doc)    extern "C" type name;
#define DECLARE_PD_DEVELOPER_FLAG(type, name, doc)        extern "C" type name;
#define DECLARE_NOTPRODUCT_FLAG(type, name, value, doc)   extern "C" type name;
#endif
// Special LP64 flags, product only needed for now.
#ifdef _LP64
#define DECLARE_LP64_PRODUCT_FLAG(type, name, value, doc) extern "C" type name;
#else
#define DECLARE_LP64_PRODUCT_FLAG(type, name, value, doc) const type name = value;
#endif // _LP64

// Implementation macros
#define MATERIALIZE_PRODUCT_FLAG(type, name, value, doc)      type name = value;
#define MATERIALIZE_PD_PRODUCT_FLAG(type, name, doc)          type name = pd_##name;
#define MATERIALIZE_DIAGNOSTIC_FLAG(type, name, value, doc)   type name = value;
#define MATERIALIZE_EXPERIMENTAL_FLAG(type, name, value, doc) type name = value;
#define MATERIALIZE_MANAGEABLE_FLAG(type, name, value, doc)   type name = value;
#define MATERIALIZE_PRODUCT_RW_FLAG(type, name, value, doc)   type name = value;
#ifdef PRODUCT
#define MATERIALIZE_DEVELOPER_FLAG(type, name, value, doc)    type CONST_##name = value;
#define MATERIALIZE_PD_DEVELOPER_FLAG(type, name, doc)        type CONST_##name = pd_##name;
#define MATERIALIZE_NOTPRODUCT_FLAG(type, name, value, doc)   type CONST_##name = value;
#else
#define MATERIALIZE_DEVELOPER_FLAG(type, name, value, doc)    type name = value;
#define MATERIALIZE_PD_DEVELOPER_FLAG(type, name, doc)        type name = pd_##name;
#define MATERIALIZE_NOTPRODUCT_FLAG(type, name, value, doc)   type name = value;
#endif
#ifdef _LP64
#define MATERIALIZE_LP64_PRODUCT_FLAG(type, name, value, doc) type name = value;
#else
#define MATERIALIZE_LP64_PRODUCT_FLAG(type, name, value, doc) /* flag is constant */
#endif // _LP64

RUNTIME_FLAGS(DECLARE_DEVELOPER_FLAG, DECLARE_PD_DEVELOPER_FLAG, DECLARE_PRODUCT_FLAG, DECLARE_PD_PRODUCT_FLAG, DECLARE_DIAGNOSTIC_FLAG, DECLARE_EXPERIMENTAL_FLAG, DECLARE_NOTPRODUCT_FLAG, DECLARE_MANAGEABLE_FLAG, DECLARE_PRODUCT_RW_FLAG, DECLARE_LP64_PRODUCT_FLAG)

RUNTIME_OS_FLAGS(DECLARE_DEVELOPER_FLAG, DECLARE_PD_DEVELOPER_FLAG, DECLARE_PRODUCT_FLAG, DECLARE_PD_PRODUCT_FLAG, DECLARE_DIAGNOSTIC_FLAG, DECLARE_NOTPRODUCT_FLAG)

ARCH_FLAGS(DECLARE_DEVELOPER_FLAG, DECLARE_PRODUCT_FLAG, DECLARE_DIAGNOSTIC_FLAG, DECLARE_EXPERIMENTAL_FLAG, DECLARE_NOTPRODUCT_FLAG)

// Extensions

#include "runtime/globals_ext.hpp"

#endif // SHARE_VM_RUNTIME_GLOBALS_HPP<|MERGE_RESOLUTION|>--- conflicted
+++ resolved
@@ -270,11 +270,7 @@
   // number of flags
   static size_t numFlags;
 
-<<<<<<< HEAD
-  static Flag* find_flag(const char* name, size_t length, bool allow_locked = false, bool allow_constant = false);
-=======
   static Flag* find_flag(const char* name, size_t length, bool allow_locked = false, bool return_flag = false);
->>>>>>> 75c249bd
   static Flag* fuzzy_match(const char* name, size_t length, bool allow_locked = false);
 
   void check_writable();
