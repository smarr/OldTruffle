/*
 * Copyright (c) 1997, 2012, Oracle and/or its affiliates. All rights reserved.
 * DO NOT ALTER OR REMOVE COPYRIGHT NOTICES OR THIS FILE HEADER.
 *
 * This code is free software; you can redistribute it and/or modify it
 * under the terms of the GNU General Public License version 2 only, as
 * published by the Free Software Foundation.
 *
 * This code is distributed in the hope that it will be useful, but WITHOUT
 * ANY WARRANTY; without even the implied warranty of MERCHANTABILITY or
 * FITNESS FOR A PARTICULAR PURPOSE.  See the GNU General Public License
 * version 2 for more details (a copy is included in the LICENSE file that
 * accompanied this code).
 *
 * You should have received a copy of the GNU General Public License version
 * 2 along with this work; if not, write to the Free Software Foundation,
 * Inc., 51 Franklin St, Fifth Floor, Boston, MA 02110-1301 USA.
 *
 * Please contact Oracle, 500 Oracle Parkway, Redwood Shores, CA 94065 USA
 * or visit www.oracle.com if you need additional information or have any
 * questions.
 *
 */

#ifndef SHARE_VM_RUNTIME_GLOBALS_HPP
#define SHARE_VM_RUNTIME_GLOBALS_HPP

#include "utilities/debug.hpp"

// use this for flags that are true per default in the tiered build
// but false in non-tiered builds, and vice versa
#ifdef TIERED
#define  trueInTiered true
#define falseInTiered false
#else
#define  trueInTiered false
#define falseInTiered true
#endif

#ifdef TARGET_ARCH_x86
# include "globals_x86.hpp"
#endif
#ifdef TARGET_ARCH_sparc
# include "globals_sparc.hpp"
#endif
#ifdef TARGET_ARCH_zero
# include "globals_zero.hpp"
#endif
#ifdef TARGET_ARCH_arm
# include "globals_arm.hpp"
#endif
#ifdef TARGET_ARCH_ppc
# include "globals_ppc.hpp"
#endif
#ifdef TARGET_OS_FAMILY_linux
# include "globals_linux.hpp"
#endif
#ifdef TARGET_OS_FAMILY_solaris
# include "globals_solaris.hpp"
#endif
#ifdef TARGET_OS_FAMILY_windows
# include "globals_windows.hpp"
#endif
#ifdef TARGET_OS_FAMILY_bsd
# include "globals_bsd.hpp"
#endif
#ifdef TARGET_OS_ARCH_linux_x86
# include "globals_linux_x86.hpp"
#endif
#ifdef TARGET_OS_ARCH_linux_sparc
# include "globals_linux_sparc.hpp"
#endif
#ifdef TARGET_OS_ARCH_linux_zero
# include "globals_linux_zero.hpp"
#endif
#ifdef TARGET_OS_ARCH_solaris_x86
# include "globals_solaris_x86.hpp"
#endif
#ifdef TARGET_OS_ARCH_solaris_sparc
# include "globals_solaris_sparc.hpp"
#endif
#ifdef TARGET_OS_ARCH_windows_x86
# include "globals_windows_x86.hpp"
#endif
#ifdef TARGET_OS_ARCH_linux_arm
# include "globals_linux_arm.hpp"
#endif
#ifdef TARGET_OS_ARCH_linux_ppc
# include "globals_linux_ppc.hpp"
#endif
#ifdef TARGET_OS_ARCH_bsd_x86
# include "globals_bsd_x86.hpp"
#endif
#ifdef TARGET_OS_ARCH_bsd_zero
# include "globals_bsd_zero.hpp"
#endif
#ifdef COMPILER1
#ifdef TARGET_ARCH_x86
# include "c1_globals_x86.hpp"
#endif
#ifdef TARGET_ARCH_sparc
# include "c1_globals_sparc.hpp"
#endif
#ifdef TARGET_ARCH_arm
# include "c1_globals_arm.hpp"
#endif
#ifdef TARGET_ARCH_ppc
# include "c1_globals_ppc.hpp"
#endif
#ifdef TARGET_OS_FAMILY_linux
# include "c1_globals_linux.hpp"
#endif
#ifdef TARGET_OS_FAMILY_solaris
# include "c1_globals_solaris.hpp"
#endif
#ifdef TARGET_OS_FAMILY_windows
# include "c1_globals_windows.hpp"
#endif
#ifdef TARGET_OS_FAMILY_bsd
# include "c1_globals_bsd.hpp"
#endif
#endif
#ifdef COMPILER2
#ifdef TARGET_ARCH_x86
# include "c2_globals_x86.hpp"
#endif
#ifdef TARGET_ARCH_sparc
# include "c2_globals_sparc.hpp"
#endif
#ifdef TARGET_ARCH_arm
# include "c2_globals_arm.hpp"
#endif
#ifdef TARGET_OS_FAMILY_linux
# include "c2_globals_linux.hpp"
#endif
#ifdef TARGET_OS_FAMILY_solaris
# include "c2_globals_solaris.hpp"
#endif
#ifdef TARGET_OS_FAMILY_windows
# include "c2_globals_windows.hpp"
#endif
#ifdef TARGET_OS_FAMILY_bsd
# include "c2_globals_bsd.hpp"
#endif
#endif
#ifdef SHARK
#ifdef TARGET_ARCH_zero
# include "shark_globals_zero.hpp"
#endif
#endif

#if !defined(COMPILER1) && !defined(COMPILER2) && !defined(SHARK)
define_pd_global(bool, BackgroundCompilation,        false);
define_pd_global(bool, UseTLAB,                      false);
define_pd_global(bool, CICompileOSR,                 false);
define_pd_global(bool, UseTypeProfile,               false);
define_pd_global(bool, UseOnStackReplacement,        false);
define_pd_global(bool, InlineIntrinsics,             false);
define_pd_global(bool, PreferInterpreterNativeStubs, true);
define_pd_global(bool, ProfileInterpreter,           false);
define_pd_global(bool, ProfileTraps,                 false);
define_pd_global(bool, TieredCompilation,            false);

define_pd_global(intx, CompileThreshold,             0);
define_pd_global(intx, BackEdgeThreshold,            0);

define_pd_global(intx, OnStackReplacePercentage,     0);
define_pd_global(bool, ResizeTLAB,                   false);
define_pd_global(intx, FreqInlineSize,               0);
define_pd_global(intx, InlineSmallCode,              0);
define_pd_global(intx, NewSizeThreadIncrease,        4*K);
define_pd_global(intx, InlineClassNatives,           true);
define_pd_global(intx, InlineUnsafeOps,              true);
define_pd_global(intx, InitialCodeCacheSize,         160*K);
define_pd_global(intx, ReservedCodeCacheSize,        32*M);
define_pd_global(intx, CodeCacheExpansionSize,       32*K);
define_pd_global(intx, CodeCacheMinBlockLength,      1);
define_pd_global(uintx,MetaspaceSize,    ScaleForWordSize(4*M));
define_pd_global(bool, NeverActAsServerClassMachine, true);
define_pd_global(uint64_t,MaxRAM,                    1ULL*G);
#define CI_COMPILER_COUNT 0
#else

#ifdef COMPILER2
#define CI_COMPILER_COUNT 2
#else
#define CI_COMPILER_COUNT 1
#endif // COMPILER2

#endif // no compilers

// string type aliases used only in this file
typedef const char* ccstr;
typedef const char* ccstrlist;   // represents string arguments which accumulate

enum FlagValueOrigin {
  DEFAULT          = 0,
  COMMAND_LINE     = 1,
  ENVIRON_VAR      = 2,
  CONFIG_FILE      = 3,
  MANAGEMENT       = 4,
  ERGONOMIC        = 5,
  ATTACH_ON_DEMAND = 6,
  INTERNAL         = 99
};

struct Flag {
  const char *type;
  const char *name;
  void*       addr;

  NOT_PRODUCT(const char *doc;)

  const char *kind;
  FlagValueOrigin origin;

  // points to all Flags static array
  static Flag *flags;

  // number of flags
  static size_t numFlags;

  static Flag* find_flag(char* name, size_t length, bool allow_locked = false);

  bool is_bool() const        { return strcmp(type, "bool") == 0; }
  bool get_bool() const       { return *((bool*) addr); }
  void set_bool(bool value)   { *((bool*) addr) = value; }

  bool is_intx()  const       { return strcmp(type, "intx")  == 0; }
  intx get_intx() const       { return *((intx*) addr); }
  void set_intx(intx value)   { *((intx*) addr) = value; }

  bool is_uintx() const       { return strcmp(type, "uintx") == 0; }
  uintx get_uintx() const     { return *((uintx*) addr); }
  void set_uintx(uintx value) { *((uintx*) addr) = value; }

  bool is_uint64_t() const          { return strcmp(type, "uint64_t") == 0; }
  uint64_t get_uint64_t() const     { return *((uint64_t*) addr); }
  void set_uint64_t(uint64_t value) { *((uint64_t*) addr) = value; }

  bool is_double() const        { return strcmp(type, "double") == 0; }
  double get_double() const     { return *((double*) addr); }
  void set_double(double value) { *((double*) addr) = value; }

  bool is_ccstr() const          { return strcmp(type, "ccstr") == 0 || strcmp(type, "ccstrlist") == 0; }
  bool ccstr_accumulates() const { return strcmp(type, "ccstrlist") == 0; }
  ccstr get_ccstr() const     { return *((ccstr*) addr); }
  void set_ccstr(ccstr value) { *((ccstr*) addr) = value; }

  bool is_unlocker() const;
  bool is_unlocked() const;
  bool is_writeable() const;
  bool is_external() const;

  bool is_unlocker_ext() const;
  bool is_unlocked_ext() const;
  bool is_writeable_ext() const;
  bool is_external_ext() const;

  void get_locked_message(char*, int) const;
  void get_locked_message_ext(char*, int) const;

  void print_on(outputStream* st, bool withComments = false );
  void print_as_flag(outputStream* st);
};

// debug flags control various aspects of the VM and are global accessible

// use FlagSetting to temporarily change some debug flag
// e.g. FlagSetting fs(DebugThisAndThat, true);
// restored to previous value upon leaving scope
class FlagSetting {
  bool val;
  bool* flag;
 public:
  FlagSetting(bool& fl, bool newValue) { flag = &fl; val = fl; fl = newValue; }
  ~FlagSetting()                       { *flag = val; }
};


class CounterSetting {
  intx* counter;
 public:
  CounterSetting(intx* cnt) { counter = cnt; (*counter)++; }
  ~CounterSetting()         { (*counter)--; }
};


class IntFlagSetting {
  intx val;
  intx* flag;
 public:
  IntFlagSetting(intx& fl, intx newValue) { flag = &fl; val = fl; fl = newValue; }
  ~IntFlagSetting()                       { *flag = val; }
};


class DoubleFlagSetting {
  double val;
  double* flag;
 public:
  DoubleFlagSetting(double& fl, double newValue) { flag = &fl; val = fl; fl = newValue; }
  ~DoubleFlagSetting()                           { *flag = val; }
};


class CommandLineFlags {
 public:
  static bool boolAt(char* name, size_t len, bool* value);
  static bool boolAt(char* name, bool* value)      { return boolAt(name, strlen(name), value); }
  static bool boolAtPut(char* name, size_t len, bool* value, FlagValueOrigin origin);
  static bool boolAtPut(char* name, bool* value, FlagValueOrigin origin)   { return boolAtPut(name, strlen(name), value, origin); }

  static bool intxAt(char* name, size_t len, intx* value);
  static bool intxAt(char* name, intx* value)      { return intxAt(name, strlen(name), value); }
  static bool intxAtPut(char* name, size_t len, intx* value, FlagValueOrigin origin);
  static bool intxAtPut(char* name, intx* value, FlagValueOrigin origin)   { return intxAtPut(name, strlen(name), value, origin); }

  static bool uintxAt(char* name, size_t len, uintx* value);
  static bool uintxAt(char* name, uintx* value)    { return uintxAt(name, strlen(name), value); }
  static bool uintxAtPut(char* name, size_t len, uintx* value, FlagValueOrigin origin);
  static bool uintxAtPut(char* name, uintx* value, FlagValueOrigin origin) { return uintxAtPut(name, strlen(name), value, origin); }

  static bool uint64_tAt(char* name, size_t len, uint64_t* value);
  static bool uint64_tAt(char* name, uint64_t* value) { return uint64_tAt(name, strlen(name), value); }
  static bool uint64_tAtPut(char* name, size_t len, uint64_t* value, FlagValueOrigin origin);
  static bool uint64_tAtPut(char* name, uint64_t* value, FlagValueOrigin origin) { return uint64_tAtPut(name, strlen(name), value, origin); }

  static bool doubleAt(char* name, size_t len, double* value);
  static bool doubleAt(char* name, double* value)    { return doubleAt(name, strlen(name), value); }
  static bool doubleAtPut(char* name, size_t len, double* value, FlagValueOrigin origin);
  static bool doubleAtPut(char* name, double* value, FlagValueOrigin origin) { return doubleAtPut(name, strlen(name), value, origin); }

  static bool ccstrAt(char* name, size_t len, ccstr* value);
  static bool ccstrAt(char* name, ccstr* value)    { return ccstrAt(name, strlen(name), value); }
  static bool ccstrAtPut(char* name, size_t len, ccstr* value, FlagValueOrigin origin);
  static bool ccstrAtPut(char* name, ccstr* value, FlagValueOrigin origin) { return ccstrAtPut(name, strlen(name), value, origin); }

  // Returns false if name is not a command line flag.
  static bool wasSetOnCmdline(const char* name, bool* value);
  static void printSetFlags(outputStream* out);

  static void printFlags(outputStream* out, bool withComments);

  static void verify() PRODUCT_RETURN;
};

// use this for flags that are true by default in the debug version but
// false in the optimized version, and vice versa
#ifdef ASSERT
#define trueInDebug  true
#define falseInDebug false
#else
#define trueInDebug  false
#define falseInDebug true
#endif

// use this for flags that are true per default in the product build
// but false in development builds, and vice versa
#ifdef PRODUCT
#define trueInProduct  true
#define falseInProduct false
#else
#define trueInProduct  false
#define falseInProduct true
#endif

#ifdef JAVASE_EMBEDDED
#define falseInEmbedded false
#else
#define falseInEmbedded true
#endif

// develop flags are settable / visible only during development and are constant in the PRODUCT version
// product flags are always settable / visible
// notproduct flags are settable / visible only during development and are not declared in the PRODUCT version

// A flag must be declared with one of the following types:
// bool, intx, uintx, ccstr.
// The type "ccstr" is an alias for "const char*" and is used
// only in this file, because the macrology requires single-token type names.

// Note: Diagnostic options not meant for VM tuning or for product modes.
// They are to be used for VM quality assurance or field diagnosis
// of VM bugs.  They are hidden so that users will not be encouraged to
// try them as if they were VM ordinary execution options.  However, they
// are available in the product version of the VM.  Under instruction
// from support engineers, VM customers can turn them on to collect
// diagnostic information about VM problems.  To use a VM diagnostic
// option, you must first specify +UnlockDiagnosticVMOptions.
// (This master switch also affects the behavior of -Xprintflags.)
//
// experimental flags are in support of features that are not
//    part of the officially supported product, but are available
//    for experimenting with. They could, for example, be performance
//    features that may not have undergone full or rigorous QA, but which may
//    help performance in some cases and released for experimentation
//    by the community of users and developers. This flag also allows one to
//    be able to build a fully supported product that nonetheless also
//    ships with some unsupported, lightly tested, experimental features.
//    Like the UnlockDiagnosticVMOptions flag above, there is a corresponding
//    UnlockExperimentalVMOptions flag, which allows the control and
//    modification of the experimental flags.
//
// Nota bene: neither diagnostic nor experimental options should be used casually,
//    and they are not supported on production loads, except under explicit
//    direction from support engineers.
//
// manageable flags are writeable external product flags.
//    They are dynamically writeable through the JDK management interface
//    (com.sun.management.HotSpotDiagnosticMXBean API) and also through JConsole.
//    These flags are external exported interface (see CCC).  The list of
//    manageable flags can be queried programmatically through the management
//    interface.
//
//    A flag can be made as "manageable" only if
//    - the flag is defined in a CCC as an external exported interface.
//    - the VM implementation supports dynamic setting of the flag.
//      This implies that the VM must *always* query the flag variable
//      and not reuse state related to the flag state at any given time.
//    - you want the flag to be queried programmatically by the customers.
//
// product_rw flags are writeable internal product flags.
//    They are like "manageable" flags but for internal/private use.
//    The list of product_rw flags are internal/private flags which
//    may be changed/removed in a future release.  It can be set
//    through the management interface to get/set value
//    when the name of flag is supplied.
//
//    A flag can be made as "product_rw" only if
//    - the VM implementation supports dynamic setting of the flag.
//      This implies that the VM must *always* query the flag variable
//      and not reuse state related to the flag state at any given time.
//
// Note that when there is a need to support develop flags to be writeable,
// it can be done in the same way as product_rw.

#define RUNTIME_FLAGS(develop, develop_pd, product, product_pd, diagnostic, experimental, notproduct, manageable, product_rw, lp64_product) \
                                                                            \
  lp64_product(bool, UseCompressedOops, false,                              \
            "Use 32-bit object references in 64-bit VM  "                   \
            "lp64_product means flag is always constant in 32 bit VM")      \
                                                                            \
  lp64_product(bool, UseCompressedKlassPointers, false,                     \
            "Use 32-bit klass pointers in 64-bit VM  "                      \
            "lp64_product means flag is always constant in 32 bit VM")      \
                                                                            \
  notproduct(bool, CheckCompressedOops, true,                               \
            "generate checks in encoding/decoding code in debug VM")        \
                                                                            \
  product_pd(uintx, HeapBaseMinAddress,                                     \
            "OS specific low limit for heap base address")                  \
                                                                            \
  diagnostic(bool, PrintCompressedOopsMode, false,                          \
            "Print compressed oops base address and encoding mode")         \
                                                                            \
  lp64_product(intx, ObjectAlignmentInBytes, 8,                             \
          "Default object alignment in bytes, 8 is minimum")                \
                                                                            \
  /* UseMembar is theoretically a temp flag used for memory barrier         \
   * removal testing.  It was supposed to be removed before FCS but has     \
   * been re-added (see 6401008) */                                         \
  product_pd(bool, UseMembar,                                               \
          "(Unstable) Issues membars on thread state transitions")          \
                                                                            \
  /* Temp PPC Flag to allow disabling the use of lwsync on ppc platforms    \
   * that don't support it.  This will be replaced by processor detection   \
   * logic.                                                                 \
   */                                                                       \
  product(bool, UsePPCLWSYNC, true,                                         \
          "Use lwsync instruction if true, else use slower sync")           \
                                                                            \
  develop(bool, CleanChunkPoolAsync, falseInEmbedded,                       \
          "Whether to clean the chunk pool asynchronously")                 \
                                                                            \
  /* Temporary: See 6948537 */                                              \
  experimental(bool, UseMemSetInBOT, true,                                  \
          "(Unstable) uses memset in BOT updates in GC code")               \
                                                                            \
  diagnostic(bool, UnlockDiagnosticVMOptions, trueInDebug,                  \
          "Enable normal processing of flags relating to field diagnostics")\
                                                                            \
  experimental(bool, UnlockExperimentalVMOptions, false,                    \
          "Enable normal processing of flags relating to experimental features")\
                                                                            \
  product(bool, JavaMonitorsInStackTrace, true,                             \
          "Print info. about Java monitor locks when the stacks are dumped")\
                                                                            \
  product_pd(bool, UseLargePages,                                           \
          "Use large page memory")                                          \
                                                                            \
  product_pd(bool, UseLargePagesIndividualAllocation,                       \
          "Allocate large pages individually for better affinity")          \
                                                                            \
  develop(bool, LargePagesIndividualAllocationInjectError, false,           \
          "Fail large pages individual allocation")                         \
                                                                            \
  develop(bool, TracePageSizes, false,                                      \
          "Trace page size selection and usage.")                           \
                                                                            \
  product(bool, UseNUMA, false,                                             \
          "Use NUMA if available")                                          \
                                                                            \
  product(bool, UseNUMAInterleaving, false,                                 \
          "Interleave memory across NUMA nodes if available")               \
                                                                            \
  product(uintx, NUMAInterleaveGranularity, 2*M,                            \
          "Granularity to use for NUMA interleaving on Windows OS")         \
                                                                            \
  product(bool, ForceNUMA, false,                                           \
          "Force NUMA optimizations on single-node/UMA systems")            \
                                                                            \
  product(intx, NUMAChunkResizeWeight, 20,                                  \
          "Percentage (0-100) used to weight the current sample when "      \
          "computing exponentially decaying average for "                   \
          "AdaptiveNUMAChunkSizing")                                        \
                                                                            \
  product(intx, NUMASpaceResizeRate, 1*G,                                   \
          "Do not reallocate more that this amount per collection")         \
                                                                            \
  product(bool, UseAdaptiveNUMAChunkSizing, true,                           \
          "Enable adaptive chunk sizing for NUMA")                          \
                                                                            \
  product(bool, NUMAStats, false,                                           \
          "Print NUMA stats in detailed heap information")                  \
                                                                            \
  product(intx, NUMAPageScanRate, 256,                                      \
          "Maximum number of pages to include in the page scan procedure")  \
                                                                            \
  product_pd(bool, NeedsDeoptSuspend,                                       \
          "True for register window machines (sparc/ia64)")                 \
                                                                            \
  product(intx, UseSSE, 99,                                                 \
          "Highest supported SSE instructions set on x86/x64")              \
                                                                            \
  product(bool, UseAES, false,                                               \
          "Control whether AES instructions can be used on x86/x64")        \
                                                                            \
  product(uintx, LargePageSizeInBytes, 0,                                   \
          "Large page size (0 to let VM choose the page size")              \
                                                                            \
  product(uintx, LargePageHeapSizeThreshold, 128*M,                         \
          "Use large pages if max heap is at least this big")               \
                                                                            \
  product(bool, ForceTimeHighResolution, false,                             \
          "Using high time resolution(For Win32 only)")                     \
                                                                            \
  develop(bool, TraceItables, false,                                        \
          "Trace initialization and use of itables")                        \
                                                                            \
  develop(bool, TracePcPatching, false,                                     \
          "Trace usage of frame::patch_pc")                                 \
                                                                            \
  develop(bool, TraceJumps, false,                                          \
          "Trace assembly jumps in thread ring buffer")                     \
                                                                            \
  develop(bool, TraceRelocator, false,                                      \
          "Trace the bytecode relocator")                                   \
                                                                            \
  develop(bool, TraceLongCompiles, false,                                   \
          "Print out every time compilation is longer than "                \
          "a given threashold")                                             \
                                                                            \
  develop(bool, SafepointALot, false,                                       \
          "Generates a lot of safepoints. Works with "                      \
          "GuaranteedSafepointInterval")                                    \
                                                                            \
  product_pd(bool, BackgroundCompilation,                                   \
          "A thread requesting compilation is not blocked during "          \
          "compilation")                                                    \
                                                                            \
  product(bool, PrintVMQWaitTime, false,                                    \
          "Prints out the waiting time in VM operation queue")              \
                                                                            \
  develop(bool, NoYieldsInMicrolock, false,                                 \
          "Disable yields in microlock")                                    \
                                                                            \
  develop(bool, TraceOopMapGeneration, false,                               \
          "Shows oopmap generation")                                        \
                                                                            \
  product(bool, MethodFlushing, true,                                       \
          "Reclamation of zombie and not-entrant methods")                  \
                                                                            \
  develop(bool, VerifyStack, false,                                         \
          "Verify stack of each thread when it is entering a runtime call") \
                                                                            \
  diagnostic(bool, ForceUnreachable, false,                                 \
          "Make all non code cache addresses to be unreachable with forcing use of 64bit literal fixups") \
                                                                            \
  notproduct(bool, StressDerivedPointers, false,                            \
          "Force scavenge when a derived pointers is detected on stack "    \
          "after rtm call")                                                 \
                                                                            \
  develop(bool, TraceDerivedPointers, false,                                \
          "Trace traversal of derived pointers on stack")                   \
                                                                            \
  notproduct(bool, TraceCodeBlobStacks, false,                              \
          "Trace stack-walk of codeblobs")                                  \
                                                                            \
  product(bool, PrintJNIResolving, false,                                   \
          "Used to implement -v:jni")                                       \
                                                                            \
  notproduct(bool, PrintRewrites, false,                                    \
          "Print methods that are being rewritten")                         \
                                                                            \
  product(bool, UseInlineCaches, true,                                      \
          "Use Inline Caches for virtual calls ")                           \
                                                                            \
  develop(bool, InlineArrayCopy, true,                                      \
          "inline arraycopy native that is known to be part of "            \
          "base library DLL")                                               \
                                                                            \
  develop(bool, InlineObjectHash, true,                                     \
          "inline Object::hashCode() native that is known to be part "      \
          "of base library DLL")                                            \
                                                                            \
  develop(bool, InlineNatives, true,                                        \
          "inline natives that are known to be part of base library DLL")   \
                                                                            \
  develop(bool, InlineMathNatives, true,                                    \
          "inline SinD, CosD, etc.")                                        \
                                                                            \
  develop(bool, InlineClassNatives, true,                                   \
          "inline Class.isInstance, etc")                                   \
                                                                            \
  product(ccstr, HighLevelInterpreterClass, NULL,                           \
          "fully qualified class name of the high-level interpreter")       \
                                                                            \
  product(ccstr, HighLevelInterpreterArguments, NULL,                       \
          "arguments that are passed to the high-level interpreter")        \
                                                                            \
  notproduct(bool, PrintHighLevelInterpreterVMTransitions, false,           \
          "print transitions between VM and high-level interpreter")        \
                                                                            \
  develop(bool, InlineThreadNatives, true,                                  \
          "inline Thread.currentThread, etc")                               \
                                                                            \
  develop(bool, InlineUnsafeOps, true,                                      \
          "inline memory ops (native methods) from sun.misc.Unsafe")        \
                                                                            \
  product(bool, CriticalJNINatives, true,                                   \
          "check for critical JNI entry points")                            \
                                                                            \
  notproduct(bool, StressCriticalJNINatives, false,                         \
            "Exercise register saving code in critical natives")            \
                                                                            \
  product(bool, UseSSE42Intrinsics, false,                                  \
          "SSE4.2 versions of intrinsics")                                  \
                                                                            \
  product(bool, UseAESIntrinsics, false,                                    \
          "use intrinsics for AES versions of crypto")                      \
                                                                            \
  develop(bool, TraceCallFixup, false,                                      \
          "traces all call fixups")                                         \
                                                                            \
  product(bool, DeoptimizeALot, false,                                      \
          "deoptimize at every exit from the runtime system")               \
                                                                            \
  notproduct(ccstrlist, DeoptimizeOnlyAt, "",                               \
          "a comma separated list of bcis to deoptimize at")                \
                                                                            \
  product(bool, DeoptimizeRandom, false,                                    \
          "deoptimize random frames on random exit from the runtime system")\
                                                                            \
  notproduct(bool, ZombieALot, false,                                       \
          "creates zombies (non-entrant) at exit from the runt. system")    \
                                                                            \
  product(bool, UnlinkSymbolsALot, false,                                   \
          "unlink unreferenced symbols from the symbol table at safepoints")\
                                                                            \
  notproduct(bool, WalkStackALot, false,                                    \
          "trace stack (no print) at every exit from the runtime system")   \
                                                                            \
  product(bool, Debugging, false,                                           \
          "set when executing debug methods in debug.ccp "                  \
          "(to prevent triggering assertions)")                             \
                                                                            \
  notproduct(bool, StrictSafepointChecks, trueInDebug,                      \
          "Enable strict checks that safepoints cannot happen for threads " \
          "that used No_Safepoint_Verifier")                                \
                                                                            \
  notproduct(bool, VerifyLastFrame, false,                                  \
          "Verify oops on last frame on entry to VM")                       \
                                                                            \
  develop(bool, TraceHandleAllocation, false,                               \
          "Prints out warnings when suspicious many handles are allocated") \
                                                                            \
  product(bool, UseCompilerSafepoints, true,                                \
          "Stop at safepoints in compiled code")                            \
                                                                            \
  product(bool, UseSplitVerifier, true,                                     \
          "use split verifier with StackMapTable attributes")               \
                                                                            \
  product(bool, FailOverToOldVerifier, true,                                \
          "fail over to old verifier when split verifier fails")            \
                                                                            \
  develop(bool, ShowSafepointMsgs, false,                                   \
          "Show msg. about safepoint synch.")                               \
                                                                            \
  product(bool, SafepointTimeout, false,                                    \
          "Time out and warn or fail after SafepointTimeoutDelay "          \
          "milliseconds if failed to reach safepoint")                      \
                                                                            \
  develop(bool, DieOnSafepointTimeout, false,                               \
          "Die upon failure to reach safepoint (see SafepointTimeout)")     \
                                                                            \
  /* 50 retries * (5 * current_retry_count) millis = ~6.375 seconds */      \
  /* typically, at most a few retries are needed */                         \
  product(intx, SuspendRetryCount, 50,                                      \
          "Maximum retry count for an external suspend request")            \
                                                                            \
  product(intx, SuspendRetryDelay, 5,                                       \
          "Milliseconds to delay per retry (* current_retry_count)")        \
                                                                            \
  product(bool, AssertOnSuspendWaitFailure, false,                          \
          "Assert/Guarantee on external suspend wait failure")              \
                                                                            \
  product(bool, TraceSuspendWaitFailures, false,                            \
          "Trace external suspend wait failures")                           \
                                                                            \
  product(bool, MaxFDLimit, true,                                           \
          "Bump the number of file descriptors to max in solaris.")         \
                                                                            \
  diagnostic(bool, LogEvents, true,                                         \
             "Enable the various ring buffer event logs")                   \
                                                                            \
  diagnostic(intx, LogEventsBufferEntries, 10,                              \
             "Enable the various ring buffer event logs")                   \
                                                                            \
  product(bool, BytecodeVerificationRemote, true,                           \
          "Enables the Java bytecode verifier for remote classes")          \
                                                                            \
  product(bool, BytecodeVerificationLocal, false,                           \
          "Enables the Java bytecode verifier for local classes")           \
                                                                            \
  develop(bool, ForceFloatExceptions, trueInDebug,                          \
          "Force exceptions on FP stack under/overflow")                    \
                                                                            \
  develop(bool, VerifyStackAtCalls, false,                                  \
          "Verify that the stack pointer is unchanged after calls")         \
                                                                            \
  develop(bool, TraceJavaAssertions, false,                                 \
          "Trace java language assertions")                                 \
                                                                            \
  notproduct(bool, CheckAssertionStatusDirectives, false,                   \
          "temporary - see javaClasses.cpp")                                \
                                                                            \
  notproduct(bool, PrintMallocFree, false,                                  \
          "Trace calls to C heap malloc/free allocation")                   \
                                                                            \
  product(bool, PrintOopAddress, false,                                     \
          "Always print the location of the oop")                           \
                                                                            \
  notproduct(bool, VerifyCodeCacheOften, false,                             \
          "Verify compiled-code cache often")                               \
                                                                            \
  develop(bool, ZapDeadCompiledLocals, false,                               \
          "Zap dead locals in compiler frames")                             \
                                                                            \
  notproduct(bool, ZapDeadLocalsOld, false,                                 \
          "Zap dead locals (old version, zaps all frames when "             \
          "entering the VM")                                                \
                                                                            \
  notproduct(bool, CheckOopishValues, false,                                \
          "Warn if value contains oop ( requires ZapDeadLocals)")           \
                                                                            \
  develop(bool, UseMallocOnly, false,                                       \
          "use only malloc/free for allocation (no resource area/arena)")   \
                                                                            \
  develop(bool, PrintMalloc, false,                                         \
          "print all malloc/free calls")                                    \
                                                                            \
  develop(bool, PrintMallocStatistics, false,                               \
          "print malloc/free statistics")                                   \
                                                                            \
  develop(bool, ZapResourceArea, trueInDebug,                               \
          "Zap freed resource/arena space with 0xABABABAB")                 \
                                                                            \
  notproduct(bool, ZapVMHandleArea, trueInDebug,                            \
          "Zap freed VM handle space with 0xBCBCBCBC")                      \
                                                                            \
  develop(bool, ZapJNIHandleArea, trueInDebug,                              \
          "Zap freed JNI handle space with 0xFEFEFEFE")                     \
                                                                            \
  notproduct(bool, ZapStackSegments, trueInDebug,                           \
             "Zap allocated/freed Stack segments with 0xFADFADED")          \
                                                                            \
  develop(bool, ZapUnusedHeapArea, trueInDebug,                             \
          "Zap unused heap space with 0xBAADBABE")                          \
                                                                            \
  develop(bool, TraceZapUnusedHeapArea, false,                              \
          "Trace zapping of unused heap space")                             \
                                                                            \
  develop(bool, CheckZapUnusedHeapArea, false,                              \
          "Check zapping of unused heap space")                             \
                                                                            \
  develop(bool, ZapFillerObjects, trueInDebug,                              \
          "Zap filler objects with 0xDEAFBABE")                             \
                                                                            \
  develop(bool, PrintVMMessages, true,                                      \
          "Print vm messages on console")                                   \
                                                                            \
  product(bool, PrintGCApplicationConcurrentTime, false,                    \
          "Print the time the application has been running")                \
                                                                            \
  product(bool, PrintGCApplicationStoppedTime, false,                       \
          "Print the time the application has been stopped")                \
                                                                            \
  diagnostic(bool, VerboseVerification, false,                              \
             "Display detailed verification details")                       \
                                                                            \
  notproduct(uintx, ErrorHandlerTest, 0,                                    \
          "If > 0, provokes an error after VM initialization; the value"    \
          "determines which error to provoke.  See test_error_handler()"    \
          "in debug.cpp.")                                                  \
                                                                            \
  develop(bool, Verbose, false,                                             \
          "Prints additional debugging information from other modes")       \
                                                                            \
  develop(bool, PrintMiscellaneous, false,                                  \
          "Prints uncategorized debugging information (requires +Verbose)") \
                                                                            \
  develop(bool, WizardMode, false,                                          \
          "Prints much more debugging information")                         \
                                                                            \
  product(bool, ShowMessageBoxOnError, false,                               \
          "Keep process alive on VM fatal error")                           \
                                                                            \
  product(bool, CreateMinidumpOnCrash, false,                               \
          "Create minidump on VM fatal error")                              \
                                                                            \
  product_pd(bool, UseOSErrorReporting,                                     \
          "Let VM fatal error propagate to the OS (ie. WER on Windows)")    \
                                                                            \
  product(bool, SuppressFatalErrorMessage, false,                           \
          "Do NO Fatal Error report [Avoid deadlock]")                      \
                                                                            \
  product(ccstrlist, OnError, "",                                           \
          "Run user-defined commands on fatal error; see VMError.cpp "      \
          "for examples")                                                   \
                                                                            \
  product(ccstrlist, OnOutOfMemoryError, "",                                \
          "Run user-defined commands on first java.lang.OutOfMemoryError")  \
                                                                            \
  manageable(bool, HeapDumpBeforeFullGC, false,                             \
          "Dump heap to file before any major stop-world GC")               \
                                                                            \
  manageable(bool, HeapDumpAfterFullGC, false,                              \
          "Dump heap to file after any major stop-world GC")                \
                                                                            \
  manageable(bool, HeapDumpOnOutOfMemoryError, false,                       \
          "Dump heap to file when java.lang.OutOfMemoryError is thrown")    \
                                                                            \
  manageable(ccstr, HeapDumpPath, NULL,                                     \
          "When HeapDumpOnOutOfMemoryError is on, the path (filename or"    \
          "directory) of the dump file (defaults to java_pid<pid>.hprof"    \
          "in the working directory)")                                      \
                                                                            \
  develop(uintx, SegmentedHeapDumpThreshold, 2*G,                           \
          "Generate a segmented heap dump (JAVA PROFILE 1.0.2 format) "     \
          "when the heap usage is larger than this")                        \
                                                                            \
  develop(uintx, HeapDumpSegmentSize, 1*G,                                  \
          "Approximate segment size when generating a segmented heap dump") \
                                                                            \
  develop(bool, BreakAtWarning, false,                                      \
          "Execute breakpoint upon encountering VM warning")                \
                                                                            \
  develop(bool, TraceVMOperation, false,                                    \
          "Trace vm operations")                                            \
                                                                            \
  develop(bool, UseFakeTimers, false,                                       \
          "Tells whether the VM should use system time or a fake timer")    \
                                                                            \
  product(ccstr, NativeMemoryTracking, "off",                               \
          "Native memory tracking options")                                 \
                                                                            \
  diagnostic(bool, PrintNMTStatistics, false,                               \
          "Print native memory tracking summary data if it is on")          \
                                                                            \
  diagnostic(bool, LogCompilation, false,                                   \
          "Log compilation activity in detail to hotspot.log or LogFile")   \
                                                                            \
  product(bool, PrintCompilation, false,                                    \
          "Print compilations")                                             \
                                                                            \
  diagnostic(bool, TraceNMethodInstalls, false,                             \
             "Trace nmethod intallation")                                   \
                                                                            \
  diagnostic(intx, ScavengeRootsInCode, 2,                                  \
             "0: do not allow scavengable oops in the code cache; "         \
             "1: allow scavenging from the code cache; "                    \
             "2: emit as many constants as the compiler can see")           \
                                                                            \
  product(bool, AlwaysRestoreFPU, false,                                    \
          "Restore the FPU control word after every JNI call (expensive)")  \
                                                                            \
  diagnostic(bool, PrintCompilation2, false,                                \
          "Print additional statistics per compilation")                    \
                                                                            \
  diagnostic(bool, PrintAdapterHandlers, false,                             \
          "Print code generated for i2c/c2i adapters")                      \
                                                                            \
  diagnostic(bool, VerifyAdapterCalls, trueInDebug,                         \
          "Verify that i2c/c2i adapters are called properly")               \
                                                                            \
  develop(bool, VerifyAdapterSharing, false,                                \
          "Verify that the code for shared adapters is the equivalent")     \
                                                                            \
  diagnostic(bool, PrintAssembly, false,                                    \
          "Print assembly code (using external disassembler.so)")           \
                                                                            \
  diagnostic(ccstr, PrintAssemblyOptions, NULL,                             \
          "Options string passed to disassembler.so")                       \
                                                                            \
  product(bool, PrintNMethodStatistics, false,                              \
          "Print a summary statistic for the generated nmethods")           \
                                                                            \
  diagnostic(bool, PrintNMethods, false,                                    \
          "Print assembly code for nmethods when generated")                \
                                                                            \
  diagnostic(bool, PrintNativeNMethods, false,                              \
          "Print assembly code for native nmethods when generated")         \
                                                                            \
  develop(bool, PrintDebugInfo, false,                                      \
          "Print debug information for all nmethods when generated")        \
                                                                            \
  develop(bool, PrintRelocations, false,                                    \
          "Print relocation information for all nmethods when generated")   \
                                                                            \
  develop(bool, PrintDependencies, false,                                   \
          "Print dependency information for all nmethods when generated")   \
                                                                            \
  develop(bool, PrintExceptionHandlers, false,                              \
          "Print exception handler tables for all nmethods when generated") \
                                                                            \
  develop(bool, InterceptOSException, false,                                \
          "Starts debugger when an implicit OS (e.g., NULL) "               \
          "exception happens")                                              \
                                                                            \
  notproduct(bool, PrintCodeCache, false,                                   \
          "Print the compiled_code cache when exiting")                     \
                                                                            \
  develop(bool, PrintCodeCache2, false,                                     \
          "Print detailed info on the compiled_code cache when exiting")    \
                                                                            \
  diagnostic(bool, PrintStubCode, false,                                    \
          "Print generated stub code")                                      \
                                                                            \
  product(bool, StackTraceInThrowable, true,                                \
          "Collect backtrace in throwable when exception happens")          \
                                                                            \
  product(bool, OmitStackTraceInFastThrow, true,                            \
          "Omit backtraces for some 'hot' exceptions in optimized code")    \
                                                                            \
  product(bool, ProfilerPrintByteCodeStatistics, false,                     \
          "Prints byte code statictics when dumping profiler output")       \
                                                                            \
  product(bool, ProfilerRecordPC, false,                                    \
          "Collects tick for each 16 byte interval of compiled code")       \
                                                                            \
  product(bool, ProfileVM, false,                                           \
          "Profiles ticks that fall within VM (either in the VM Thread "    \
          "or VM code called through stubs)")                               \
                                                                            \
  product(bool, ProfileIntervals, false,                                    \
          "Prints profiles for each interval (see ProfileIntervalsTicks)")  \
                                                                            \
  notproduct(bool, ProfilerCheckIntervals, false,                           \
          "Collect and print info on spacing of profiler ticks")            \
                                                                            \
  develop(bool, PrintJVMWarnings, false,                                    \
          "Prints warnings for unimplemented JVM functions")                \
                                                                            \
  product(bool, PrintWarnings, true,                                        \
          "Prints JVM warnings to output stream")                           \
                                                                            \
  notproduct(uintx, WarnOnStalledSpinLock, 0,                               \
          "Prints warnings for stalled SpinLocks")                          \
                                                                            \
  develop(bool, InitializeJavaLangSystem, true,                             \
          "Initialize java.lang.System - turn off for individual "          \
          "method debugging")                                               \
                                                                            \
  develop(bool, InitializeJavaLangString, true,                             \
          "Initialize java.lang.String - turn off for individual "          \
          "method debugging")                                               \
                                                                            \
  develop(bool, InitializeJavaLangExceptionsErrors, true,                   \
          "Initialize various error and exception classes - turn off for "  \
          "individual method debugging")                                    \
                                                                            \
  product(bool, RegisterFinalizersAtInit, true,                             \
          "Register finalizable objects at end of Object.<init> or "        \
          "after allocation")                                               \
                                                                            \
  develop(bool, RegisterReferences, true,                                   \
          "Tells whether the VM should register soft/weak/final/phantom "   \
          "references")                                                     \
                                                                            \
  develop(bool, IgnoreRewrites, false,                                      \
          "Supress rewrites of bytecodes in the oopmap generator. "         \
          "This is unsafe!")                                                \
                                                                            \
  develop(bool, PrintCodeCacheExtension, false,                             \
          "Print extension of code cache")                                  \
                                                                            \
  develop(bool, UsePrivilegedStack, true,                                   \
          "Enable the security JVM functions")                              \
                                                                            \
  develop(bool, ProtectionDomainVerification, true,                         \
          "Verifies protection domain before resolution in system "         \
          "dictionary")                                                     \
                                                                            \
  product(bool, ClassUnloading, true,                                       \
          "Do unloading of classes")                                        \
                                                                            \
  develop(bool, DisableStartThread, false,                                  \
          "Disable starting of additional Java threads "                    \
          "(for debugging only)")                                           \
                                                                            \
  develop(bool, MemProfiling, false,                                        \
          "Write memory usage profiling to log file")                       \
                                                                            \
  notproduct(bool, PrintSystemDictionaryAtExit, false,                      \
          "Prints the system dictionary at exit")                           \
                                                                            \
  experimental(intx, PredictedLoadedClassCount, 0,                          \
          "Experimental: Tune loaded class cache starting size.")           \
                                                                            \
  diagnostic(bool, UnsyncloadClass, false,                                  \
          "Unstable: VM calls loadClass unsynchronized. Custom "            \
          "class loader  must call VM synchronized for findClass "          \
          "and defineClass.")                                               \
                                                                            \
  product(bool, AlwaysLockClassLoader, false,                               \
          "Require the VM to acquire the class loader lock before calling " \
          "loadClass() even for class loaders registering "                 \
          "as parallel capable")                                            \
                                                                            \
  product(bool, AllowParallelDefineClass, false,                            \
          "Allow parallel defineClass requests for class loaders "          \
          "registering as parallel capable")                                \
                                                                            \
  product(bool, MustCallLoadClassInternal, false,                           \
          "Call loadClassInternal() rather than loadClass()")               \
                                                                            \
  product_pd(bool, DontYieldALot,                                           \
          "Throw away obvious excess yield calls (for SOLARIS only)")       \
                                                                            \
  product_pd(bool, ConvertSleepToYield,                                     \
          "Converts sleep(0) to thread yield "                              \
          "(may be off for SOLARIS to improve GUI)")                        \
                                                                            \
  product(bool, ConvertYieldToSleep, false,                                 \
          "Converts yield to a sleep of MinSleepInterval to simulate Win32 "\
          "behavior (SOLARIS only)")                                        \
                                                                            \
  product(bool, UseBoundThreads, true,                                      \
          "Bind user level threads to kernel threads (for SOLARIS only)")   \
                                                                            \
  develop(bool, UseDetachedThreads, true,                                   \
          "Use detached threads that are recycled upon termination "        \
          "(for SOLARIS only)")                                             \
                                                                            \
  product(bool, UseLWPSynchronization, true,                                \
          "Use LWP-based instead of libthread-based synchronization "       \
          "(SPARC only)")                                                   \
                                                                            \
  product(ccstr, SyncKnobs, NULL,                                           \
          "(Unstable) Various monitor synchronization tunables")            \
                                                                            \
  product(intx, EmitSync, 0,                                                \
          "(Unsafe,Unstable) "                                              \
          " Controls emission of inline sync fast-path code")               \
                                                                            \
  product(intx, MonitorBound, 0, "Bound Monitor population")                \
                                                                            \
  product(bool, MonitorInUseLists, false, "Track Monitors for Deflation")   \
                                                                            \
  product(intx, SyncFlags, 0, "(Unsafe,Unstable) Experimental Sync flags" ) \
                                                                            \
  product(intx, SyncVerbose, 0, "(Unstable)" )                              \
                                                                            \
  product(intx, ClearFPUAtPark, 0, "(Unsafe,Unstable)" )                    \
                                                                            \
  product(intx, hashCode, 0,                                                \
         "(Unstable) select hashCode generation algorithm" )                \
                                                                            \
  product(intx, WorkAroundNPTLTimedWaitHang, 1,                             \
         "(Unstable, Linux-specific)"                                       \
         " avoid NPTL-FUTEX hang pthread_cond_timedwait" )                  \
                                                                            \
  product(bool, FilterSpuriousWakeups, true,                                \
          "Prevent spurious or premature wakeups from object.wait "         \
          "(Solaris only)")                                                 \
                                                                            \
  product(intx, NativeMonitorTimeout, -1, "(Unstable)" )                    \
  product(intx, NativeMonitorFlags, 0, "(Unstable)" )                       \
  product(intx, NativeMonitorSpinLimit, 20, "(Unstable)" )                  \
                                                                            \
  develop(bool, UsePthreads, false,                                         \
          "Use pthread-based instead of libthread-based synchronization "   \
          "(SPARC only)")                                                   \
                                                                            \
  product(bool, AdjustConcurrency, false,                                   \
          "call thr_setconcurrency at thread create time to avoid "         \
          "LWP starvation on MP systems (For Solaris Only)")                \
                                                                            \
  product(bool, ReduceSignalUsage, false,                                   \
          "Reduce the use of OS signals in Java and/or the VM")             \
                                                                            \
  notproduct(bool, ValidateMarkSweep, false,                                \
          "Do extra validation during MarkSweep collection")                \
                                                                            \
  notproduct(bool, RecordMarkSweepCompaction, false,                        \
          "Enable GC-to-GC recording and querying of compaction during "    \
          "MarkSweep")                                                      \
                                                                            \
  develop_pd(bool, ShareVtableStubs,                                        \
          "Share vtable stubs (smaller code but worse branch prediction")   \
                                                                            \
  develop(bool, LoadLineNumberTables, true,                                 \
          "Tells whether the class file parser loads line number tables")   \
                                                                            \
  develop(bool, LoadLocalVariableTables, true,                              \
          "Tells whether the class file parser loads local variable tables")\
                                                                            \
  develop(bool, LoadLocalVariableTypeTables, true,                          \
          "Tells whether the class file parser loads local variable type tables")\
                                                                            \
  product(bool, AllowUserSignalHandlers, false,                             \
          "Do not complain if the application installs signal handlers "    \
          "(Solaris & Linux only)")                                         \
                                                                            \
  product(bool, UseSignalChaining, true,                                    \
          "Use signal-chaining to invoke signal handlers installed "        \
          "by the application (Solaris & Linux only)")                      \
                                                                            \
  product(bool, UseAltSigs, false,                                          \
          "Use alternate signals instead of SIGUSR1 & SIGUSR2 for VM "      \
          "internal signals (Solaris only)")                                \
                                                                            \
  product(bool, AllowJNIEnvProxy, false,                                    \
          "Allow JNIEnv proxies for jdbx")                                  \
                                                                            \
  product(bool, JNIDetachReleasesMonitors, true,                            \
          "JNI DetachCurrentThread releases monitors owned by thread")      \
                                                                            \
  product(bool, RestoreMXCSROnJNICalls, false,                              \
          "Restore MXCSR when returning from JNI calls")                    \
                                                                            \
  product(bool, CheckJNICalls, false,                                       \
          "Verify all arguments to JNI calls")                              \
                                                                            \
  product(bool, UseFastJNIAccessors, true,                                  \
          "Use optimized versions of Get<Primitive>Field")                  \
                                                                            \
  product(bool, EagerXrunInit, false,                                       \
          "Eagerly initialize -Xrun libraries; allows startup profiling, "  \
          " but not all -Xrun libraries may support the state of the VM at this time") \
                                                                            \
  product(bool, PreserveAllAnnotations, false,                              \
          "Preserve RuntimeInvisibleAnnotations as well as RuntimeVisibleAnnotations") \
                                                                            \
  develop(uintx, PreallocatedOutOfMemoryErrorCount, 4,                      \
          "Number of OutOfMemoryErrors preallocated with backtrace")        \
                                                                            \
  product(bool, LazyBootClassLoader, true,                                  \
          "Enable/disable lazy opening of boot class path entries")         \
                                                                            \
  product(bool, UseXMMForArrayCopy, false,                                  \
          "Use SSE2 MOVQ instruction for Arraycopy")                        \
                                                                            \
  product(intx, FieldsAllocationStyle, 1,                                   \
          "0 - type based with oops first, 1 - with oops last, "            \
          "2 - oops in super and sub classes are together")                 \
                                                                            \
  product(bool, CompactFields, true,                                        \
          "Allocate nonstatic fields in gaps between previous fields")      \
                                                                            \
  notproduct(bool, PrintCompactFieldsSavings, false,                        \
          "Print how many words were saved with CompactFields")             \
                                                                            \
  product(bool, UseBiasedLocking, true,                                     \
          "Enable biased locking in JVM")                                   \
                                                                            \
  product(intx, BiasedLockingStartupDelay, 4000,                            \
          "Number of milliseconds to wait before enabling biased locking")  \
                                                                            \
  diagnostic(bool, PrintBiasedLockingStatistics, false,                     \
          "Print statistics of biased locking in JVM")                      \
                                                                            \
  product(intx, BiasedLockingBulkRebiasThreshold, 20,                       \
          "Threshold of number of revocations per type to try to "          \
          "rebias all objects in the heap of that type")                    \
                                                                            \
  product(intx, BiasedLockingBulkRevokeThreshold, 40,                       \
          "Threshold of number of revocations per type to permanently "     \
          "revoke biases of all objects in the heap of that type")          \
                                                                            \
  product(intx, BiasedLockingDecayTime, 25000,                              \
          "Decay time (in milliseconds) to re-enable bulk rebiasing of a "  \
          "type after previous bulk rebias")                                \
                                                                            \
  /* tracing */                                                             \
                                                                            \
  notproduct(bool, TraceRuntimeCalls, false,                                \
          "Trace run-time calls")                                           \
                                                                            \
  develop(bool, TraceJNICalls, false,                                       \
          "Trace JNI calls")                                                \
                                                                            \
  notproduct(bool, TraceJVMCalls, false,                                    \
          "Trace JVM calls")                                                \
                                                                            \
  product(ccstr, TraceJVMTI, NULL,                                          \
          "Trace flags for JVMTI functions and events")                     \
                                                                            \
  /* This option can change an EMCP method into an obsolete method. */      \
  /* This can affect tests that except specific methods to be EMCP. */      \
  /* This option should be used with caution. */                            \
  product(bool, StressLdcRewrite, false,                                    \
          "Force ldc -> ldc_w rewrite during RedefineClasses")              \
                                                                            \
  product(intx, TraceRedefineClasses, 0,                                    \
          "Trace level for JVMTI RedefineClasses")                          \
                                                                            \
  develop(bool, StressMethodComparator, false,                              \
          "run the MethodComparator on all loaded methods")                 \
                                                                            \
  /* change to false by default sometime after Mustang */                   \
  product(bool, VerifyMergedCPBytecodes, true,                              \
          "Verify bytecodes after RedefineClasses constant pool merging")   \
                                                                            \
  develop(bool, TraceJNIHandleAllocation, false,                            \
          "Trace allocation/deallocation of JNI handle blocks")             \
                                                                            \
  develop(bool, TraceThreadEvents, false,                                   \
          "Trace all thread events")                                        \
                                                                            \
  develop(bool, TraceBytecodes, false,                                      \
          "Trace bytecode execution")                                       \
                                                                            \
  develop(bool, TraceClassInitialization, false,                            \
          "Trace class initialization")                                     \
                                                                            \
  product(bool, TraceExceptions, false,                                     \
          "Trace exceptions")                                               \
                                                                            \
  develop(bool, TraceICs, false,                                            \
          "Trace inline cache changes")                                     \
                                                                            \
  notproduct(bool, TraceInvocationCounterOverflow, false,                   \
          "Trace method invocation counter overflow")                       \
                                                                            \
  develop(bool, TraceInlineCacheClearing, false,                            \
          "Trace clearing of inline caches in nmethods")                    \
                                                                            \
  develop(bool, TraceDependencies, false,                                   \
          "Trace dependencies")                                             \
                                                                            \
  develop(bool, VerifyDependencies, trueInDebug,                            \
         "Exercise and verify the compilation dependency mechanism")        \
                                                                            \
  develop(bool, TraceNewOopMapGeneration, false,                            \
          "Trace OopMapGeneration")                                         \
                                                                            \
  develop(bool, TraceNewOopMapGenerationDetailed, false,                    \
          "Trace OopMapGeneration: print detailed cell states")             \
                                                                            \
  develop(bool, TimeOopMap, false,                                          \
          "Time calls to GenerateOopMap::compute_map() in sum")             \
                                                                            \
  develop(bool, TimeOopMap2, false,                                         \
          "Time calls to GenerateOopMap::compute_map() individually")       \
                                                                            \
  develop(bool, TraceMonitorMismatch, false,                                \
          "Trace monitor matching failures during OopMapGeneration")        \
                                                                            \
  develop(bool, TraceOopMapRewrites, false,                                 \
          "Trace rewritting of method oops during oop map generation")      \
                                                                            \
  develop(bool, TraceSafepoint, false,                                      \
          "Trace safepoint operations")                                     \
                                                                            \
  develop(bool, TraceICBuffer, false,                                       \
          "Trace usage of IC buffer")                                       \
                                                                            \
  develop(bool, TraceCompiledIC, false,                                     \
          "Trace changes of compiled IC")                                   \
                                                                            \
  notproduct(bool, TraceZapDeadLocals, false,                               \
          "Trace zapping dead locals")                                      \
                                                                            \
  develop(bool, TraceStartupTime, false,                                    \
          "Trace setup time")                                               \
                                                                            \
  develop(bool, TraceProtectionDomainVerification, false,                   \
          "Trace protection domain verifcation")                            \
                                                                            \
  develop(bool, TraceClearedExceptions, false,                              \
          "Prints when an exception is forcibly cleared")                   \
                                                                            \
  product(bool, TraceClassResolution, false,                                \
          "Trace all constant pool resolutions (for debugging)")            \
                                                                            \
  product(bool, TraceBiasedLocking, false,                                  \
          "Trace biased locking in JVM")                                    \
                                                                            \
  product(bool, TraceMonitorInflation, false,                               \
          "Trace monitor inflation in JVM")                                 \
                                                                            \
  /* gc */                                                                  \
                                                                            \
  product(bool, UseSerialGC, false,                                         \
          "Use the serial garbage collector")                               \
                                                                            \
  product(bool, UseG1GC, false,                                             \
          "Use the Garbage-First garbage collector")                        \
                                                                            \
  product(bool, UseParallelGC, false,                                       \
          "Use the Parallel Scavenge garbage collector")                    \
                                                                            \
  product(bool, UseParallelOldGC, false,                                    \
          "Use the Parallel Old garbage collector")                         \
                                                                            \
  product(uintx, HeapMaximumCompactionInterval, 20,                         \
          "How often should we maximally compact the heap (not allowing "   \
          "any dead space)")                                                \
                                                                            \
  product(uintx, HeapFirstMaximumCompactionCount, 3,                        \
          "The collection count for the first maximum compaction")          \
                                                                            \
  product(bool, UseMaximumCompactionOnSystemGC, true,                       \
          "In the Parallel Old garbage collector maximum compaction for "   \
          "a system GC")                                                    \
                                                                            \
  product(uintx, ParallelOldDeadWoodLimiterMean, 50,                        \
          "The mean used by the par compact dead wood"                      \
          "limiter (a number between 0-100).")                              \
                                                                            \
  product(uintx, ParallelOldDeadWoodLimiterStdDev, 80,                      \
          "The standard deviation used by the par compact dead wood"        \
          "limiter (a number between 0-100).")                              \
                                                                            \
  product(uintx, ParallelGCThreads, 0,                                      \
          "Number of parallel threads parallel gc will use")                \
                                                                            \
  product(bool, UseDynamicNumberOfGCThreads, false,                         \
          "Dynamically choose the number of parallel threads "              \
          "parallel gc will use")                                           \
                                                                            \
  diagnostic(bool, ForceDynamicNumberOfGCThreads, false,                    \
          "Force dynamic selection of the number of"                        \
          "parallel threads parallel gc will use to aid debugging")         \
                                                                            \
  product(uintx, HeapSizePerGCThread, ScaleForWordSize(64*M),               \
          "Size of heap (bytes) per GC thread used in calculating the "     \
          "number of GC threads")                                           \
                                                                            \
  product(bool, TraceDynamicGCThreads, false,                               \
          "Trace the dynamic GC thread usage")                              \
                                                                            \
  develop(bool, ParallelOldGCSplitALot, false,                              \
          "Provoke splitting (copying data from a young gen space to"       \
          "multiple destination spaces)")                                   \
                                                                            \
  develop(uintx, ParallelOldGCSplitInterval, 3,                             \
          "How often to provoke splitting a young gen space")               \
                                                                            \
  product(uintx, ConcGCThreads, 0,                                          \
          "Number of threads concurrent gc will use")                       \
                                                                            \
  product(uintx, YoungPLABSize, 4096,                                       \
          "Size of young gen promotion labs (in HeapWords)")                \
                                                                            \
  product(uintx, OldPLABSize, 1024,                                         \
          "Size of old gen promotion labs (in HeapWords)")                  \
                                                                            \
  product(uintx, GCTaskTimeStampEntries, 200,                               \
          "Number of time stamp entries per gc worker thread")              \
                                                                            \
  product(bool, AlwaysTenure, false,                                        \
          "Always tenure objects in eden. (ParallelGC only)")               \
                                                                            \
  product(bool, NeverTenure, false,                                         \
          "Never tenure objects in eden, May tenure on overflow "           \
          "(ParallelGC only)")                                              \
                                                                            \
  product(bool, ScavengeBeforeFullGC, true,                                 \
          "Scavenge youngest generation before each full GC, "              \
          "used with UseParallelGC")                                        \
                                                                            \
  develop(bool, ScavengeWithObjectsInToSpace, false,                        \
          "Allow scavenges to occur when to_space contains objects.")       \
                                                                            \
  product(bool, UseConcMarkSweepGC, false,                                  \
          "Use Concurrent Mark-Sweep GC in the old generation")             \
                                                                            \
  product(bool, ExplicitGCInvokesConcurrent, false,                         \
          "A System.gc() request invokes a concurrent collection;"          \
          " (effective only when UseConcMarkSweepGC)")                      \
                                                                            \
  product(bool, ExplicitGCInvokesConcurrentAndUnloadsClasses, false,        \
          "A System.gc() request invokes a concurrent collection and "      \
          "also unloads classes during such a concurrent gc cycle "         \
          "(effective only when UseConcMarkSweepGC)")                       \
                                                                            \
  product(bool, GCLockerInvokesConcurrent, false,                           \
          "The exit of a JNI CS necessitating a scavenge also"              \
          " kicks off a bkgrd concurrent collection")                       \
                                                                            \
  product(uintx, GCLockerEdenExpansionPercent, 5,                           \
          "How much the GC can expand the eden by while the GC locker  "    \
          "is active (as a percentage)")                                    \
                                                                            \
  develop(bool, UseCMSAdaptiveFreeLists, true,                              \
          "Use Adaptive Free Lists in the CMS generation")                  \
                                                                            \
  develop(bool, UseAsyncConcMarkSweepGC, true,                              \
          "Use Asynchronous Concurrent Mark-Sweep GC in the old generation")\
                                                                            \
  develop(bool, RotateCMSCollectionTypes, false,                            \
          "Rotate the CMS collections among concurrent and STW")            \
                                                                            \
  product(bool, UseCMSBestFit, true,                                        \
          "Use CMS best fit allocation strategy")                           \
                                                                            \
  product(bool, UseCMSCollectionPassing, true,                              \
          "Use passing of collection from background to foreground")        \
                                                                            \
  product(bool, UseParNewGC, false,                                         \
          "Use parallel threads in the new generation.")                    \
                                                                            \
  product(bool, ParallelGCVerbose, false,                                   \
          "Verbose output for parallel GC.")                                \
                                                                            \
  product(intx, ParallelGCBufferWastePct, 10,                               \
          "wasted fraction of parallel allocation buffer.")                 \
                                                                            \
  diagnostic(bool, ParallelGCRetainPLAB, false,                             \
             "Retain parallel allocation buffers across scavenges; "        \
             " -- disabled because this currently conflicts with "          \
             " parallel card scanning under certain conditions ")           \
                                                                            \
  product(intx, TargetPLABWastePct, 10,                                     \
          "target wasted space in last buffer as pct of overall allocation")\
                                                                            \
  product(uintx, PLABWeight, 75,                                            \
          "Percentage (0-100) used to weight the current sample when"       \
          "computing exponentially decaying average for ResizePLAB.")       \
                                                                            \
  product(bool, ResizePLAB, true,                                           \
          "Dynamically resize (survivor space) promotion labs")             \
                                                                            \
  product(bool, PrintPLAB, false,                                           \
          "Print (survivor space) promotion labs sizing decisions")         \
                                                                            \
  product(intx, ParGCArrayScanChunk, 50,                                    \
          "Scan a subset and push remainder, if array is bigger than this") \
                                                                            \
  product(bool, ParGCUseLocalOverflow, false,                               \
          "Instead of a global overflow list, use local overflow stacks")   \
                                                                            \
  product(bool, ParGCTrimOverflow, true,                                    \
          "Eagerly trim the local overflow lists (when ParGCUseLocalOverflow") \
                                                                            \
  notproduct(bool, ParGCWorkQueueOverflowALot, false,                       \
          "Whether we should simulate work queue overflow in ParNew")       \
                                                                            \
  notproduct(uintx, ParGCWorkQueueOverflowInterval, 1000,                   \
          "An `interval' counter that determines how frequently "           \
          "we simulate overflow; a smaller number increases frequency")     \
                                                                            \
  product(uintx, ParGCDesiredObjsFromOverflowList, 20,                      \
          "The desired number of objects to claim from the overflow list")  \
                                                                            \
  diagnostic(uintx, ParGCStridesPerThread, 2,                               \
          "The number of strides per worker thread that we divide up the "  \
          "card table scanning work into")                                  \
                                                                            \
  diagnostic(intx, ParGCCardsPerStrideChunk, 256,                           \
          "The number of cards in each chunk of the parallel chunks used "  \
          "during card table scanning")                                     \
                                                                            \
  product(uintx, CMSParPromoteBlocksToClaim, 16,                            \
          "Number of blocks to attempt to claim when refilling CMS LAB for "\
          "parallel GC.")                                                   \
                                                                            \
  product(uintx, OldPLABWeight, 50,                                         \
          "Percentage (0-100) used to weight the current sample when"       \
          "computing exponentially decaying average for resizing CMSParPromoteBlocksToClaim.") \
                                                                            \
  product(bool, ResizeOldPLAB, true,                                        \
          "Dynamically resize (old gen) promotion labs")                    \
                                                                            \
  product(bool, PrintOldPLAB, false,                                        \
          "Print (old gen) promotion labs sizing decisions")                \
                                                                            \
  product(uintx, CMSOldPLABMin, 16,                                         \
          "Min size of CMS gen promotion lab caches per worker per blksize")\
                                                                            \
  product(uintx, CMSOldPLABMax, 1024,                                       \
          "Max size of CMS gen promotion lab caches per worker per blksize")\
                                                                            \
  product(uintx, CMSOldPLABNumRefills, 4,                                   \
          "Nominal number of refills of CMS gen promotion lab cache"        \
          " per worker per block size")                                     \
                                                                            \
  product(bool, CMSOldPLABResizeQuicker, false,                             \
          "Whether to react on-the-fly during a scavenge to a sudden"       \
          " change in block demand rate")                                   \
                                                                            \
  product(uintx, CMSOldPLABToleranceFactor, 4,                              \
          "The tolerance of the phase-change detector for on-the-fly"       \
          " PLAB resizing during a scavenge")                               \
                                                                            \
  product(uintx, CMSOldPLABReactivityFactor, 2,                             \
          "The gain in the feedback loop for on-the-fly PLAB resizing"      \
          " during a scavenge")                                             \
                                                                            \
  product(bool, AlwaysPreTouch, false,                                      \
          "It forces all freshly committed pages to be pre-touched.")       \
                                                                            \
  product_pd(intx, CMSYoungGenPerWorker,                                    \
          "The maximum size of young gen chosen by default per GC worker "  \
          "thread available")                                               \
                                                                            \
  product(bool, CMSIncrementalMode, false,                                  \
          "Whether CMS GC should operate in \"incremental\" mode")          \
                                                                            \
  product(uintx, CMSIncrementalDutyCycle, 10,                               \
          "CMS incremental mode duty cycle (a percentage, 0-100).  If"      \
          "CMSIncrementalPacing is enabled, then this is just the initial"  \
          "value")                                                          \
                                                                            \
  product(bool, CMSIncrementalPacing, true,                                 \
          "Whether the CMS incremental mode duty cycle should be "          \
          "automatically adjusted")                                         \
                                                                            \
  product(uintx, CMSIncrementalDutyCycleMin, 0,                             \
          "Lower bound on the duty cycle when CMSIncrementalPacing is "     \
          "enabled (a percentage, 0-100)")                                  \
                                                                            \
  product(uintx, CMSIncrementalSafetyFactor, 10,                            \
          "Percentage (0-100) used to add conservatism when computing the " \
          "duty cycle")                                                     \
                                                                            \
  product(uintx, CMSIncrementalOffset, 0,                                   \
          "Percentage (0-100) by which the CMS incremental mode duty cycle" \
          " is shifted to the right within the period between young GCs")   \
                                                                            \
  product(uintx, CMSExpAvgFactor, 50,                                       \
          "Percentage (0-100) used to weight the current sample when"       \
          "computing exponential averages for CMS statistics.")             \
                                                                            \
  product(uintx, CMS_FLSWeight, 75,                                         \
          "Percentage (0-100) used to weight the current sample when"       \
          "computing exponentially decating averages for CMS FLS statistics.") \
                                                                            \
  product(uintx, CMS_FLSPadding, 1,                                         \
          "The multiple of deviation from mean to use for buffering"        \
          "against volatility in free list demand.")                        \
                                                                            \
  product(uintx, FLSCoalescePolicy, 2,                                      \
          "CMS: Aggression level for coalescing, increasing from 0 to 4")   \
                                                                            \
  product(bool, FLSAlwaysCoalesceLarge, false,                              \
          "CMS: Larger free blocks are always available for coalescing")    \
                                                                            \
  product(double, FLSLargestBlockCoalesceProximity, 0.99,                   \
          "CMS: the smaller the percentage the greater the coalition force")\
                                                                            \
  product(double, CMSSmallCoalSurplusPercent, 1.05,                         \
          "CMS: the factor by which to inflate estimated demand of small"   \
          " block sizes to prevent coalescing with an adjoining block")     \
                                                                            \
  product(double, CMSLargeCoalSurplusPercent, 0.95,                         \
          "CMS: the factor by which to inflate estimated demand of large"   \
          " block sizes to prevent coalescing with an adjoining block")     \
                                                                            \
  product(double, CMSSmallSplitSurplusPercent, 1.10,                        \
          "CMS: the factor by which to inflate estimated demand of small"   \
          " block sizes to prevent splitting to supply demand for smaller"  \
          " blocks")                                                        \
                                                                            \
  product(double, CMSLargeSplitSurplusPercent, 1.00,                        \
          "CMS: the factor by which to inflate estimated demand of large"   \
          " block sizes to prevent splitting to supply demand for smaller"  \
          " blocks")                                                        \
                                                                            \
  product(bool, CMSExtrapolateSweep, false,                                 \
          "CMS: cushion for block demand during sweep")                     \
                                                                            \
  product(uintx, CMS_SweepWeight, 75,                                       \
          "Percentage (0-100) used to weight the current sample when "      \
          "computing exponentially decaying average for inter-sweep "       \
          "duration")                                                       \
                                                                            \
  product(uintx, CMS_SweepPadding, 1,                                       \
          "The multiple of deviation from mean to use for buffering "       \
          "against volatility in inter-sweep duration.")                    \
                                                                            \
  product(uintx, CMS_SweepTimerThresholdMillis, 10,                         \
          "Skip block flux-rate sampling for an epoch unless inter-sweep "  \
          "duration exceeds this threhold in milliseconds")                 \
                                                                            \
  develop(bool, CMSTraceIncrementalMode, false,                             \
          "Trace CMS incremental mode")                                     \
                                                                            \
  develop(bool, CMSTraceIncrementalPacing, false,                           \
          "Trace CMS incremental mode pacing computation")                  \
                                                                            \
  develop(bool, CMSTraceThreadState, false,                                 \
          "Trace the CMS thread state (enable the trace_state() method)")   \
                                                                            \
  product(bool, CMSClassUnloadingEnabled, false,                            \
          "Whether class unloading enabled when using CMS GC")              \
                                                                            \
  product(uintx, CMSClassUnloadingMaxInterval, 0,                           \
          "When CMS class unloading is enabled, the maximum CMS cycle count"\
          " for which classes may not be unloaded")                         \
                                                                            \
  product(bool, CMSCompactWhenClearAllSoftRefs, true,                       \
          "Compact when asked to collect CMS gen with clear_all_soft_refs") \
                                                                            \
  product(bool, UseCMSCompactAtFullCollection, true,                        \
          "Use mark sweep compact at full collections")                     \
                                                                            \
  product(uintx, CMSFullGCsBeforeCompaction, 0,                             \
          "Number of CMS full collection done before compaction if > 0")    \
                                                                            \
  develop(intx, CMSDictionaryChoice, 0,                                     \
          "Use BinaryTreeDictionary as default in the CMS generation")      \
                                                                            \
  product(uintx, CMSIndexedFreeListReplenish, 4,                            \
          "Replenish an indexed free list with this number of chunks")      \
                                                                            \
  product(bool, CMSReplenishIntermediate, true,                             \
          "Replenish all intermediate free-list caches")                    \
                                                                            \
  product(bool, CMSSplitIndexedFreeListBlocks, true,                        \
          "When satisfying batched demand, split blocks from the "          \
          "IndexedFreeList whose size is a multiple of requested size")     \
                                                                            \
  product(bool, CMSLoopWarn, false,                                         \
          "Warn in case of excessive CMS looping")                          \
                                                                            \
  develop(bool, CMSOverflowEarlyRestoration, false,                         \
          "Whether preserved marks should be restored early")               \
                                                                            \
  product(uintx, MarkStackSize, NOT_LP64(32*K) LP64_ONLY(4*M),              \
          "Size of marking stack")                                          \
                                                                            \
  product(uintx, MarkStackSizeMax, NOT_LP64(4*M) LP64_ONLY(512*M),          \
          "Max size of marking stack")                                      \
                                                                            \
  notproduct(bool, CMSMarkStackOverflowALot, false,                         \
          "Whether we should simulate frequent marking stack / work queue"  \
          " overflow")                                                      \
                                                                            \
  notproduct(uintx, CMSMarkStackOverflowInterval, 1000,                     \
          "An `interval' counter that determines how frequently"            \
          " we simulate overflow; a smaller number increases frequency")    \
                                                                            \
  product(uintx, CMSMaxAbortablePrecleanLoops, 0,                           \
          "(Temporary, subject to experimentation)"                         \
          "Maximum number of abortable preclean iterations, if > 0")        \
                                                                            \
  product(intx, CMSMaxAbortablePrecleanTime, 5000,                          \
          "(Temporary, subject to experimentation)"                         \
          "Maximum time in abortable preclean in ms")                       \
                                                                            \
  product(uintx, CMSAbortablePrecleanMinWorkPerIteration, 100,              \
          "(Temporary, subject to experimentation)"                         \
          "Nominal minimum work per abortable preclean iteration")          \
                                                                            \
  manageable(intx, CMSAbortablePrecleanWaitMillis, 100,                     \
          "(Temporary, subject to experimentation)"                         \
          " Time that we sleep between iterations when not given"           \
          " enough work per iteration")                                     \
                                                                            \
  product(uintx, CMSRescanMultiple, 32,                                     \
          "Size (in cards) of CMS parallel rescan task")                    \
                                                                            \
  product(uintx, CMSConcMarkMultiple, 32,                                   \
          "Size (in cards) of CMS concurrent MT marking task")              \
                                                                            \
  product(bool, CMSAbortSemantics, false,                                   \
          "Whether abort-on-overflow semantics is implemented")             \
                                                                            \
  product(bool, CMSParallelRemarkEnabled, true,                             \
          "Whether parallel remark enabled (only if ParNewGC)")             \
                                                                            \
  product(bool, CMSParallelSurvivorRemarkEnabled, true,                     \
          "Whether parallel remark of survivor space"                       \
          " enabled (effective only if CMSParallelRemarkEnabled)")          \
                                                                            \
  product(bool, CMSPLABRecordAlways, true,                                  \
          "Whether to always record survivor space PLAB bdries"             \
          " (effective only if CMSParallelSurvivorRemarkEnabled)")          \
                                                                            \
  product(bool, CMSConcurrentMTEnabled, true,                               \
          "Whether multi-threaded concurrent work enabled (if ParNewGC)")   \
                                                                            \
  product(bool, CMSPrecleaningEnabled, true,                                \
          "Whether concurrent precleaning enabled")                         \
                                                                            \
  product(uintx, CMSPrecleanIter, 3,                                        \
          "Maximum number of precleaning iteration passes")                 \
                                                                            \
  product(uintx, CMSPrecleanNumerator, 2,                                   \
          "CMSPrecleanNumerator:CMSPrecleanDenominator yields convergence"  \
          " ratio")                                                         \
                                                                            \
  product(uintx, CMSPrecleanDenominator, 3,                                 \
          "CMSPrecleanNumerator:CMSPrecleanDenominator yields convergence"  \
          " ratio")                                                         \
                                                                            \
  product(bool, CMSPrecleanRefLists1, true,                                 \
          "Preclean ref lists during (initial) preclean phase")             \
                                                                            \
  product(bool, CMSPrecleanRefLists2, false,                                \
          "Preclean ref lists during abortable preclean phase")             \
                                                                            \
  product(bool, CMSPrecleanSurvivors1, false,                               \
          "Preclean survivors during (initial) preclean phase")             \
                                                                            \
  product(bool, CMSPrecleanSurvivors2, true,                                \
          "Preclean survivors during abortable preclean phase")             \
                                                                            \
  product(uintx, CMSPrecleanThreshold, 1000,                                \
          "Don't re-iterate if #dirty cards less than this")                \
                                                                            \
  product(bool, CMSCleanOnEnter, true,                                      \
          "Clean-on-enter optimization for reducing number of dirty cards") \
                                                                            \
  product(uintx, CMSRemarkVerifyVariant, 1,                                 \
          "Choose variant (1,2) of verification following remark")          \
                                                                            \
  product(uintx, CMSScheduleRemarkEdenSizeThreshold, 2*M,                   \
          "If Eden used is below this value, don't try to schedule remark") \
                                                                            \
  product(uintx, CMSScheduleRemarkEdenPenetration, 50,                      \
          "The Eden occupancy % at which to try and schedule remark pause") \
                                                                            \
  product(uintx, CMSScheduleRemarkSamplingRatio, 5,                         \
          "Start sampling Eden top at least before yg occupancy reaches"    \
          " 1/<ratio> of the size at which we plan to schedule remark")     \
                                                                            \
  product(uintx, CMSSamplingGrain, 16*K,                                    \
          "The minimum distance between eden samples for CMS (see above)")  \
                                                                            \
  product(bool, CMSScavengeBeforeRemark, false,                             \
          "Attempt scavenge before the CMS remark step")                    \
                                                                            \
  develop(bool, CMSTraceSweeper, false,                                     \
          "Trace some actions of the CMS sweeper")                          \
                                                                            \
  product(uintx, CMSWorkQueueDrainThreshold, 10,                            \
          "Don't drain below this size per parallel worker/thief")          \
                                                                            \
  manageable(intx, CMSWaitDuration, 2000,                                   \
          "Time in milliseconds that CMS thread waits for young GC")        \
                                                                            \
  product(bool, CMSYield, true,                                             \
          "Yield between steps of concurrent mark & sweep")                 \
                                                                            \
  product(uintx, CMSBitMapYieldQuantum, 10*M,                               \
          "Bitmap operations should process at most this many bits"         \
          "between yields")                                                 \
                                                                            \
  product(bool, CMSDumpAtPromotionFailure, false,                           \
          "Dump useful information about the state of the CMS old "         \
          " generation upon a promotion failure.")                          \
                                                                            \
  product(bool, CMSPrintChunksInDump, false,                                \
          "In a dump enabled by CMSDumpAtPromotionFailure, include "        \
          " more detailed information about the free chunks.")              \
                                                                            \
  product(bool, CMSPrintObjectsInDump, false,                               \
          "In a dump enabled by CMSDumpAtPromotionFailure, include "        \
          " more detailed information about the allocated objects.")        \
                                                                            \
  diagnostic(bool, FLSVerifyAllHeapReferences, false,                       \
          "Verify that all refs across the FLS boundary "                   \
          " are to valid objects")                                          \
                                                                            \
  diagnostic(bool, FLSVerifyLists, false,                                   \
          "Do lots of (expensive) FreeListSpace verification")              \
                                                                            \
  diagnostic(bool, FLSVerifyIndexTable, false,                              \
          "Do lots of (expensive) FLS index table verification")            \
                                                                            \
  develop(bool, FLSVerifyDictionary, false,                                 \
          "Do lots of (expensive) FLS dictionary verification")             \
                                                                            \
  develop(bool, VerifyBlockOffsetArray, false,                              \
          "Do (expensive!) block offset array verification")                \
                                                                            \
  diagnostic(bool, BlockOffsetArrayUseUnallocatedBlock, false,              \
          "Maintain _unallocated_block in BlockOffsetArray"                 \
          " (currently applicable only to CMS collector)")                  \
                                                                            \
  develop(bool, TraceCMSState, false,                                       \
          "Trace the state of the CMS collection")                          \
                                                                            \
  product(intx, RefDiscoveryPolicy, 0,                                      \
          "Whether reference-based(0) or referent-based(1)")                \
                                                                            \
  product(bool, ParallelRefProcEnabled, false,                              \
          "Enable parallel reference processing whenever possible")         \
                                                                            \
  product(bool, ParallelRefProcBalancingEnabled, true,                      \
          "Enable balancing of reference processing queues")                \
                                                                            \
  product(intx, CMSTriggerRatio, 80,                                        \
          "Percentage of MinHeapFreeRatio in CMS generation that is "       \
          "allocated before a CMS collection cycle commences")              \
                                                                            \
  product(uintx, CMSBootstrapOccupancy, 50,                                 \
          "Percentage CMS generation occupancy at which to "                \
          "initiate CMS collection for bootstrapping collection stats")     \
                                                                            \
  product(intx, CMSInitiatingOccupancyFraction, -1,                         \
          "Percentage CMS generation occupancy to start a CMS collection "  \
          "cycle. A negative value means that CMSTriggerRatio is used")     \
                                                                            \
  product(uintx, InitiatingHeapOccupancyPercent, 45,                        \
          "Percentage of the (entire) heap occupancy to start a "           \
          "concurrent GC cycle. It us used by GCs that trigger a "          \
          "concurrent GC cycle based on the occupancy of the entire heap, " \
          "not just one of the generations (e.g., G1). A value of 0 "       \
          "denotes 'do constant GC cycles'.")                               \
                                                                            \
  product(bool, UseCMSInitiatingOccupancyOnly, false,                       \
          "Only use occupancy as a crierion for starting a CMS collection") \
                                                                            \
  product(intx, CMSIsTooFullPercentage, 98,                                 \
          "An absolute ceiling above which CMS will always consider the "   \
          "perm gen ripe for collection")                                   \
                                                                            \
  develop(bool, CMSTestInFreeList, false,                                   \
          "Check if the coalesced range is already in the "                 \
          "free lists as claimed")                                          \
                                                                            \
  notproduct(bool, CMSVerifyReturnedBytes, false,                           \
          "Check that all the garbage collected was returned to the "       \
          "free lists.")                                                    \
                                                                            \
  notproduct(bool, ScavengeALot, false,                                     \
          "Force scavenge at every Nth exit from the runtime system "       \
          "(N=ScavengeALotInterval)")                                       \
                                                                            \
  develop(bool, FullGCALot, false,                                          \
          "Force full gc at every Nth exit from the runtime system "        \
          "(N=FullGCALotInterval)")                                         \
                                                                            \
  notproduct(bool, GCALotAtAllSafepoints, false,                            \
          "Enforce ScavengeALot/GCALot at all potential safepoints")        \
                                                                            \
  product(bool, PrintPromotionFailure, false,                               \
          "Print additional diagnostic information following "              \
          " promotion failure")                                             \
                                                                            \
  notproduct(bool, PromotionFailureALot, false,                             \
          "Use promotion failure handling on every youngest generation "    \
          "collection")                                                     \
                                                                            \
  develop(uintx, PromotionFailureALotCount, 1000,                           \
          "Number of promotion failures occurring at ParGCAllocBuffer"      \
          "refill attempts (ParNew) or promotion attempts "                 \
          "(other young collectors) ")                                      \
                                                                            \
  develop(uintx, PromotionFailureALotInterval, 5,                           \
          "Total collections between promotion failures alot")              \
                                                                            \
  experimental(intx, WorkStealingSleepMillis, 1,                            \
          "Sleep time when sleep is used for yields")                       \
                                                                            \
  experimental(uintx, WorkStealingYieldsBeforeSleep, 5000,                  \
          "Number of yields before a sleep is done during workstealing")    \
                                                                            \
  experimental(uintx, WorkStealingHardSpins, 4096,                          \
          "Number of iterations in a spin loop between checks on "          \
          "time out of hard spin")                                          \
                                                                            \
  experimental(uintx, WorkStealingSpinToYieldRatio, 10,                     \
          "Ratio of hard spins to calls to yield")                          \
                                                                            \
  develop(uintx, ObjArrayMarkingStride, 512,                                \
          "Number of ObjArray elements to push onto the marking stack"      \
          "before pushing a continuation entry")                            \
                                                                            \
  develop(bool, MetadataAllocationFailALot, false,                          \
          "Fail metadata allocations at intervals controlled by "           \
          "MetadataAllocationFailALotInterval")                             \
                                                                            \
  develop(uintx, MetadataAllocationFailALotInterval, 1000,                  \
          "metadata allocation failure alot interval")                      \
                                                                            \
  develop(bool, MetaDataDeallocateALot, false,                              \
          "Deallocation bunches of metadata at intervals controlled by "    \
          "MetaDataAllocateALotInterval")                                   \
                                                                            \
  develop(uintx, MetaDataDeallocateALotInterval, 100,                       \
          "Metadata deallocation alot interval")                            \
                                                                            \
  develop(bool, TraceMetadataChunkAllocation, false,                        \
          "Trace humongous metadata allocations")                           \
                                                                            \
  product(bool, TraceMetadataHumongousAllocation, false,                    \
          "Trace humongous metadata allocations")                           \
                                                                            \
  develop(bool, TraceMetavirtualspaceAllocation, false,                     \
          "Trace humongous metadata allocations")                           \
                                                                            \
  notproduct(bool, ExecuteInternalVMTests, false,                           \
          "Enable execution of internal VM tests.")                         \
                                                                            \
  product_pd(bool, UseTLAB, "Use thread-local object allocation")           \
                                                                            \
  product_pd(bool, ResizeTLAB,                                              \
          "Dynamically resize tlab size for threads")                       \
                                                                            \
  product(bool, ZeroTLAB, false,                                            \
          "Zero out the newly created TLAB")                                \
                                                                            \
  product(bool, FastTLABRefill, true,                                       \
          "Use fast TLAB refill code")                                      \
                                                                            \
  product(bool, PrintTLAB, false,                                           \
          "Print various TLAB related information")                         \
                                                                            \
  product(bool, TLABStats, true,                                            \
          "Print various TLAB related information")                         \
                                                                            \
  EMBEDDED_ONLY(product(bool, LowMemoryProtection, true,                    \
          "Enable LowMemoryProtection"))                                    \
                                                                            \
  product_pd(bool, NeverActAsServerClassMachine,                            \
          "Never act like a server-class machine")                          \
                                                                            \
  product(bool, AlwaysActAsServerClassMachine, false,                       \
          "Always act like a server-class machine")                         \
                                                                            \
  product_pd(uint64_t, MaxRAM,                                              \
          "Real memory size (in bytes) used to set maximum heap size")      \
                                                                            \
  product(uintx, ErgoHeapSizeLimit, 0,                                      \
          "Maximum ergonomically set heap size (in bytes); zero means use " \
          "MaxRAM / MaxRAMFraction")                                        \
                                                                            \
  product(uintx, MaxRAMFraction, 4,                                         \
          "Maximum fraction (1/n) of real memory used for maximum heap "    \
          "size")                                                           \
                                                                            \
  product(uintx, DefaultMaxRAMFraction, 4,                                  \
          "Maximum fraction (1/n) of real memory used for maximum heap "    \
          "size; deprecated: to be renamed to MaxRAMFraction")              \
                                                                            \
  product(uintx, MinRAMFraction, 2,                                         \
          "Minimum fraction (1/n) of real memory used for maxmimum heap "   \
          "size on systems with small physical memory size")                \
                                                                            \
  product(uintx, InitialRAMFraction, 64,                                    \
          "Fraction (1/n) of real memory used for initial heap size")       \
                                                                            \
  product(bool, UseAutoGCSelectPolicy, false,                               \
          "Use automatic collection selection policy")                      \
                                                                            \
  product(uintx, AutoGCSelectPauseMillis, 5000,                             \
          "Automatic GC selection pause threshhold in ms")                  \
                                                                            \
  product(bool, UseAdaptiveSizePolicy, true,                                \
          "Use adaptive generation sizing policies")                        \
                                                                            \
  product(bool, UsePSAdaptiveSurvivorSizePolicy, true,                      \
          "Use adaptive survivor sizing policies")                          \
                                                                            \
  product(bool, UseAdaptiveGenerationSizePolicyAtMinorCollection, true,     \
          "Use adaptive young-old sizing policies at minor collections")    \
                                                                            \
  product(bool, UseAdaptiveGenerationSizePolicyAtMajorCollection, true,     \
          "Use adaptive young-old sizing policies at major collections")    \
                                                                            \
  product(bool, UseAdaptiveSizePolicyWithSystemGC, false,                   \
          "Use statistics from System.GC for adaptive size policy")         \
                                                                            \
  product(bool, UseAdaptiveGCBoundary, false,                               \
          "Allow young-old boundary to move")                               \
                                                                            \
  develop(bool, TraceAdaptiveGCBoundary, false,                             \
          "Trace young-old boundary moves")                                 \
                                                                            \
  develop(intx, PSAdaptiveSizePolicyResizeVirtualSpaceAlot, -1,             \
          "Resize the virtual spaces of the young or old generations")      \
                                                                            \
  product(uintx, AdaptiveSizeThroughPutPolicy, 0,                           \
          "Policy for changeing generation size for throughput goals")      \
                                                                            \
  product(uintx, AdaptiveSizePausePolicy, 0,                                \
          "Policy for changing generation size for pause goals")            \
                                                                            \
  develop(bool, PSAdjustTenuredGenForMinorPause, false,                     \
          "Adjust tenured generation to achive a minor pause goal")         \
                                                                            \
  develop(bool, PSAdjustYoungGenForMajorPause, false,                       \
          "Adjust young generation to achive a major pause goal")           \
                                                                            \
  product(uintx, AdaptiveSizePolicyInitializingSteps, 20,                   \
          "Number of steps where heuristics is used before data is used")   \
                                                                            \
  develop(uintx, AdaptiveSizePolicyReadyThreshold, 5,                       \
          "Number of collections before the adaptive sizing is started")    \
                                                                            \
  product(uintx, AdaptiveSizePolicyOutputInterval, 0,                       \
          "Collecton interval for printing information; zero => never")     \
                                                                            \
  product(bool, UseAdaptiveSizePolicyFootprintGoal, true,                   \
          "Use adaptive minimum footprint as a goal")                       \
                                                                            \
  product(uintx, AdaptiveSizePolicyWeight, 10,                              \
          "Weight given to exponential resizing, between 0 and 100")        \
                                                                            \
  product(uintx, AdaptiveTimeWeight,       25,                              \
          "Weight given to time in adaptive policy, between 0 and 100")     \
                                                                            \
  product(uintx, PausePadding, 1,                                           \
          "How much buffer to keep for pause time")                         \
                                                                            \
  product(uintx, PromotedPadding, 3,                                        \
          "How much buffer to keep for promotion failure")                  \
                                                                            \
  product(uintx, SurvivorPadding, 3,                                        \
          "How much buffer to keep for survivor overflow")                  \
                                                                            \
  product(uintx, ThresholdTolerance, 10,                                    \
          "Allowed collection cost difference between generations")         \
                                                                            \
  product(uintx, AdaptiveSizePolicyCollectionCostMargin, 50,                \
          "If collection costs are within margin, reduce both by full "     \
          "delta")                                                          \
                                                                            \
  product(uintx, YoungGenerationSizeIncrement, 20,                          \
          "Adaptive size percentage change in young generation")            \
                                                                            \
  product(uintx, YoungGenerationSizeSupplement, 80,                         \
          "Supplement to YoungedGenerationSizeIncrement used at startup")   \
                                                                            \
  product(uintx, YoungGenerationSizeSupplementDecay, 8,                     \
          "Decay factor to YoungedGenerationSizeSupplement")                \
                                                                            \
  product(uintx, TenuredGenerationSizeIncrement, 20,                        \
          "Adaptive size percentage change in tenured generation")          \
                                                                            \
  product(uintx, TenuredGenerationSizeSupplement, 80,                       \
          "Supplement to TenuredGenerationSizeIncrement used at startup")   \
                                                                            \
  product(uintx, TenuredGenerationSizeSupplementDecay, 2,                   \
          "Decay factor to TenuredGenerationSizeIncrement")                 \
                                                                            \
  product(uintx, MaxGCPauseMillis, max_uintx,                               \
          "Adaptive size policy maximum GC pause time goal in msec, "       \
          "or (G1 Only) the max. GC time per MMU time slice")               \
                                                                            \
  product(uintx, GCPauseIntervalMillis, 0,                                  \
          "Time slice for MMU specification")                               \
                                                                            \
  product(uintx, MaxGCMinorPauseMillis, max_uintx,                          \
          "Adaptive size policy maximum GC minor pause time goal in msec")  \
                                                                            \
  product(uintx, GCTimeRatio, 99,                                           \
          "Adaptive size policy application time to GC time ratio")         \
                                                                            \
  product(uintx, AdaptiveSizeDecrementScaleFactor, 4,                       \
          "Adaptive size scale down factor for shrinking")                  \
                                                                            \
  product(bool, UseAdaptiveSizeDecayMajorGCCost, true,                      \
          "Adaptive size decays the major cost for long major intervals")   \
                                                                            \
  product(uintx, AdaptiveSizeMajorGCDecayTimeScale, 10,                     \
          "Time scale over which major costs decay")                        \
                                                                            \
  product(uintx, MinSurvivorRatio, 3,                                       \
          "Minimum ratio of young generation/survivor space size")          \
                                                                            \
  product(uintx, InitialSurvivorRatio, 8,                                   \
          "Initial ratio of eden/survivor space size")                      \
                                                                            \
  product(uintx, BaseFootPrintEstimate, 256*M,                              \
          "Estimate of footprint other than Java Heap")                     \
                                                                            \
  product(bool, UseGCOverheadLimit, true,                                   \
          "Use policy to limit of proportion of time spent in GC "          \
          "before an OutOfMemory error is thrown")                          \
                                                                            \
  product(uintx, GCTimeLimit, 98,                                           \
          "Limit of proportion of time spent in GC before an OutOfMemory"   \
          "error is thrown (used with GCHeapFreeLimit)")                    \
                                                                            \
  product(uintx, GCHeapFreeLimit, 2,                                        \
          "Minimum percentage of free space after a full GC before an "     \
          "OutOfMemoryError is thrown (used with GCTimeLimit)")             \
                                                                            \
  develop(uintx, AdaptiveSizePolicyGCTimeLimitThreshold, 5,                 \
          "Number of consecutive collections before gc time limit fires")   \
                                                                            \
  product(bool, PrintAdaptiveSizePolicy, false,                             \
          "Print information about AdaptiveSizePolicy")                     \
                                                                            \
  product(intx, PrefetchCopyIntervalInBytes, -1,                            \
          "How far ahead to prefetch destination area (<= 0 means off)")    \
                                                                            \
  product(intx, PrefetchScanIntervalInBytes, -1,                            \
          "How far ahead to prefetch scan area (<= 0 means off)")           \
                                                                            \
  product(intx, PrefetchFieldsAhead, -1,                                    \
          "How many fields ahead to prefetch in oop scan (<= 0 means off)") \
                                                                            \
  diagnostic(bool, VerifyBeforeExit, trueInDebug,                           \
          "Verify system before exiting")                                   \
                                                                            \
  diagnostic(bool, VerifyBeforeGC, false,                                   \
          "Verify memory system before GC")                                 \
                                                                            \
  diagnostic(bool, VerifyAfterGC, false,                                    \
          "Verify memory system after GC")                                  \
                                                                            \
  diagnostic(bool, VerifyDuringGC, false,                                   \
          "Verify memory system during GC (between phases)")                \
                                                                            \
  diagnostic(bool, GCParallelVerificationEnabled, true,                     \
          "Enable parallel memory system verification")                     \
                                                                            \
  diagnostic(bool, DeferInitialCardMark, false,                             \
          "When +ReduceInitialCardMarks, explicitly defer any that "        \
           "may arise from new_pre_store_barrier")                          \
                                                                            \
  diagnostic(bool, VerifyRememberedSets, false,                             \
          "Verify GC remembered sets")                                      \
                                                                            \
  diagnostic(bool, VerifyObjectStartArray, true,                            \
          "Verify GC object start array if verify before/after")            \
                                                                            \
  product(bool, DisableExplicitGC, false,                                   \
          "Tells whether calling System.gc() does a full GC")               \
                                                                            \
  notproduct(bool, CheckMemoryInitialization, false,                        \
          "Checks memory initialization")                                   \
                                                                            \
  product(bool, CollectGen0First, false,                                    \
          "Collect youngest generation before each full GC")                \
                                                                            \
  diagnostic(bool, BindCMSThreadToCPU, false,                               \
          "Bind CMS Thread to CPU if possible")                             \
                                                                            \
  diagnostic(uintx, CPUForCMSThread, 0,                                     \
          "When BindCMSThreadToCPU is true, the CPU to bind CMS thread to") \
                                                                            \
  product(bool, BindGCTaskThreadsToCPUs, false,                             \
          "Bind GCTaskThreads to CPUs if possible")                         \
                                                                            \
  product(bool, UseGCTaskAffinity, false,                                   \
          "Use worker affinity when asking for GCTasks")                    \
                                                                            \
  product(uintx, ProcessDistributionStride, 4,                              \
          "Stride through processors when distributing processes")          \
                                                                            \
  product(uintx, CMSCoordinatorYieldSleepCount, 10,                         \
          "number of times the coordinator GC thread will sleep while "     \
          "yielding before giving up and resuming GC")                      \
                                                                            \
  product(uintx, CMSYieldSleepCount, 0,                                     \
          "number of times a GC thread (minus the coordinator) "            \
          "will sleep while yielding before giving up and resuming GC")     \
                                                                            \
  /* gc tracing */                                                          \
  manageable(bool, PrintGC, false,                                          \
          "Print message at garbage collect")                               \
                                                                            \
  manageable(bool, PrintGCDetails, false,                                   \
          "Print more details at garbage collect")                          \
                                                                            \
  manageable(bool, PrintGCDateStamps, false,                                \
          "Print date stamps at garbage collect")                           \
                                                                            \
  manageable(bool, PrintGCTimeStamps, false,                                \
          "Print timestamps at garbage collect")                            \
                                                                            \
  product(bool, PrintGCTaskTimeStamps, false,                               \
          "Print timestamps for individual gc worker thread tasks")         \
                                                                            \
  develop(intx, ConcGCYieldTimeout, 0,                                      \
          "If non-zero, assert that GC threads yield within this # of ms.") \
                                                                            \
  notproduct(bool, TraceMarkSweep, false,                                   \
          "Trace mark sweep")                                               \
                                                                            \
  product(bool, PrintReferenceGC, false,                                    \
          "Print times spent handling reference objects during GC "         \
          " (enabled only when PrintGCDetails)")                            \
                                                                            \
  develop(bool, TraceReferenceGC, false,                                    \
          "Trace handling of soft/weak/final/phantom references")           \
                                                                            \
  develop(bool, TraceFinalizerRegistration, false,                          \
         "Trace registration of final references")                          \
                                                                            \
  notproduct(bool, TraceScavenge, false,                                    \
          "Trace scavenge")                                                 \
                                                                            \
  product_rw(bool, TraceClassLoading, false,                                \
          "Trace all classes loaded")                                       \
                                                                            \
  product(bool, TraceClassLoadingPreorder, false,                           \
          "Trace all classes loaded in order referenced (not loaded)")      \
                                                                            \
  product_rw(bool, TraceClassUnloading, false,                              \
          "Trace unloading of classes")                                     \
                                                                            \
  product_rw(bool, TraceLoaderConstraints, false,                           \
          "Trace loader constraints")                                       \
                                                                            \
  develop(bool, TraceClassLoaderData, false,                                \
          "Trace class loader loader_data lifetime")                        \
                                                                            \
  product(uintx, InitialBootClassLoaderMetaspaceSize, 3*M,                  \
          "Initial size of the boot class loader data metaspace")           \
                                                                            \
  product(bool, TraceGen0Time, false,                                       \
          "Trace accumulated time for Gen 0 collection")                    \
                                                                            \
  product(bool, TraceGen1Time, false,                                       \
          "Trace accumulated time for Gen 1 collection")                    \
                                                                            \
  product(bool, PrintTenuringDistribution, false,                           \
          "Print tenuring age information")                                 \
                                                                            \
  product_rw(bool, PrintHeapAtGC, false,                                    \
          "Print heap layout before and after each GC")                     \
                                                                            \
  product_rw(bool, PrintHeapAtGCExtended, false,                            \
          "Prints extended information about the layout of the heap "       \
          "when -XX:+PrintHeapAtGC is set")                                 \
                                                                            \
  product(bool, PrintHeapAtSIGBREAK, true,                                  \
          "Print heap layout in response to SIGBREAK")                      \
                                                                            \
  manageable(bool, PrintClassHistogramBeforeFullGC, false,                  \
          "Print a class histogram before any major stop-world GC")         \
                                                                            \
  manageable(bool, PrintClassHistogramAfterFullGC, false,                   \
          "Print a class histogram after any major stop-world GC")          \
                                                                            \
  manageable(bool, PrintClassHistogram, false,                              \
          "Print a histogram of class instances")                           \
                                                                            \
  develop(bool, TraceWorkGang, false,                                       \
          "Trace activities of work gangs")                                 \
                                                                            \
  product(bool, TraceParallelOldGCTasks, false,                             \
          "Trace multithreaded GC activity")                                \
                                                                            \
  develop(bool, TraceBlockOffsetTable, false,                               \
          "Print BlockOffsetTable maps")                                    \
                                                                            \
  develop(bool, TraceCardTableModRefBS, false,                              \
          "Print CardTableModRefBS maps")                                   \
                                                                            \
  develop(bool, TraceGCTaskManager, false,                                  \
          "Trace actions of the GC task manager")                           \
                                                                            \
  develop(bool, TraceGCTaskQueue, false,                                    \
          "Trace actions of the GC task queues")                            \
                                                                            \
  diagnostic(bool, TraceGCTaskThread, false,                                \
          "Trace actions of the GC task threads")                           \
                                                                            \
  product(bool, PrintParallelOldGCPhaseTimes, false,                        \
          "Print the time taken by each parallel old gc phase."             \
          "PrintGCDetails must also be enabled.")                           \
                                                                            \
  develop(bool, TraceParallelOldGCMarkingPhase, false,                      \
          "Trace parallel old gc marking phase")                            \
                                                                            \
  develop(bool, TraceParallelOldGCSummaryPhase, false,                      \
          "Trace parallel old gc summary phase")                            \
                                                                            \
  develop(bool, TraceParallelOldGCCompactionPhase, false,                   \
          "Trace parallel old gc compaction phase")                         \
                                                                            \
  develop(bool, TraceParallelOldGCDensePrefix, false,                       \
          "Trace parallel old gc dense prefix computation")                 \
                                                                            \
  develop(bool, IgnoreLibthreadGPFault, false,                              \
          "Suppress workaround for libthread GP fault")                     \
                                                                            \
  product(bool, PrintJNIGCStalls, false,                                    \
          "Print diagnostic message when GC is stalled"                     \
          "by JNI critical section")                                        \
                                                                            \
  /* GC log rotation setting */                                             \
                                                                            \
  product(bool, UseGCLogFileRotation, false,                                \
          "Prevent large gclog file for long running app. "                 \
          "Requires -Xloggc:<filename>")                                    \
                                                                            \
  product(uintx, NumberOfGCLogFiles, 0,                                     \
          "Number of gclog files in rotation, "                             \
          "Default: 0, no rotation")                                        \
                                                                            \
  product(uintx, GCLogFileSize, 0,                                          \
          "GC log file size, Default: 0 bytes, no rotation "                \
          "Only valid with UseGCLogFileRotation")                           \
                                                                            \
  /* JVMTI heap profiling */                                                \
                                                                            \
  diagnostic(bool, TraceJVMTIObjectTagging, false,                          \
          "Trace JVMTI object tagging calls")                               \
                                                                            \
  diagnostic(bool, VerifyBeforeIteration, false,                            \
          "Verify memory system before JVMTI iteration")                    \
                                                                            \
  /* compiler interface */                                                  \
                                                                            \
  develop(bool, CIPrintCompilerName, false,                                 \
          "when CIPrint is active, print the name of the active compiler")  \
                                                                            \
  develop(bool, CIPrintCompileQueue, false,                                 \
          "display the contents of the compile queue whenever a "           \
          "compilation is enqueued")                                        \
                                                                            \
  develop(bool, CIPrintRequests, false,                                     \
          "display every request for compilation")                          \
                                                                            \
  product(bool, CITime, false,                                              \
          "collect timing information for compilation")                     \
                                                                            \
  develop(bool, CITimeEach, false,                                          \
          "display timing information after each successful compilation")   \
                                                                            \
  develop(bool, CICountOSR, false,                                          \
          "use a separate counter when assigning ids to osr compilations")  \
                                                                            \
  develop(bool, CICompileNatives, true,                                     \
          "compile native methods if supported by the compiler")            \
                                                                            \
  develop_pd(bool, CICompileOSR,                                            \
          "compile on stack replacement methods if supported by the "       \
          "compiler")                                                       \
                                                                            \
  develop(bool, CIPrintMethodCodes, false,                                  \
          "print method bytecodes of the compiled code")                    \
                                                                            \
  develop(bool, CIPrintTypeFlow, false,                                     \
          "print the results of ciTypeFlow analysis")                       \
                                                                            \
  develop(bool, CITraceTypeFlow, false,                                     \
          "detailed per-bytecode tracing of ciTypeFlow analysis")           \
                                                                            \
  develop(intx, OSROnlyBCI, -1,                                             \
          "OSR only at this bci.  Negative values mean exclude that bci")   \
                                                                            \
  /* compiler */                                                            \
                                                                            \
  product(intx, CICompilerCount, CI_COMPILER_COUNT,                         \
          "Number of compiler threads to run")                              \
                                                                            \
  product(intx, CompilationPolicyChoice, NOT_GRAAL(0) GRAAL_ONLY(4),        \
          "which compilation policy (0/1)")                                 \
                                                                            \
  develop(bool, UseStackBanging, true,                                      \
          "use stack banging for stack overflow checks (required for "      \
          "proper StackOverflow handling; disable only to measure cost "    \
          "of stackbanging)")                                               \
                                                                            \
  develop(bool, UseStrictFP, true,                                          \
          "use strict fp if modifier strictfp is set")                      \
                                                                            \
  develop(bool, GenerateSynchronizationCode, true,                          \
          "generate locking/unlocking code for synchronized methods and "   \
          "monitors")                                                       \
                                                                            \
  develop(bool, GenerateCompilerNullChecks, true,                           \
          "Generate explicit null checks for loads/stores/calls")           \
                                                                            \
  develop(bool, GenerateRangeChecks, true,                                  \
          "Generate range checks for array accesses")                       \
                                                                            \
  develop_pd(bool, ImplicitNullChecks,                                      \
          "generate code for implicit null checks")                         \
                                                                            \
  product(bool, PrintSafepointStatistics, false,                            \
          "print statistics about safepoint synchronization")               \
                                                                            \
  product(intx, PrintSafepointStatisticsCount, 300,                         \
          "total number of safepoint statistics collected "                 \
          "before printing them out")                                       \
                                                                            \
  product(intx, PrintSafepointStatisticsTimeout,  -1,                       \
          "print safepoint statistics only when safepoint takes"            \
          " more than PrintSafepointSatisticsTimeout in millis")            \
                                                                            \
  product(bool, TraceSafepointCleanupTime, false,                           \
          "print the break down of clean up tasks performed during"         \
          " safepoint")                                                     \
                                                                            \
  product(bool, Inline, true,                                               \
          "enable inlining")                                                \
                                                                            \
  product(bool, ClipInlining, true,                                         \
          "clip inlining if aggregate method exceeds DesiredMethodLimit")   \
                                                                            \
  develop(bool, UseCHA, true,                                               \
          "enable CHA")                                                     \
                                                                            \
  product(bool, UseTypeProfile, true,                                       \
          "Check interpreter profile for historically monomorphic calls")   \
                                                                            \
  notproduct(bool, TimeCompiler, false,                                     \
          "time the compiler")                                              \
                                                                            \
  diagnostic(bool, PrintInlining, false,                                    \
          "prints inlining optimizations")                                  \
                                                                            \
  product(bool, UsePopCountInstruction, false,                              \
          "Use population count instruction")                               \
                                                                            \
  develop(bool, EagerInitialization, false,                                 \
          "Eagerly initialize classes if possible")                         \
                                                                            \
  develop(bool, TraceMethodReplacement, false,                              \
          "Print when methods are replaced do to recompilation")            \
                                                                            \
  develop(bool, PrintMethodFlushing, false,                                 \
          "print the nmethods being flushed")                               \
                                                                            \
  develop(bool, UseRelocIndex, false,                                       \
         "use an index to speed random access to relocations")              \
                                                                            \
  develop(bool, StressCodeBuffers, false,                                   \
         "Exercise code buffer expansion and other rare state changes")     \
                                                                            \
  diagnostic(bool, DebugNonSafepoints, trueInDebug,                         \
         "Generate extra debugging info for non-safepoints in nmethods")    \
                                                                            \
  product(bool, PrintVMOptions, false,                                      \
         "Print flags that appeared on the command line")                   \
                                                                            \
  product(bool, IgnoreUnrecognizedVMOptions, false,                         \
         "Ignore unrecognized VM options")                                  \
                                                                            \
  product(bool, PrintCommandLineFlags, false,                               \
         "Print flags specified on command line or set by ergonomics")      \
                                                                            \
  product(bool, PrintFlagsInitial, false,                                   \
         "Print all VM flags before argument processing and exit VM")       \
                                                                            \
  product(bool, PrintFlagsFinal, false,                                     \
         "Print all VM flags after argument and ergonomic processing")      \
                                                                            \
  notproduct(bool, PrintFlagsWithComments, false,                           \
         "Print all VM flags with default values and descriptions and exit")\
                                                                            \
  diagnostic(bool, SerializeVMOutput, true,                                 \
         "Use a mutex to serialize output to tty and hotspot.log")          \
                                                                            \
  diagnostic(bool, DisplayVMOutput, true,                                   \
         "Display all VM output on the tty, independently of LogVMOutput")  \
                                                                            \
  diagnostic(bool, LogVMOutput, trueInDebug,                                \
         "Save VM output to hotspot.log, or to LogFile")                    \
                                                                            \
  diagnostic(ccstr, LogFile, NULL,                                          \
         "If LogVMOutput is on, save VM output to this file [hotspot.log]") \
                                                                            \
  product(ccstr, ErrorFile, NULL,                                           \
         "If an error occurs, save the error data to this file "            \
         "[default: ./hs_err_pid%p.log] (%p replaced with pid)")            \
                                                                            \
  product(bool, DisplayVMOutputToStderr, false,                             \
         "If DisplayVMOutput is true, display all VM output to stderr")     \
                                                                            \
  product(bool, DisplayVMOutputToStdout, false,                             \
         "If DisplayVMOutput is true, display all VM output to stdout")     \
                                                                            \
  product(bool, UseHeavyMonitors, false,                                    \
          "use heavyweight instead of lightweight Java monitors")           \
                                                                            \
  product(bool, PrintStringTableStatistics, false,                          \
          "print statistics about the StringTable and SymbolTable")         \
                                                                            \
  notproduct(bool, PrintSymbolTableSizeHistogram, false,                    \
          "print histogram of the symbol table")                            \
                                                                            \
  notproduct(bool, ExitVMOnVerifyError, false,                              \
          "standard exit from VM if bytecode verify error "                 \
          "(only in debug mode)")                                           \
                                                                            \
  notproduct(ccstr, AbortVMOnException, NULL,                               \
          "Call fatal if this exception is thrown.  Example: "              \
          "java -XX:AbortVMOnException=java.lang.NullPointerException Foo") \
                                                                            \
  notproduct(ccstr, AbortVMOnExceptionMessage, NULL,                        \
          "Call fatal if the exception pointed by AbortVMOnException "      \
          "has this message.")                                              \
                                                                            \
  develop(bool, DebugVtables, false,                                        \
          "add debugging code to vtable dispatch")                          \
                                                                            \
  develop(bool, PrintVtables, false,                                        \
          "print vtables when printing klass")                              \
                                                                            \
  notproduct(bool, PrintVtableStats, false,                                 \
          "print vtables stats at end of run")                              \
                                                                            \
  develop(bool, TraceCreateZombies, false,                                  \
          "trace creation of zombie nmethods")                              \
                                                                            \
  notproduct(bool, IgnoreLockingAssertions, false,                          \
          "disable locking assertions (for speed)")                         \
                                                                            \
  product(bool, RangeCheckElimination, true,                                \
          "Split loop iterations to eliminate range checks")                \
                                                                            \
  develop_pd(bool, UncommonNullCast,                                        \
          "track occurrences of null in casts; adjust compiler tactics")    \
                                                                            \
  develop(bool, TypeProfileCasts,  true,                                    \
          "treat casts like calls for purposes of type profiling")          \
                                                                            \
  develop(bool, DelayCompilationDuringStartup, true,                        \
          "Delay invoking the compiler until main application class is "    \
          "loaded")                                                         \
                                                                            \
  develop(bool, CompileTheWorld, false,                                     \
          "Compile all methods in all classes in bootstrap class path "     \
          "(stress test)")                                                  \
                                                                            \
  develop(bool, CompileTheWorldPreloadClasses, true,                        \
          "Preload all classes used by a class before start loading")       \
                                                                            \
  notproduct(intx, CompileTheWorldSafepointInterval, 100,                   \
          "Force a safepoint every n compiles so sweeper can keep up")      \
                                                                            \
  develop(bool, FillDelaySlots, true,                                       \
          "Fill delay slots (on SPARC only)")                               \
                                                                            \
  develop(bool, TimeLivenessAnalysis, false,                                \
          "Time computation of bytecode liveness analysis")                 \
                                                                            \
  develop(bool, TraceLivenessGen, false,                                    \
          "Trace the generation of liveness analysis information")          \
                                                                            \
  notproduct(bool, TraceLivenessQuery, false,                               \
          "Trace queries of liveness analysis information")                 \
                                                                            \
  notproduct(bool, CollectIndexSetStatistics, false,                        \
          "Collect information about IndexSets")                            \
                                                                            \
  develop(bool, UseLoopSafepoints, true,                                    \
          "Generate Safepoint nodes in every loop")                         \
                                                                            \
  develop(intx, FastAllocateSizeLimit, 128*K,                               \
          /* Note:  This value is zero mod 1<<13 for a cheap sparc set. */  \
          "Inline allocations larger than this in doublewords must go slow")\
                                                                            \
  product(bool, AggressiveOpts, false,                                      \
          "Enable aggressive optimizations - see arguments.cpp")            \
                                                                            \
  product(bool, UseStringCache, false,                                      \
          "Enable String cache capabilities on String.java")                \
                                                                            \
  /* statistics */                                                          \
  develop(bool, CountCompiledCalls, false,                                  \
          "counts method invocations")                                      \
                                                                            \
  notproduct(bool, CountRuntimeCalls, false,                                \
          "counts VM runtime calls")                                        \
                                                                            \
  develop(bool, CountJNICalls, false,                                       \
          "counts jni method invocations")                                  \
                                                                            \
  notproduct(bool, CountJVMCalls, false,                                    \
          "counts jvm method invocations")                                  \
                                                                            \
  notproduct(bool, CountRemovableExceptions, false,                         \
          "count exceptions that could be replaced by branches due to "     \
          "inlining")                                                       \
                                                                            \
  notproduct(bool, ICMissHistogram, false,                                  \
          "produce histogram of IC misses")                                 \
                                                                            \
  notproduct(bool, PrintClassStatistics, false,                             \
          "prints class statistics at end of run")                          \
                                                                            \
  notproduct(bool, PrintMethodStatistics, false,                            \
          "prints method statistics at end of run")                         \
                                                                            \
  /* interpreter */                                                         \
  develop(bool, ClearInterpreterLocals, false,                              \
          "Always clear local variables of interpreter activations upon "   \
          "entry")                                                          \
                                                                            \
  product_pd(bool, RewriteBytecodes,                                        \
          "Allow rewriting of bytecodes (bytecodes are not immutable)")     \
                                                                            \
  product_pd(bool, RewriteFrequentPairs,                                    \
          "Rewrite frequently used bytecode pairs into a single bytecode")  \
                                                                            \
  diagnostic(bool, PrintInterpreter, false,                                 \
          "Prints the generated interpreter code")                          \
                                                                            \
  product(bool, UseInterpreter, true,                                       \
          "Use interpreter for non-compiled methods")                       \
                                                                            \
  develop(bool, UseFastSignatureHandlers, true,                             \
          "Use fast signature handlers for native calls")                   \
                                                                            \
  product(bool, UseLoopCounter, true,                                       \
          "Increment invocation counter on backward branch")                \
                                                                            \
  product(bool, UseFastEmptyMethods, true,                                  \
          "Use fast method entry code for empty methods")                   \
                                                                            \
  product(bool, UseFastAccessorMethods, true,                               \
          "Use fast method entry code for accessor methods")                \
                                                                            \
  product_pd(bool, UseOnStackReplacement,                                   \
           "Use on stack replacement, calls runtime if invoc. counter "     \
           "overflows in loop")                                             \
                                                                            \
  notproduct(bool, TraceOnStackReplacement, false,                          \
          "Trace on stack replacement")                                     \
                                                                            \
  product_pd(bool, PreferInterpreterNativeStubs,                            \
          "Use always interpreter stubs for native methods invoked via "    \
          "interpreter")                                                    \
                                                                            \
  develop(bool, CountBytecodes, false,                                      \
          "Count number of bytecodes executed")                             \
                                                                            \
  develop(bool, PrintBytecodeHistogram, false,                              \
          "Print histogram of the executed bytecodes")                      \
                                                                            \
  develop(bool, PrintBytecodePairHistogram, false,                          \
          "Print histogram of the executed bytecode pairs")                 \
                                                                            \
  diagnostic(bool, PrintSignatureHandlers, false,                           \
          "Print code generated for native method signature handlers")      \
                                                                            \
  develop(bool, VerifyOops, false,                                          \
          "Do plausibility checks for oops")                                \
                                                                            \
  develop(bool, CheckUnhandledOops, false,                                  \
          "Check for unhandled oops in VM code")                            \
                                                                            \
  develop(bool, VerifyJNIFields, trueInDebug,                               \
          "Verify jfieldIDs for instance fields")                           \
                                                                            \
  notproduct(bool, VerifyJNIEnvThread, false,                               \
          "Verify JNIEnv.thread == Thread::current() when entering VM "     \
          "from JNI")                                                       \
                                                                            \
  develop(bool, VerifyFPU, false,                                           \
          "Verify FPU state (check for NaN's, etc.)")                       \
                                                                            \
  develop(bool, VerifyThread, false,                                        \
          "Watch the thread register for corruption (SPARC only)")          \
                                                                            \
  develop(bool, VerifyActivationFrameSize, false,                           \
          "Verify that activation frame didn't become smaller than its "    \
          "minimal size")                                                   \
                                                                            \
  develop(bool, TraceFrequencyInlining, false,                              \
          "Trace frequency based inlining")                                 \
                                                                            \
  develop_pd(bool, InlineIntrinsics,                                        \
           "Inline intrinsics that can be statically resolved")             \
                                                                            \
  product_pd(bool, ProfileInterpreter,                                      \
           "Profile at the bytecode level during interpretation")           \
                                                                            \
  develop_pd(bool, ProfileTraps,                                            \
          "Profile deoptimization traps at the bytecode level")             \
                                                                            \
  product(intx, ProfileMaturityPercentage, 20,                              \
          "number of method invocations/branches (expressed as % of "       \
          "CompileThreshold) before using the method's profile")            \
                                                                            \
  develop(bool, PrintMethodData, false,                                     \
           "Print the results of +ProfileInterpreter at end of run")        \
                                                                            \
  develop(bool, VerifyDataPointer, trueInDebug,                             \
          "Verify the method data pointer during interpreter profiling")    \
                                                                            \
  develop(bool, VerifyCompiledCode, false,                                  \
          "Include miscellaneous runtime verifications in nmethod code; "   \
          "default off because it disturbs nmethod size heuristics")        \
                                                                            \
  notproduct(bool, CrashGCForDumpingJavaThread, false,                      \
          "Manually make GC thread crash then dump java stack trace;  "     \
          "Test only")                                                      \
                                                                            \
  /* compilation */                                                         \
  product(bool, UseCompiler, true,                                          \
          "use compilation")                                                \
                                                                            \
  develop(bool, TraceCompilationPolicy, false,                              \
          "Trace compilation policy")                                       \
                                                                            \
  develop(bool, TimeCompilationPolicy, false,                               \
          "Time the compilation policy")                                    \
                                                                            \
  product(bool, UseCounterDecay, true,                                      \
           "adjust recompilation counters")                                 \
                                                                            \
  develop(intx, CounterHalfLifeTime,    30,                                 \
          "half-life time of invocation counters (in secs)")                \
                                                                            \
  develop(intx, CounterDecayMinIntervalLength,   500,                       \
          "Min. ms. between invocation of CounterDecay")                    \
                                                                            \
  product(bool, AlwaysCompileLoopMethods, false,                            \
          "when using recompilation, never interpret methods "              \
          "containing loops")                                               \
                                                                            \
  product(bool, DontCompileHugeMethods, true,                               \
          "don't compile methods > HugeMethodLimit")                        \
                                                                            \
  /* Bytecode escape analysis estimation. */                                \
  product(bool, EstimateArgEscape, true,                                    \
          "Analyze bytecodes to estimate escape state of arguments")        \
                                                                            \
  product(intx, BCEATraceLevel, 0,                                          \
          "How much tracing to do of bytecode escape analysis estimates")   \
                                                                            \
  product(intx, MaxBCEAEstimateLevel, 5,                                    \
          "Maximum number of nested calls that are analyzed by BC EA.")     \
                                                                            \
  product(intx, MaxBCEAEstimateSize, 150,                                   \
          "Maximum bytecode size of a method to be analyzed by BC EA.")     \
                                                                            \
  product(intx,  AllocatePrefetchStyle, 1,                                  \
          "0 = no prefetch, "                                               \
          "1 = prefetch instructions for each allocation, "                 \
          "2 = use TLAB watermark to gate allocation prefetch, "            \
          "3 = use BIS instruction on Sparc for allocation prefetch")       \
                                                                            \
  product(intx,  AllocatePrefetchDistance, -1,                              \
          "Distance to prefetch ahead of allocation pointer")               \
                                                                            \
  product(intx,  AllocatePrefetchLines, 3,                                  \
          "Number of lines to prefetch ahead of array allocation pointer")  \
                                                                            \
  product(intx,  AllocateInstancePrefetchLines, 1,                          \
          "Number of lines to prefetch ahead of instance allocation pointer") \
                                                                            \
  product(intx,  AllocatePrefetchStepSize, 16,                              \
          "Step size in bytes of sequential prefetch instructions")         \
                                                                            \
  product(intx,  AllocatePrefetchInstr, 0,                                  \
          "Prefetch instruction to prefetch ahead of allocation pointer")   \
                                                                            \
  /* deoptimization */                                                      \
  product(bool, TraceDeoptimization, false,                                 \
          "Trace deoptimization")                                           \
                                                                            \
  product(bool, PrintDeoptimizationDetails, false,                          \
          "Print more information about deoptimization")                    \
                                                                            \
  develop(bool, DebugDeoptimization, false,                                 \
          "Tracing various information while debugging deoptimization")     \
                                                                            \
  product(intx, SelfDestructTimer, 0,                                       \
          "Will cause VM to terminate after a given time (in minutes) "     \
          "(0 means off)")                                                  \
                                                                            \
  product(intx, MaxJavaStackTraceDepth, 1024,                               \
          "Max. no. of lines in the stack trace for Java exceptions "       \
          "(0 means all)")                                                  \
                                                                            \
  NOT_EMBEDDED(diagnostic(intx, GuaranteedSafepointInterval, 1000,          \
          "Guarantee a safepoint (at least) every so many milliseconds "    \
          "(0 means none)"))                                                \
                                                                            \
  EMBEDDED_ONLY(product(intx, GuaranteedSafepointInterval, 0,               \
          "Guarantee a safepoint (at least) every so many milliseconds "    \
          "(0 means none)"))                                                \
                                                                            \
  product(intx, SafepointTimeoutDelay, 10000,                               \
          "Delay in milliseconds for option SafepointTimeout")              \
                                                                            \
  product(intx, NmethodSweepFraction, 16,                                   \
          "Number of invocations of sweeper to cover all nmethods")         \
                                                                            \
  product(intx, NmethodSweepCheckInterval, 5,                               \
          "Compilers wake up every n seconds to possibly sweep nmethods")   \
                                                                            \
  notproduct(bool, LogSweeper, false,                                       \
            "Keep a ring buffer of sweeper activity")                       \
                                                                            \
  notproduct(intx, SweeperLogEntries, 1024,                                 \
            "Number of records in the ring buffer of sweeper activity")     \
                                                                            \
  notproduct(intx, MemProfilingInterval, 500,                               \
          "Time between each invocation of the MemProfiler")                \
                                                                            \
  develop(intx, MallocCatchPtr, -1,                                         \
          "Hit breakpoint when mallocing/freeing this pointer")             \
                                                                            \
  notproduct(intx, AssertRepeat, 1,                                         \
          "number of times to evaluate expression in assert "               \
          "(to estimate overhead); only works with -DUSE_REPEATED_ASSERTS") \
                                                                            \
  notproduct(ccstrlist, SuppressErrorAt, "",                                \
          "List of assertions (file:line) to muzzle")                       \
                                                                            \
  notproduct(uintx, HandleAllocationLimit, 1024,                            \
          "Threshold for HandleMark allocation when +TraceHandleAllocation "\
          "is used")                                                        \
                                                                            \
  develop(uintx, TotalHandleAllocationLimit, 1024,                          \
          "Threshold for total handle allocation when "                     \
          "+TraceHandleAllocation is used")                                 \
                                                                            \
  develop(intx, StackPrintLimit, 100,                                       \
          "number of stack frames to print in VM-level stack dump")         \
                                                                            \
  notproduct(intx, MaxElementPrintSize, 256,                                \
          "maximum number of elements to print")                            \
                                                                            \
  notproduct(intx, MaxSubklassPrintSize, 4,                                 \
          "maximum number of subklasses to print when printing klass")      \
                                                                            \
  product(intx, MaxInlineLevel, 9,                                          \
          "maximum number of nested calls that are inlined")                \
                                                                            \
  product(intx, MaxRecursiveInlineLevel, 1,                                 \
          "maximum number of nested recursive calls that are inlined")      \
                                                                            \
  product_pd(intx, InlineSmallCode,                                         \
          "Only inline already compiled methods if their code size is "     \
          "less than this")                                                 \
                                                                            \
  product(intx, MaxInlineSize, 35,                                          \
          "maximum bytecode size of a method to be inlined")                \
                                                                            \
  product_pd(intx, FreqInlineSize,                                          \
          "maximum bytecode size of a frequent method to be inlined")       \
                                                                            \
  product(intx, MaxTrivialSize, 6,                                          \
          "maximum bytecode size of a trivial method to be inlined")        \
                                                                            \
  product(intx, MinInliningThreshold, 250,                                  \
          "min. invocation count a method needs to have to be inlined")     \
                                                                            \
  develop(intx, MethodHistogramCutoff, 100,                                 \
          "cutoff value for method invoc. histogram (+CountCalls)")         \
                                                                            \
  develop(intx, ProfilerNumberOfInterpretedMethods, 25,                     \
          "# of interpreted methods to show in profile")                    \
                                                                            \
  develop(intx, ProfilerNumberOfCompiledMethods, 25,                        \
          "# of compiled methods to show in profile")                       \
                                                                            \
  develop(intx, ProfilerNumberOfStubMethods, 25,                            \
          "# of stub methods to show in profile")                           \
                                                                            \
  develop(intx, ProfilerNumberOfRuntimeStubNodes, 25,                       \
          "# of runtime stub nodes to show in profile")                     \
                                                                            \
  product(intx, ProfileIntervalsTicks, 100,                                 \
          "# of ticks between printing of interval profile "                \
          "(+ProfileIntervals)")                                            \
                                                                            \
  notproduct(intx, ScavengeALotInterval,     1,                             \
          "Interval between which scavenge will occur with +ScavengeALot")  \
                                                                            \
  notproduct(intx, FullGCALotInterval,     1,                               \
          "Interval between which full gc will occur with +FullGCALot")     \
                                                                            \
  notproduct(intx, FullGCALotStart,     0,                                  \
          "For which invocation to start FullGCAlot")                       \
                                                                            \
  notproduct(intx, FullGCALotDummies,  32*K,                                \
          "Dummy object allocated with +FullGCALot, forcing all objects "   \
          "to move")                                                        \
                                                                            \
  develop(intx, DontYieldALotInterval,    10,                               \
          "Interval between which yields will be dropped (milliseconds)")   \
                                                                            \
  develop(intx, MinSleepInterval,     1,                                    \
          "Minimum sleep() interval (milliseconds) when "                   \
          "ConvertSleepToYield is off (used for SOLARIS)")                  \
                                                                            \
  develop(intx, ProfilerPCTickThreshold,    15,                             \
          "Number of ticks in a PC buckets to be a hotspot")                \
                                                                            \
  notproduct(intx, DeoptimizeALotInterval,     5,                           \
          "Number of exits until DeoptimizeALot kicks in")                  \
                                                                            \
  notproduct(intx, ZombieALotInterval,     5,                               \
          "Number of exits until ZombieALot kicks in")                      \
                                                                            \
  develop(bool, StressNonEntrant, false,                                    \
          "Mark nmethods non-entrant at registration")                      \
                                                                            \
  diagnostic(intx, MallocVerifyInterval,     0,                             \
          "if non-zero, verify C heap after every N calls to "              \
          "malloc/realloc/free")                                            \
                                                                            \
  diagnostic(intx, MallocVerifyStart,     0,                                \
          "if non-zero, start verifying C heap after Nth call to "          \
          "malloc/realloc/free")                                            \
                                                                            \
<<<<<<< HEAD
  product_pd(intx, TypeProfileWidth,                                        \
=======
  product(intx, TypeProfileWidth,     2,                                    \
>>>>>>> d3c42f1d
          "number of receiver types to record in call/cast profile")        \
                                                                            \
  develop(intx, BciProfileWidth,      2,                                    \
          "number of return bci's to record in ret profile")                \
                                                                            \
  product(intx, PerMethodRecompilationCutoff, 400,                          \
          "After recompiling N times, stay in the interpreter (-1=>'Inf')") \
                                                                            \
  product(intx, PerBytecodeRecompilationCutoff, 200,                        \
          "Per-BCI limit on repeated recompilation (-1=>'Inf')")            \
                                                                            \
  product(intx, PerMethodTrapLimit,  100,                                   \
          "Limit on traps (of one kind) in a method (includes inlines)")    \
                                                                            \
  product(intx, PerBytecodeTrapLimit,  4,                                   \
          "Limit on traps (of one kind) at a particular BCI")               \
                                                                            \
  develop(intx, InlineFrequencyRatio,    20,                                \
          "Ratio of call site execution to caller method invocation")       \
                                                                            \
  develop_pd(intx, InlineFrequencyCount,                                    \
          "Count of call site execution necessary to trigger frequent "     \
          "inlining")                                                       \
                                                                            \
  develop(intx, InlineThrowCount,    50,                                    \
          "Force inlining of interpreted methods that throw this often")    \
                                                                            \
  develop(intx, InlineThrowMaxSize,   200,                                  \
          "Force inlining of throwing methods smaller than this")           \
                                                                            \
  develop(intx, ProfilerNodeSize,  1024,                                    \
          "Size in K to allocate for the Profile Nodes of each thread")     \
                                                                            \
  product_pd(intx, PreInflateSpin,                                          \
          "Number of times to spin wait before inflation")                  \
                                                                            \
  /* gc parameters */                                                       \
  product(uintx, InitialHeapSize, 0,                                        \
          "Initial heap size (in bytes); zero means OldSize + NewSize")     \
                                                                            \
  product(uintx, MaxHeapSize, ScaleForWordSize(96*M),                       \
          "Maximum heap size (in bytes)")                                   \
                                                                            \
  product(uintx, OldSize, ScaleForWordSize(4*M),                            \
          "Initial tenured generation size (in bytes)")                     \
                                                                            \
  product(uintx, NewSize, ScaleForWordSize(1*M),                            \
          "Initial new generation size (in bytes)")                         \
                                                                            \
  product(uintx, MaxNewSize, max_uintx,                                     \
          "Maximum new generation size (in bytes), max_uintx means set "    \
          "ergonomically")                                                  \
                                                                            \
  product(uintx, PretenureSizeThreshold, 0,                                 \
          "Maximum size in bytes of objects allocated in DefNew "           \
          "generation; zero means no maximum")                              \
                                                                            \
  product(uintx, TLABSize, 0,                                               \
          "Starting TLAB size (in bytes); zero means set ergonomically")    \
                                                                            \
  product(uintx, MinTLABSize, 2*K,                                          \
          "Minimum allowed TLAB size (in bytes)")                           \
                                                                            \
  product(uintx, TLABAllocationWeight, 35,                                  \
          "Allocation averaging weight")                                    \
                                                                            \
  product(uintx, TLABWasteTargetPercent, 1,                                 \
          "Percentage of Eden that can be wasted")                          \
                                                                            \
  product(uintx, TLABRefillWasteFraction,    64,                            \
          "Max TLAB waste at a refill (internal fragmentation)")            \
                                                                            \
  product(uintx, TLABWasteIncrement,    4,                                  \
          "Increment allowed waste at slow allocation")                     \
                                                                            \
  product(intx, SurvivorRatio, 8,                                           \
          "Ratio of eden/survivor space size")                              \
                                                                            \
  product(intx, NewRatio, 2,                                                \
          "Ratio of new/old generation sizes")                              \
                                                                            \
  product_pd(uintx, NewSizeThreadIncrease,                                  \
          "Additional size added to desired new generation size per "       \
          "non-daemon thread (in bytes)")                                   \
                                                                            \
  product_pd(uintx, MetaspaceSize,                                          \
          "Initial size of Metaspaces (in bytes)")                          \
                                                                            \
  product(uintx, MaxMetaspaceSize, max_uintx,                               \
          "Maximum size of Metaspaces (in bytes)")                          \
                                                                            \
  product(uintx, ClassMetaspaceSize, 2*M,                                   \
          "Maximum size of InstanceKlass area in Metaspace used for "       \
          "UseCompressedKlassPointers")                                     \
                                                                            \
  product(uintx, MinHeapFreeRatio,    40,                                   \
          "Min percentage of heap free after GC to avoid expansion")        \
                                                                            \
  product(uintx, MaxHeapFreeRatio,    70,                                   \
          "Max percentage of heap free after GC to avoid shrinking")        \
                                                                            \
  product(intx, SoftRefLRUPolicyMSPerMB, 1000,                              \
          "Number of milliseconds per MB of free space in the heap")        \
                                                                            \
  product(uintx, MinHeapDeltaBytes, ScaleForWordSize(128*K),                \
          "Min change in heap space due to GC (in bytes)")                  \
                                                                            \
  product(uintx, MinMetaspaceExpansion, ScaleForWordSize(256*K),            \
          "Min expansion of permanent heap (in bytes)")                     \
                                                                            \
  product(uintx, MaxMetaspaceExpansion, ScaleForWordSize(4*M),              \
          "Max expansion of permanent heap without full GC (in bytes)")     \
                                                                            \
  product(intx, QueuedAllocationWarningCount, 0,                            \
          "Number of times an allocation that queues behind a GC "          \
          "will retry before printing a warning")                           \
                                                                            \
  diagnostic(uintx, VerifyGCStartAt,   0,                                   \
          "GC invoke count where +VerifyBefore/AfterGC kicks in")           \
                                                                            \
  diagnostic(intx, VerifyGCLevel,     0,                                    \
          "Generation level at which to start +VerifyBefore/AfterGC")       \
                                                                            \
  product(uintx, MaxTenuringThreshold,    15,                               \
          "Maximum value for tenuring threshold")                           \
                                                                            \
  product(uintx, InitialTenuringThreshold,    7,                            \
          "Initial value for tenuring threshold")                           \
                                                                            \
  product(intx, TargetSurvivorRatio,    50,                                 \
          "Desired percentage of survivor space used after scavenge")       \
                                                                            \
  product(uintx, MarkSweepDeadRatio,     5,                                 \
          "Percentage (0-100) of the old gen allowed as dead wood."         \
          "Serial mark sweep treats this as both the min and max value."    \
          "CMS uses this value only if it falls back to mark sweep."        \
          "Par compact uses a variable scale based on the density of the"   \
          "generation and treats this as the max value when the heap is"    \
          "either completely full or completely empty.  Par compact also"   \
          "has a smaller default value; see arguments.cpp.")                \
                                                                            \
  product(intx, MarkSweepAlwaysCompactCount,     4,                         \
          "How often should we fully compact the heap (ignoring the dead "  \
          "space parameters)")                                              \
                                                                            \
  product(intx, PrintCMSStatistics, 0,                                      \
          "Statistics for CMS")                                             \
                                                                            \
  product(bool, PrintCMSInitiationStatistics, false,                        \
          "Statistics for initiating a CMS collection")                     \
                                                                            \
  product(intx, PrintFLSStatistics, 0,                                      \
          "Statistics for CMS' FreeListSpace")                              \
                                                                            \
  product(intx, PrintFLSCensus, 0,                                          \
          "Census for CMS' FreeListSpace")                                  \
                                                                            \
  develop(uintx, GCExpandToAllocateDelayMillis, 0,                          \
          "Delay in ms between expansion and allocation")                   \
                                                                            \
  develop(uintx, GCWorkerDelayMillis, 0,                                    \
          "Delay in ms in scheduling GC workers")                           \
                                                                            \
  product(intx, DeferThrSuspendLoopCount,     4000,                         \
          "(Unstable) Number of times to iterate in safepoint loop "        \
          " before blocking VM threads ")                                   \
                                                                            \
  product(intx, DeferPollingPageLoopCount,     -1,                          \
          "(Unsafe,Unstable) Number of iterations in safepoint loop "       \
          "before changing safepoint polling page to RO ")                  \
                                                                            \
  product(intx, SafepointSpinBeforeYield, 2000,  "(Unstable)")              \
                                                                            \
  product(bool, PSChunkLargeArrays, true,                                   \
          "true: process large arrays in chunks")                           \
                                                                            \
  product(uintx, GCDrainStackTargetSize, 64,                                \
          "how many entries we'll try to leave on the stack during "        \
          "parallel GC")                                                    \
                                                                            \
  /* stack parameters */                                                    \
  product_pd(intx, StackYellowPages,                                        \
          "Number of yellow zone (recoverable overflows) pages")            \
                                                                            \
  product_pd(intx, StackRedPages,                                           \
          "Number of red zone (unrecoverable overflows) pages")             \
                                                                            \
  product_pd(intx, StackShadowPages,                                        \
          "Number of shadow zone (for overflow checking) pages"             \
          " this should exceed the depth of the VM and native call stack")  \
                                                                            \
  product_pd(intx, ThreadStackSize,                                         \
          "Thread Stack Size (in Kbytes)")                                  \
                                                                            \
  product_pd(intx, VMThreadStackSize,                                       \
          "Non-Java Thread Stack Size (in Kbytes)")                         \
                                                                            \
  product_pd(intx, CompilerThreadStackSize,                                 \
          "Compiler Thread Stack Size (in Kbytes)")                         \
                                                                            \
  develop_pd(uintx, JVMInvokeMethodSlack,                                   \
          "Stack space (bytes) required for JVM_InvokeMethod to complete")  \
                                                                            \
  product(uintx, ThreadSafetyMargin, 50*M,                                  \
          "Thread safety margin is used on fixed-stack LinuxThreads (on "   \
          "Linux/x86 only) to prevent heap-stack collision. Set to 0 to "   \
          "disable this feature")                                           \
                                                                            \
  /* code cache parameters */                                               \
  develop(uintx, CodeCacheSegmentSize, 64,                                  \
          "Code cache segment size (in bytes) - smallest unit of "          \
          "allocation")                                                     \
                                                                            \
  develop_pd(intx, CodeEntryAlignment,                                      \
          "Code entry alignment for generated code (in bytes)")             \
                                                                            \
  product_pd(intx, OptoLoopAlignment,                                       \
          "Align inner loops to zero relative to this modulus")             \
                                                                            \
  product_pd(uintx, InitialCodeCacheSize,                                   \
          "Initial code cache size (in bytes)")                             \
                                                                            \
  product_pd(uintx, ReservedCodeCacheSize,                                  \
          "Reserved code cache size (in bytes) - maximum code cache size")  \
                                                                            \
  product(uintx, CodeCacheMinimumFreeSpace, 500*K,                          \
          "When less than X space left, we stop compiling.")                \
                                                                            \
  product_pd(uintx, CodeCacheExpansionSize,                                 \
          "Code cache expansion size (in bytes)")                           \
                                                                            \
  develop_pd(uintx, CodeCacheMinBlockLength,                                \
          "Minimum number of segments in a code cache block.")              \
                                                                            \
  notproduct(bool, ExitOnFullCodeCache, false,                              \
          "Exit the VM if we fill the code cache.")                         \
                                                                            \
  product(bool, UseCodeCacheFlushing, true,                                 \
          "Attempt to clean the code cache before shutting off compiler")   \
                                                                            \
  product(intx,  MinCodeCacheFlushingInterval, 30,                          \
          "Min number of seconds between code cache cleaning sessions")     \
                                                                            \
  product(uintx,  CodeCacheFlushingMinimumFreeSpace, 1500*K,                \
          "When less than X space left, start code cache cleaning")         \
                                                                            \
  /* interpreter debugging */                                               \
  develop(intx, BinarySwitchThreshold, 5,                                   \
          "Minimal number of lookupswitch entries for rewriting to binary " \
          "switch")                                                         \
                                                                            \
  develop(intx, StopInterpreterAt, 0,                                       \
          "Stops interpreter execution at specified bytecode number")       \
                                                                            \
  develop(intx, TraceBytecodesAt, 0,                                        \
          "Traces bytecodes starting with specified bytecode number")       \
                                                                            \
  /* compiler interface */                                                  \
  develop(intx, CIStart, 0,                                                 \
          "the id of the first compilation to permit")                      \
                                                                            \
  develop(intx, CIStop,    -1,                                              \
          "the id of the last compilation to permit")                       \
                                                                            \
  develop(intx, CIStartOSR,     0,                                          \
          "the id of the first osr compilation to permit "                  \
          "(CICountOSR must be on)")                                        \
                                                                            \
  develop(intx, CIStopOSR,    -1,                                           \
          "the id of the last osr compilation to permit "                   \
          "(CICountOSR must be on)")                                        \
                                                                            \
  develop(intx, CIBreakAtOSR,    -1,                                        \
          "id of osr compilation to break at")                              \
                                                                            \
  develop(intx, CIBreakAt,    -1,                                           \
          "id of compilation to break at")                                  \
                                                                            \
  product(ccstrlist, CompileOnly, "",                                       \
          "List of methods (pkg/class.name) to restrict compilation to")    \
                                                                            \
  product(ccstr, CompileCommandFile, NULL,                                  \
          "Read compiler commands from this file [.hotspot_compiler]")      \
                                                                            \
  product(ccstrlist, CompileCommand, "",                                    \
          "Prepend to .hotspot_compiler; e.g. log,java/lang/String.<init>") \
                                                                            \
  product(bool, CICompilerCountPerCPU, false,                               \
          "1 compiler thread for log(N CPUs)")                              \
                                                                            \
  develop(intx, CIFireOOMAt,    -1,                                         \
          "Fire OutOfMemoryErrors throughout CI for testing the compiler "  \
          "(non-negative value throws OOM after this many CI accesses "     \
          "in each compile)")                                               \
                                                                            \
  notproduct(bool, CIObjectFactoryVerify, false,                            \
          "enable potentially expensive verification in ciObjectFactory")   \
                                                                            \
  /* Priorities */                                                          \
  product_pd(bool, UseThreadPriorities,  "Use native thread priorities")    \
                                                                            \
  product(intx, ThreadPriorityPolicy, 0,                                    \
          "0 : Normal.                                                     "\
          "    VM chooses priorities that are appropriate for normal       "\
          "    applications. On Solaris NORM_PRIORITY and above are mapped "\
          "    to normal native priority. Java priorities below NORM_PRIORITY"\
          "    map to lower native priority values. On Windows applications"\
          "    are allowed to use higher native priorities. However, with  "\
          "    ThreadPriorityPolicy=0, VM will not use the highest possible"\
          "    native priority, THREAD_PRIORITY_TIME_CRITICAL, as it may   "\
          "    interfere with system threads. On Linux thread priorities   "\
          "    are ignored because the OS does not support static priority "\
          "    in SCHED_OTHER scheduling class which is the only choice for"\
          "    non-root, non-realtime applications.                        "\
          "1 : Aggressive.                                                 "\
          "    Java thread priorities map over to the entire range of      "\
          "    native thread priorities. Higher Java thread priorities map "\
          "    to higher native thread priorities. This policy should be   "\
          "    used with care, as sometimes it can cause performance       "\
          "    degradation in the application and/or the entire system. On "\
          "    Linux this policy requires root privilege.")                 \
                                                                            \
  product(bool, ThreadPriorityVerbose, false,                               \
          "Print priority changes")                                         \
                                                                            \
  product(intx, DefaultThreadPriority, -1,                                  \
          "The native priority at which threads run if not elsewhere "      \
          "specified (-1 means no change)")                                 \
                                                                            \
  product(intx, CompilerThreadPriority, -1,                                 \
          "The native priority at which compiler threads should run "       \
          "(-1 means no change)")                                           \
                                                                            \
  product(intx, VMThreadPriority, -1,                                       \
          "The native priority at which the VM thread should run "          \
          "(-1 means no change)")                                           \
                                                                            \
  product(bool, CompilerThreadHintNoPreempt, true,                          \
          "(Solaris only) Give compiler threads an extra quanta")           \
                                                                            \
  product(bool, VMThreadHintNoPreempt, false,                               \
          "(Solaris only) Give VM thread an extra quanta")                  \
                                                                            \
  product(intx, JavaPriority1_To_OSPriority, -1, "Map Java priorities to OS priorities") \
  product(intx, JavaPriority2_To_OSPriority, -1, "Map Java priorities to OS priorities") \
  product(intx, JavaPriority3_To_OSPriority, -1, "Map Java priorities to OS priorities") \
  product(intx, JavaPriority4_To_OSPriority, -1, "Map Java priorities to OS priorities") \
  product(intx, JavaPriority5_To_OSPriority, -1, "Map Java priorities to OS priorities") \
  product(intx, JavaPriority6_To_OSPriority, -1, "Map Java priorities to OS priorities") \
  product(intx, JavaPriority7_To_OSPriority, -1, "Map Java priorities to OS priorities") \
  product(intx, JavaPriority8_To_OSPriority, -1, "Map Java priorities to OS priorities") \
  product(intx, JavaPriority9_To_OSPriority, -1, "Map Java priorities to OS priorities") \
  product(intx, JavaPriority10_To_OSPriority,-1, "Map Java priorities to OS priorities") \
                                                                            \
  experimental(bool, UseCriticalJavaThreadPriority, false,                  \
          "Java thread priority 10 maps to critical scheduling priority")   \
                                                                            \
  experimental(bool, UseCriticalCompilerThreadPriority, false,              \
          "Compiler thread(s) run at critical scheduling priority")         \
                                                                            \
  experimental(bool, UseCriticalCMSThreadPriority, false,                   \
          "ConcurrentMarkSweep thread runs at critical scheduling priority")\
                                                                            \
  /* compiler debugging */                                                  \
  notproduct(intx, CompileTheWorldStartAt,     1,                           \
          "First class to consider when using +CompileTheWorld")            \
                                                                            \
  notproduct(intx, CompileTheWorldStopAt, max_jint,                         \
          "Last class to consider when using +CompileTheWorld")             \
                                                                            \
  develop(intx, NewCodeParameter,      0,                                   \
          "Testing Only: Create a dedicated integer parameter before "      \
          "putback")                                                        \
                                                                            \
  /* new oopmap storage allocation */                                       \
  develop(intx, MinOopMapAllocation,     8,                                 \
          "Minimum number of OopMap entries in an OopMapSet")               \
                                                                            \
  /* Background Compilation */                                              \
  develop(intx, LongCompileThreshold,     50,                               \
          "Used with +TraceLongCompiles")                                   \
                                                                            \
  product(intx, StarvationMonitorInterval,    200,                          \
          "Pause between each check in ms")                                 \
                                                                            \
  /* recompilation */                                                       \
  product_pd(intx, CompileThreshold,                                        \
          "number of interpreted method invocations before (re-)compiling") \
                                                                            \
  product_pd(intx, BackEdgeThreshold,                                       \
          "Interpreter Back edge threshold at which an OSR compilation is invoked")\
                                                                            \
  product(intx, Tier0InvokeNotifyFreqLog, 7,                                \
          "Interpreter (tier 0) invocation notification frequency.")        \
                                                                            \
  product(intx, Tier2InvokeNotifyFreqLog, 11,                               \
          "C1 without MDO (tier 2) invocation notification frequency.")     \
                                                                            \
  product(intx, Tier3InvokeNotifyFreqLog, 10,                               \
          "C1 with MDO profiling (tier 3) invocation notification "         \
          "frequency.")                                                     \
                                                                            \
  product(intx, Tier23InlineeNotifyFreqLog, 20,                             \
          "Inlinee invocation (tiers 2 and 3) notification frequency")      \
                                                                            \
  product(intx, Tier0BackedgeNotifyFreqLog, 10,                             \
          "Interpreter (tier 0) invocation notification frequency.")        \
                                                                            \
  product(intx, Tier2BackedgeNotifyFreqLog, 14,                             \
          "C1 without MDO (tier 2) invocation notification frequency.")     \
                                                                            \
  product(intx, Tier3BackedgeNotifyFreqLog, 13,                             \
          "C1 with MDO profiling (tier 3) invocation notification "         \
          "frequency.")                                                     \
                                                                            \
  product(intx, Tier2CompileThreshold, 0,                                   \
          "threshold at which tier 2 compilation is invoked")               \
                                                                            \
  product(intx, Tier2BackEdgeThreshold, 0,                                  \
          "Back edge threshold at which tier 2 compilation is invoked")     \
                                                                            \
  product(intx, Tier3InvocationThreshold, 200,                              \
          "Compile if number of method invocations crosses this "           \
          "threshold")                                                      \
                                                                            \
  product(intx, Tier3MinInvocationThreshold, 100,                           \
          "Minimum invocation to compile at tier 3")                        \
                                                                            \
  product(intx, Tier3CompileThreshold, 2000,                                \
          "Threshold at which tier 3 compilation is invoked (invocation "   \
          "minimum must be satisfied.")                                     \
                                                                            \
  product(intx, Tier3BackEdgeThreshold,  60000,                             \
          "Back edge threshold at which tier 3 OSR compilation is invoked") \
                                                                            \
  product(intx, Tier4InvocationThreshold, 5000,                             \
          "Compile if number of method invocations crosses this "           \
          "threshold")                                                      \
                                                                            \
  product(intx, Tier4MinInvocationThreshold, 600,                           \
          "Minimum invocation to compile at tier 4")                        \
                                                                            \
  product(intx, Tier4CompileThreshold, 15000,                               \
          "Threshold at which tier 4 compilation is invoked (invocation "   \
          "minimum must be satisfied.")                                     \
                                                                            \
  product(intx, Tier4BackEdgeThreshold, 40000,                              \
          "Back edge threshold at which tier 4 OSR compilation is invoked") \
                                                                            \
  product(intx, Tier3DelayOn, 5,                                            \
          "If C2 queue size grows over this amount per compiler thread "    \
          "stop compiling at tier 3 and start compiling at tier 2")         \
                                                                            \
  product(intx, Tier3DelayOff, 2,                                           \
          "If C2 queue size is less than this amount per compiler thread "  \
          "allow methods compiled at tier 2 transition to tier 3")          \
                                                                            \
  product(intx, Tier3LoadFeedback, 5,                                       \
          "Tier 3 thresholds will increase twofold when C1 queue size "     \
          "reaches this amount per compiler thread")                        \
                                                                            \
  product(intx, Tier4LoadFeedback, 3,                                       \
          "Tier 4 thresholds will increase twofold when C2 queue size "     \
          "reaches this amount per compiler thread")                        \
                                                                            \
  product(intx, TieredCompileTaskTimeout, 50,                               \
          "Kill compile task if method was not used within "                \
          "given timeout in milliseconds")                                  \
                                                                            \
  product(intx, TieredStopAtLevel, 4,                                       \
          "Stop at given compilation level")                                \
                                                                            \
  product(intx, Tier0ProfilingStartPercentage, 200,                         \
          "Start profiling in interpreter if the counters exceed tier 3"    \
          "thresholds by the specified percentage")                         \
                                                                            \
  product(intx, TieredRateUpdateMinTime, 1,                                 \
          "Minimum rate sampling interval (in milliseconds)")               \
                                                                            \
  product(intx, TieredRateUpdateMaxTime, 25,                                \
          "Maximum rate sampling interval (in milliseconds)")               \
                                                                            \
  product_pd(bool, TieredCompilation,                                       \
          "Enable tiered compilation")                                      \
                                                                            \
  product(bool, PrintTieredEvents, false,                                   \
          "Print tiered events notifications")                              \
                                                                            \
  product_pd(intx, OnStackReplacePercentage,                                \
          "NON_TIERED number of method invocations/branches (expressed as %"\
          "of CompileThreshold) before (re-)compiling OSR code")            \
                                                                            \
  product(intx, InterpreterProfilePercentage, 33,                           \
          "NON_TIERED number of method invocations/branches (expressed as %"\
          "of CompileThreshold) before profiling in the interpreter")       \
                                                                            \
  develop(intx, MaxRecompilationSearchLength,    10,                        \
          "max. # frames to inspect searching for recompilee")              \
                                                                            \
  develop(intx, MaxInterpretedSearchLength,     3,                          \
          "max. # interp. frames to skip when searching for recompilee")    \
                                                                            \
  develop(intx, DesiredMethodLimit,  8000,                                  \
          "desired max. method size (in bytecodes) after inlining")         \
                                                                            \
  develop(intx, HugeMethodLimit,  8000,                                     \
          "don't compile methods larger than this if "                      \
          "+DontCompileHugeMethods")                                        \
                                                                            \
  /* New JDK 1.4 reflection implementation */                               \
                                                                            \
  develop(bool, UseNewReflection, true,                                     \
          "Temporary flag for transition to reflection based on dynamic "   \
          "bytecode generation in 1.4; can no longer be turned off in 1.4 " \
          "JDK, and is unneeded in 1.3 JDK, but marks most places VM "      \
          "changes were needed")                                            \
                                                                            \
  develop(bool, VerifyReflectionBytecodes, false,                           \
          "Force verification of 1.4 reflection bytecodes. Does not work "  \
          "in situations like that described in 4486457 or for "            \
          "constructors generated for serialization, so can not be enabled "\
          "in product.")                                                    \
                                                                            \
  product(bool, ReflectionWrapResolutionErrors, true,                       \
          "Temporary flag for transition to AbstractMethodError wrapped "   \
          "in InvocationTargetException. See 6531596")                      \
                                                                            \
                                                                            \
  develop(intx, FastSuperclassLimit, 8,                                     \
          "Depth of hardwired instanceof accelerator array")                \
                                                                            \
  /* Properties for Java libraries  */                                      \
                                                                            \
  product(uintx, MaxDirectMemorySize, 0,                                    \
          "Maximum total size of NIO direct-buffer allocations")            \
                                                                            \
  /* temporary developer defined flags  */                                  \
                                                                            \
  diagnostic(bool, UseNewCode, false,                                       \
          "Testing Only: Use the new version while testing")                \
                                                                            \
  diagnostic(bool, UseNewCode2, false,                                      \
          "Testing Only: Use the new version while testing")                \
                                                                            \
  diagnostic(bool, UseNewCode3, false,                                      \
          "Testing Only: Use the new version while testing")                \
                                                                            \
  /* flags for performance data collection */                               \
                                                                            \
  product(bool, UsePerfData, falseInEmbedded,                               \
          "Flag to disable jvmstat instrumentation for performance testing" \
          "and problem isolation purposes.")                                \
                                                                            \
  product(bool, PerfDataSaveToFile, false,                                  \
          "Save PerfData memory to hsperfdata_<pid> file on exit")          \
                                                                            \
  product(ccstr, PerfDataSaveFile, NULL,                                    \
          "Save PerfData memory to the specified absolute pathname,"        \
           "%p in the file name if present will be replaced by pid")        \
                                                                            \
  product(intx, PerfDataSamplingInterval, 50 /*ms*/,                        \
          "Data sampling interval in milliseconds")                         \
                                                                            \
  develop(bool, PerfTraceDataCreation, false,                               \
          "Trace creation of Performance Data Entries")                     \
                                                                            \
  develop(bool, PerfTraceMemOps, false,                                     \
          "Trace PerfMemory create/attach/detach calls")                    \
                                                                            \
  product(bool, PerfDisableSharedMem, false,                                \
          "Store performance data in standard memory")                      \
                                                                            \
  product(intx, PerfDataMemorySize, 32*K,                                   \
          "Size of performance data memory region. Will be rounded "        \
          "up to a multiple of the native os page size.")                   \
                                                                            \
  product(intx, PerfMaxStringConstLength, 1024,                             \
          "Maximum PerfStringConstant string length before truncation")     \
                                                                            \
  product(bool, PerfAllowAtExitRegistration, false,                         \
          "Allow registration of atexit() methods")                         \
                                                                            \
  product(bool, PerfBypassFileSystemCheck, false,                           \
          "Bypass Win32 file system criteria checks (Windows Only)")        \
                                                                            \
  product(intx, UnguardOnExecutionViolation, 0,                             \
          "Unguard page and retry on no-execute fault (Win32 only)"         \
          "0=off, 1=conservative, 2=aggressive")                            \
                                                                            \
  /* Serviceability Support */                                              \
                                                                            \
  product(bool, ManagementServer, false,                                    \
          "Create JMX Management Server")                                   \
                                                                            \
  product(bool, DisableAttachMechanism, false,                              \
         "Disable mechanism that allows tools to attach to this VM")        \
                                                                            \
  product(bool, StartAttachListener, false,                                 \
          "Always start Attach Listener at VM startup")                     \
                                                                            \
  manageable(bool, PrintConcurrentLocks, false,                             \
          "Print java.util.concurrent locks in thread dump")                \
                                                                            \
  product(bool, TransmitErrorReport, false,                                 \
          "Enable error report transmission on erroneous termination")      \
                                                                            \
  product(ccstr, ErrorReportServer, NULL,                                   \
          "Override built-in error report server address")                  \
                                                                            \
  /* Shared spaces */                                                       \
                                                                            \
  product(bool, UseSharedSpaces, true,                                      \
          "Use shared spaces in the permanent generation")                  \
                                                                            \
  product(bool, RequireSharedSpaces, false,                                 \
          "Require shared spaces in the permanent generation")              \
                                                                            \
  product(bool, DumpSharedSpaces, false,                                    \
           "Special mode: JVM reads a class list, loads classes, builds "   \
            "shared spaces, and dumps the shared spaces to a file to be "   \
            "used in future JVM runs.")                                     \
                                                                            \
  product(bool, PrintSharedSpaces, false,                                   \
          "Print usage of shared spaces")                                   \
                                                                            \
  product(uintx, SharedReadWriteSize,  NOT_LP64(12*M) LP64_ONLY(16*M),      \
          "Size of read-write space in permanent generation (in bytes)")    \
                                                                            \
  product(uintx, SharedReadOnlySize,  NOT_LP64(12*M) LP64_ONLY(16*M),       \
          "Size of read-only space in permanent generation (in bytes)")     \
                                                                            \
  product(uintx, SharedMiscDataSize,    NOT_LP64(2*M) LP64_ONLY(4*M),       \
          "Size of the shared data area adjacent to the heap (in bytes)")   \
                                                                            \
  product(uintx, SharedMiscCodeSize,    120*K,                              \
          "Size of the shared code area adjacent to the heap (in bytes)")   \
                                                                            \
  product(uintx, SharedDummyBlockSize, 0,                                   \
          "Size of dummy block used to shift heap addresses (in bytes)")    \
                                                                            \
  diagnostic(bool, EnableInvokeDynamic, false,                              \
          "support JSR 292 (method handles, invokedynamic, "                \
          "anonymous classes")                                              \
                                                                            \
  diagnostic(bool, PrintMethodHandleStubs, false,                           \
          "Print generated stub code for method handles")                   \
                                                                            \
  develop(bool, TraceMethodHandles, false,                                  \
          "trace internal method handle operations")                        \
                                                                            \
  diagnostic(bool, VerifyMethodHandles, trueInDebug,                        \
          "perform extra checks when constructing method handles")          \
                                                                            \
  diagnostic(bool, ShowHiddenFrames, false,                                 \
          "show method handle implementation frames (usually hidden)")      \
                                                                            \
  experimental(bool, TrustFinalNonStaticFields, false,                      \
          "trust final non-static declarations for constant folding")       \
                                                                            \
  develop(bool, TraceInvokeDynamic, false,                                  \
          "trace internal invoke dynamic operations")                       \
                                                                            \
  diagnostic(bool, PauseAtStartup,      false,                              \
          "Causes the VM to pause at startup time and wait for the pause "  \
          "file to be removed (default: ./vm.paused.<pid>)")                \
                                                                            \
  diagnostic(ccstr, PauseAtStartupFile, NULL,                               \
          "The file to create and for whose removal to await when pausing " \
          "at startup. (default: ./vm.paused.<pid>)")                       \
                                                                            \
  diagnostic(bool, PauseAtExit, false,                                      \
          "Pause and wait for keypress on exit if a debugger is attached")  \
                                                                            \
  product(bool, ExtendedDTraceProbes,    false,                             \
          "Enable performance-impacting dtrace probes")                     \
                                                                            \
  product(bool, DTraceMethodProbes, false,                                  \
          "Enable dtrace probes for method-entry and method-exit")          \
                                                                            \
  product(bool, DTraceAllocProbes, false,                                   \
          "Enable dtrace probes for object allocation")                     \
                                                                            \
  product(bool, DTraceMonitorProbes, false,                                 \
          "Enable dtrace probes for monitor events")                        \
                                                                            \
  product(bool, RelaxAccessControlCheck, false,                             \
          "Relax the access control checks in the verifier")                \
                                                                            \
  diagnostic(bool, PrintDTraceDOF, false,                                   \
             "Print the DTrace DOF passed to the system for JSDT probes")   \
                                                                            \
  product(uintx, StringTableSize, 1009,                                     \
          "Number of buckets in the interned String table")                 \
                                                                            \
  develop(bool, TraceDefaultMethods, false,                                 \
          "Trace the default method processing steps")                      \
                                                                            \
  develop(bool, ParseAllGenericSignatures, false,                           \
          "Parse all generic signatures while classloading")                \
                                                                            \
  develop(bool, VerifyGenericSignatures, false,                             \
          "Abort VM on erroneous or inconsistent generic signatures")       \
                                                                            \
  product(bool, UseVMInterruptibleIO, false,                                \
          "(Unstable, Solaris-specific) Thread interrupt before or with "   \
          "EINTR for I/O operations results in OS_INTRPT. The default value"\
          " of this flag is true for JDK 6 and earlier")                    \
                                                                            \
  diagnostic(bool, WhiteBoxAPI, false,                                      \
          "Enable internal testing APIs")                                   \
                                                                            \
  product(bool, PrintGCCause, true,                                         \
          "Include GC cause in GC logging")

/*
 *  Macros for factoring of globals
 */

// Interface macros
#define DECLARE_PRODUCT_FLAG(type, name, value, doc)    extern "C" type name;
#define DECLARE_PD_PRODUCT_FLAG(type, name, doc)        extern "C" type name;
#define DECLARE_DIAGNOSTIC_FLAG(type, name, value, doc) extern "C" type name;
#define DECLARE_EXPERIMENTAL_FLAG(type, name, value, doc) extern "C" type name;
#define DECLARE_MANAGEABLE_FLAG(type, name, value, doc) extern "C" type name;
#define DECLARE_PRODUCT_RW_FLAG(type, name, value, doc) extern "C" type name;
#ifdef PRODUCT
#define DECLARE_DEVELOPER_FLAG(type, name, value, doc)  const type name = value;
#define DECLARE_PD_DEVELOPER_FLAG(type, name, doc)      const type name = pd_##name;
#define DECLARE_NOTPRODUCT_FLAG(type, name, value, doc)
#else
#define DECLARE_DEVELOPER_FLAG(type, name, value, doc)  extern "C" type name;
#define DECLARE_PD_DEVELOPER_FLAG(type, name, doc)      extern "C" type name;
#define DECLARE_NOTPRODUCT_FLAG(type, name, value, doc)  extern "C" type name;
#endif
// Special LP64 flags, product only needed for now.
#ifdef _LP64
#define DECLARE_LP64_PRODUCT_FLAG(type, name, value, doc) extern "C" type name;
#else
#define DECLARE_LP64_PRODUCT_FLAG(type, name, value, doc) const type name = value;
#endif // _LP64

// Implementation macros
#define MATERIALIZE_PRODUCT_FLAG(type, name, value, doc)   type name = value;
#define MATERIALIZE_PD_PRODUCT_FLAG(type, name, doc)       type name = pd_##name;
#define MATERIALIZE_DIAGNOSTIC_FLAG(type, name, value, doc) type name = value;
#define MATERIALIZE_EXPERIMENTAL_FLAG(type, name, value, doc) type name = value;
#define MATERIALIZE_MANAGEABLE_FLAG(type, name, value, doc) type name = value;
#define MATERIALIZE_PRODUCT_RW_FLAG(type, name, value, doc) type name = value;
#ifdef PRODUCT
#define MATERIALIZE_DEVELOPER_FLAG(type, name, value, doc) /* flag name is constant */
#define MATERIALIZE_PD_DEVELOPER_FLAG(type, name, doc)     /* flag name is constant */
#define MATERIALIZE_NOTPRODUCT_FLAG(type, name, value, doc)
#else
#define MATERIALIZE_DEVELOPER_FLAG(type, name, value, doc) type name = value;
#define MATERIALIZE_PD_DEVELOPER_FLAG(type, name, doc)     type name = pd_##name;
#define MATERIALIZE_NOTPRODUCT_FLAG(type, name, value, doc) type name = value;
#endif
#ifdef _LP64
#define MATERIALIZE_LP64_PRODUCT_FLAG(type, name, value, doc)   type name = value;
#else
#define MATERIALIZE_LP64_PRODUCT_FLAG(type, name, value, doc) /* flag is constant */
#endif // _LP64

RUNTIME_FLAGS(DECLARE_DEVELOPER_FLAG, DECLARE_PD_DEVELOPER_FLAG, DECLARE_PRODUCT_FLAG, DECLARE_PD_PRODUCT_FLAG, DECLARE_DIAGNOSTIC_FLAG, DECLARE_EXPERIMENTAL_FLAG, DECLARE_NOTPRODUCT_FLAG, DECLARE_MANAGEABLE_FLAG, DECLARE_PRODUCT_RW_FLAG, DECLARE_LP64_PRODUCT_FLAG)

RUNTIME_OS_FLAGS(DECLARE_DEVELOPER_FLAG, DECLARE_PD_DEVELOPER_FLAG, DECLARE_PRODUCT_FLAG, DECLARE_PD_PRODUCT_FLAG, DECLARE_DIAGNOSTIC_FLAG, DECLARE_NOTPRODUCT_FLAG)

ARCH_FLAGS(DECLARE_DEVELOPER_FLAG, DECLARE_PRODUCT_FLAG, DECLARE_DIAGNOSTIC_FLAG, DECLARE_EXPERIMENTAL_FLAG, DECLARE_NOTPRODUCT_FLAG)

// Extensions

#include "runtime/globals_ext.hpp"

#endif // SHARE_VM_RUNTIME_GLOBALS_HPP<|MERGE_RESOLUTION|>--- conflicted
+++ resolved
@@ -2916,11 +2916,7 @@
           "if non-zero, start verifying C heap after Nth call to "          \
           "malloc/realloc/free")                                            \
                                                                             \
-<<<<<<< HEAD
-  product_pd(intx, TypeProfileWidth,                                        \
-=======
-  product(intx, TypeProfileWidth,     2,                                    \
->>>>>>> d3c42f1d
+  product(intx, TypeProfileWidth,     2,                                   \
           "number of receiver types to record in call/cast profile")        \
                                                                             \
   develop(intx, BciProfileWidth,      2,                                    \
