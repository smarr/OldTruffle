/*
 * Copyright (c) 1997, 2013, Oracle and/or its affiliates. All rights reserved.
 * DO NOT ALTER OR REMOVE COPYRIGHT NOTICES OR THIS FILE HEADER.
 *
 * This code is free software; you can redistribute it and/or modify it
 * under the terms of the GNU General Public License version 2 only, as
 * published by the Free Software Foundation.
 *
 * This code is distributed in the hope that it will be useful, but WITHOUT
 * ANY WARRANTY; without even the implied warranty of MERCHANTABILITY or
 * FITNESS FOR A PARTICULAR PURPOSE.  See the GNU General Public License
 * version 2 for more details (a copy is included in the LICENSE file that
 * accompanied this code).
 *
 * You should have received a copy of the GNU General Public License version
 * 2 along with this work; if not, write to the Free Software Foundation,
 * Inc., 51 Franklin St, Fifth Floor, Boston, MA 02110-1301 USA.
 *
 * Please contact Oracle, 500 Oracle Parkway, Redwood Shores, CA 94065 USA
 * or visit www.oracle.com if you need additional information or have any
 * questions.
 *
 */

#ifndef SHARE_VM_RUNTIME_GLOBALS_HPP
#define SHARE_VM_RUNTIME_GLOBALS_HPP

#include "utilities/debug.hpp"

// use this for flags that are true per default in the tiered build
// but false in non-tiered builds, and vice versa
#ifdef TIERED
#define  trueInTiered true
#define falseInTiered false
#else
#define  trueInTiered false
#define falseInTiered true
#endif

#ifdef TARGET_ARCH_x86
# include "globals_x86.hpp"
#endif
#ifdef TARGET_ARCH_sparc
# include "globals_sparc.hpp"
#endif
#ifdef TARGET_ARCH_zero
# include "globals_zero.hpp"
#endif
#ifdef TARGET_ARCH_arm
# include "globals_arm.hpp"
#endif
#ifdef TARGET_ARCH_ppc
# include "globals_ppc.hpp"
#endif
#ifdef TARGET_OS_FAMILY_linux
# include "globals_linux.hpp"
#endif
#ifdef TARGET_OS_FAMILY_solaris
# include "globals_solaris.hpp"
#endif
#ifdef TARGET_OS_FAMILY_windows
# include "globals_windows.hpp"
#endif
#ifdef TARGET_OS_FAMILY_bsd
# include "globals_bsd.hpp"
#endif
#ifdef TARGET_OS_ARCH_linux_x86
# include "globals_linux_x86.hpp"
#endif
#ifdef TARGET_OS_ARCH_linux_sparc
# include "globals_linux_sparc.hpp"
#endif
#ifdef TARGET_OS_ARCH_linux_zero
# include "globals_linux_zero.hpp"
#endif
#ifdef TARGET_OS_ARCH_solaris_x86
# include "globals_solaris_x86.hpp"
#endif
#ifdef TARGET_OS_ARCH_solaris_sparc
# include "globals_solaris_sparc.hpp"
#endif
#ifdef TARGET_OS_ARCH_windows_x86
# include "globals_windows_x86.hpp"
#endif
#ifdef TARGET_OS_ARCH_linux_arm
# include "globals_linux_arm.hpp"
#endif
#ifdef TARGET_OS_ARCH_linux_ppc
# include "globals_linux_ppc.hpp"
#endif
#ifdef TARGET_OS_ARCH_bsd_x86
# include "globals_bsd_x86.hpp"
#endif
#ifdef TARGET_OS_ARCH_bsd_zero
# include "globals_bsd_zero.hpp"
#endif
#ifdef COMPILER1
#ifdef TARGET_ARCH_x86
# include "c1_globals_x86.hpp"
#endif
#ifdef TARGET_ARCH_sparc
# include "c1_globals_sparc.hpp"
#endif
#ifdef TARGET_ARCH_arm
# include "c1_globals_arm.hpp"
#endif
#ifdef TARGET_ARCH_ppc
# include "c1_globals_ppc.hpp"
#endif
#ifdef TARGET_OS_FAMILY_linux
# include "c1_globals_linux.hpp"
#endif
#ifdef TARGET_OS_FAMILY_solaris
# include "c1_globals_solaris.hpp"
#endif
#ifdef TARGET_OS_FAMILY_windows
# include "c1_globals_windows.hpp"
#endif
#ifdef TARGET_OS_FAMILY_bsd
# include "c1_globals_bsd.hpp"
#endif
#endif
#ifdef GRAAL
#ifdef TARGET_ARCH_x86
# include "graalGlobals_x86.hpp"
#endif
#ifdef TARGET_ARCH_sparc
# include "graalGlobals_sparc.hpp"
#endif
#ifdef TARGET_ARCH_arm
# include "graalGlobals_arm.hpp"
#endif
#ifdef TARGET_ARCH_ppc
# include "graalGlobals_ppc.hpp"
#endif
#endif // GRAAL
#ifdef COMPILER2
#ifdef TARGET_ARCH_x86
# include "c2_globals_x86.hpp"
#endif
#ifdef TARGET_ARCH_sparc
# include "c2_globals_sparc.hpp"
#endif
#ifdef TARGET_ARCH_arm
# include "c2_globals_arm.hpp"
#endif
#ifdef TARGET_OS_FAMILY_linux
# include "c2_globals_linux.hpp"
#endif
#ifdef TARGET_OS_FAMILY_solaris
# include "c2_globals_solaris.hpp"
#endif
#ifdef TARGET_OS_FAMILY_windows
# include "c2_globals_windows.hpp"
#endif
#ifdef TARGET_OS_FAMILY_bsd
# include "c2_globals_bsd.hpp"
#endif
#endif
#ifdef SHARK
#ifdef TARGET_ARCH_zero
# include "shark_globals_zero.hpp"
#endif
#endif

#if !defined(COMPILER1) && !defined(COMPILER2) && !defined(SHARK) && !defined(GRAAL)
define_pd_global(bool, BackgroundCompilation,        false);
define_pd_global(bool, UseTLAB,                      false);
define_pd_global(bool, CICompileOSR,                 false);
define_pd_global(bool, UseTypeProfile,               false);
define_pd_global(bool, UseOnStackReplacement,        false);
define_pd_global(bool, InlineIntrinsics,             false);
define_pd_global(bool, PreferInterpreterNativeStubs, true);
define_pd_global(bool, ProfileInterpreter,           false);
define_pd_global(bool, ProfileTraps,                 false);
define_pd_global(bool, TieredCompilation,            false);

define_pd_global(intx, CompileThreshold,             0);
define_pd_global(intx, BackEdgeThreshold,            0);

define_pd_global(intx, OnStackReplacePercentage,     0);
define_pd_global(bool, ResizeTLAB,                   false);
define_pd_global(intx, FreqInlineSize,               0);
define_pd_global(intx, InlineSmallCode,              0);
define_pd_global(intx, NewSizeThreadIncrease,        4*K);
define_pd_global(intx, InlineClassNatives,           true);
define_pd_global(intx, InlineUnsafeOps,              true);
define_pd_global(intx, InitialCodeCacheSize,         160*K);
define_pd_global(intx, ReservedCodeCacheSize,        32*M);
define_pd_global(intx, CodeCacheExpansionSize,       32*K);
define_pd_global(intx, CodeCacheMinBlockLength,      1);
define_pd_global(uintx,MetaspaceSize,    ScaleForWordSize(4*M));
define_pd_global(bool, NeverActAsServerClassMachine, true);
define_pd_global(uint64_t,MaxRAM,                    1ULL*G);
#define CI_COMPILER_COUNT 0
#else

#ifdef COMPILER2
#define CI_COMPILER_COUNT 2
#else
#define CI_COMPILER_COUNT 1
#endif // COMPILER2

#endif // no compilers

// string type aliases used only in this file
typedef const char* ccstr;
typedef const char* ccstrlist;   // represents string arguments which accumulate

enum FlagValueOrigin {
  DEFAULT          = 0,
  COMMAND_LINE     = 1,
  ENVIRON_VAR      = 2,
  CONFIG_FILE      = 3,
  MANAGEMENT       = 4,
  ERGONOMIC        = 5,
  ATTACH_ON_DEMAND = 6,
  INTERNAL         = 99
};

struct Flag {
  const char *type;
  const char *name;
  void*       addr;

  NOT_PRODUCT(const char *doc;)

  const char *kind;
  FlagValueOrigin origin;

  // points to all Flags static array
  static Flag *flags;

  // number of flags
  static size_t numFlags;

  static Flag* find_flag(char* name, size_t length, bool allow_locked = false);

  bool is_bool() const        { return strcmp(type, "bool") == 0; }
  bool get_bool() const       { return *((bool*) addr); }
  void set_bool(bool value)   { *((bool*) addr) = value; }

  bool is_intx()  const       { return strcmp(type, "intx")  == 0; }
  intx get_intx() const       { return *((intx*) addr); }
  void set_intx(intx value)   { *((intx*) addr) = value; }

  bool is_uintx() const       { return strcmp(type, "uintx") == 0; }
  uintx get_uintx() const     { return *((uintx*) addr); }
  void set_uintx(uintx value) { *((uintx*) addr) = value; }

  bool is_uint64_t() const          { return strcmp(type, "uint64_t") == 0; }
  uint64_t get_uint64_t() const     { return *((uint64_t*) addr); }
  void set_uint64_t(uint64_t value) { *((uint64_t*) addr) = value; }

  bool is_double() const        { return strcmp(type, "double") == 0; }
  double get_double() const     { return *((double*) addr); }
  void set_double(double value) { *((double*) addr) = value; }

  bool is_ccstr() const          { return strcmp(type, "ccstr") == 0 || strcmp(type, "ccstrlist") == 0; }
  bool ccstr_accumulates() const { return strcmp(type, "ccstrlist") == 0; }
  ccstr get_ccstr() const     { return *((ccstr*) addr); }
  void set_ccstr(ccstr value) { *((ccstr*) addr) = value; }

  bool is_unlocker() const;
  bool is_unlocked() const;
  bool is_writeable() const;
  bool is_external() const;

  bool is_unlocker_ext() const;
  bool is_unlocked_ext() const;
  bool is_writeable_ext() const;
  bool is_external_ext() const;

  void get_locked_message(char*, int) const;
  void get_locked_message_ext(char*, int) const;

  void print_on(outputStream* st, bool withComments = false );
  void print_as_flag(outputStream* st);
};

// debug flags control various aspects of the VM and are global accessible

// use FlagSetting to temporarily change some debug flag
// e.g. FlagSetting fs(DebugThisAndThat, true);
// restored to previous value upon leaving scope
class FlagSetting {
  bool val;
  bool* flag;
 public:
  FlagSetting(bool& fl, bool newValue) { flag = &fl; val = fl; fl = newValue; }
  ~FlagSetting()                       { *flag = val; }
};


class CounterSetting {
  intx* counter;
 public:
  CounterSetting(intx* cnt) { counter = cnt; (*counter)++; }
  ~CounterSetting()         { (*counter)--; }
};


class UIntFlagSetting {
  uintx val;
  uintx* flag;
 public:
  UIntFlagSetting(uintx& fl, uintx newValue) { flag = &fl; val = fl; fl = newValue; }
  ~UIntFlagSetting()                         { *flag = val; }
};


class DoubleFlagSetting {
  double val;
  double* flag;
 public:
  DoubleFlagSetting(double& fl, double newValue) { flag = &fl; val = fl; fl = newValue; }
  ~DoubleFlagSetting()                           { *flag = val; }
};


class CommandLineFlags {
 public:
  static bool boolAt(char* name, size_t len, bool* value);
  static bool boolAt(char* name, bool* value)      { return boolAt(name, strlen(name), value); }
  static bool boolAtPut(char* name, size_t len, bool* value, FlagValueOrigin origin);
  static bool boolAtPut(char* name, bool* value, FlagValueOrigin origin)   { return boolAtPut(name, strlen(name), value, origin); }

  static bool intxAt(char* name, size_t len, intx* value);
  static bool intxAt(char* name, intx* value)      { return intxAt(name, strlen(name), value); }
  static bool intxAtPut(char* name, size_t len, intx* value, FlagValueOrigin origin);
  static bool intxAtPut(char* name, intx* value, FlagValueOrigin origin)   { return intxAtPut(name, strlen(name), value, origin); }

  static bool uintxAt(char* name, size_t len, uintx* value);
  static bool uintxAt(char* name, uintx* value)    { return uintxAt(name, strlen(name), value); }
  static bool uintxAtPut(char* name, size_t len, uintx* value, FlagValueOrigin origin);
  static bool uintxAtPut(char* name, uintx* value, FlagValueOrigin origin) { return uintxAtPut(name, strlen(name), value, origin); }

  static bool uint64_tAt(char* name, size_t len, uint64_t* value);
  static bool uint64_tAt(char* name, uint64_t* value) { return uint64_tAt(name, strlen(name), value); }
  static bool uint64_tAtPut(char* name, size_t len, uint64_t* value, FlagValueOrigin origin);
  static bool uint64_tAtPut(char* name, uint64_t* value, FlagValueOrigin origin) { return uint64_tAtPut(name, strlen(name), value, origin); }

  static bool doubleAt(char* name, size_t len, double* value);
  static bool doubleAt(char* name, double* value)    { return doubleAt(name, strlen(name), value); }
  static bool doubleAtPut(char* name, size_t len, double* value, FlagValueOrigin origin);
  static bool doubleAtPut(char* name, double* value, FlagValueOrigin origin) { return doubleAtPut(name, strlen(name), value, origin); }

  static bool ccstrAt(char* name, size_t len, ccstr* value);
  static bool ccstrAt(char* name, ccstr* value)    { return ccstrAt(name, strlen(name), value); }
  static bool ccstrAtPut(char* name, size_t len, ccstr* value, FlagValueOrigin origin);
  static bool ccstrAtPut(char* name, ccstr* value, FlagValueOrigin origin) { return ccstrAtPut(name, strlen(name), value, origin); }

  // Returns false if name is not a command line flag.
  static bool wasSetOnCmdline(const char* name, bool* value);
  static void printSetFlags(outputStream* out);

  static void printFlags(outputStream* out, bool withComments);

  static void verify() PRODUCT_RETURN;
};

// use this for flags that are true by default in the debug version but
// false in the optimized version, and vice versa
#ifdef ASSERT
#define trueInDebug  true
#define falseInDebug false
#else
#define trueInDebug  false
#define falseInDebug true
#endif

// use this for flags that are true per default in the product build
// but false in development builds, and vice versa
#ifdef PRODUCT
#define trueInProduct  true
#define falseInProduct false
#else
#define trueInProduct  false
#define falseInProduct true
#endif

#ifdef JAVASE_EMBEDDED
#define falseInEmbedded false
#else
#define falseInEmbedded true
#endif

// develop flags are settable / visible only during development and are constant in the PRODUCT version
// product flags are always settable / visible
// notproduct flags are settable / visible only during development and are not declared in the PRODUCT version

// A flag must be declared with one of the following types:
// bool, intx, uintx, ccstr.
// The type "ccstr" is an alias for "const char*" and is used
// only in this file, because the macrology requires single-token type names.

// Note: Diagnostic options not meant for VM tuning or for product modes.
// They are to be used for VM quality assurance or field diagnosis
// of VM bugs.  They are hidden so that users will not be encouraged to
// try them as if they were VM ordinary execution options.  However, they
// are available in the product version of the VM.  Under instruction
// from support engineers, VM customers can turn them on to collect
// diagnostic information about VM problems.  To use a VM diagnostic
// option, you must first specify +UnlockDiagnosticVMOptions.
// (This master switch also affects the behavior of -Xprintflags.)
//
// experimental flags are in support of features that are not
//    part of the officially supported product, but are available
//    for experimenting with. They could, for example, be performance
//    features that may not have undergone full or rigorous QA, but which may
//    help performance in some cases and released for experimentation
//    by the community of users and developers. This flag also allows one to
//    be able to build a fully supported product that nonetheless also
//    ships with some unsupported, lightly tested, experimental features.
//    Like the UnlockDiagnosticVMOptions flag above, there is a corresponding
//    UnlockExperimentalVMOptions flag, which allows the control and
//    modification of the experimental flags.
//
// Nota bene: neither diagnostic nor experimental options should be used casually,
//    and they are not supported on production loads, except under explicit
//    direction from support engineers.
//
// manageable flags are writeable external product flags.
//    They are dynamically writeable through the JDK management interface
//    (com.sun.management.HotSpotDiagnosticMXBean API) and also through JConsole.
//    These flags are external exported interface (see CCC).  The list of
//    manageable flags can be queried programmatically through the management
//    interface.
//
//    A flag can be made as "manageable" only if
//    - the flag is defined in a CCC as an external exported interface.
//    - the VM implementation supports dynamic setting of the flag.
//      This implies that the VM must *always* query the flag variable
//      and not reuse state related to the flag state at any given time.
//    - you want the flag to be queried programmatically by the customers.
//
// product_rw flags are writeable internal product flags.
//    They are like "manageable" flags but for internal/private use.
//    The list of product_rw flags are internal/private flags which
//    may be changed/removed in a future release.  It can be set
//    through the management interface to get/set value
//    when the name of flag is supplied.
//
//    A flag can be made as "product_rw" only if
//    - the VM implementation supports dynamic setting of the flag.
//      This implies that the VM must *always* query the flag variable
//      and not reuse state related to the flag state at any given time.
//
// Note that when there is a need to support develop flags to be writeable,
// it can be done in the same way as product_rw.

#define RUNTIME_FLAGS(develop, develop_pd, product, product_pd, diagnostic, experimental, notproduct, manageable, product_rw, lp64_product) \
                                                                            \
  lp64_product(bool, UseCompressedOops, false,                              \
            "Use 32-bit object references in 64-bit VM  "                   \
            "lp64_product means flag is always constant in 32 bit VM")      \
                                                                            \
  lp64_product(bool, UseCompressedKlassPointers, false,                     \
            "Use 32-bit klass pointers in 64-bit VM  "                      \
            "lp64_product means flag is always constant in 32 bit VM")      \
                                                                            \
  notproduct(bool, CheckCompressedOops, true,                               \
            "generate checks in encoding/decoding code in debug VM")        \
                                                                            \
  product_pd(uintx, HeapBaseMinAddress,                                     \
            "OS specific low limit for heap base address")                  \
                                                                            \
  diagnostic(bool, PrintCompressedOopsMode, false,                          \
            "Print compressed oops base address and encoding mode")         \
                                                                            \
  lp64_product(intx, ObjectAlignmentInBytes, 8,                             \
          "Default object alignment in bytes, 8 is minimum")                \
                                                                            \
  product(bool, AssumeMP, false,                                            \
          "Instruct the VM to assume multiple processors are available")    \
                                                                            \
  /* UseMembar is theoretically a temp flag used for memory barrier         \
   * removal testing.  It was supposed to be removed before FCS but has     \
   * been re-added (see 6401008) */                                         \
  product_pd(bool, UseMembar,                                               \
          "(Unstable) Issues membars on thread state transitions")          \
                                                                            \
  /* Temp PPC Flag to allow disabling the use of lwsync on ppc platforms    \
   * that don't support it.  This will be replaced by processor detection   \
   * logic.                                                                 \
   */                                                                       \
  product(bool, UsePPCLWSYNC, true,                                         \
          "Use lwsync instruction if true, else use slower sync")           \
                                                                            \
  develop(bool, CleanChunkPoolAsync, falseInEmbedded,                       \
          "Whether to clean the chunk pool asynchronously")                 \
                                                                            \
  /* Temporary: See 6948537 */                                              \
  experimental(bool, UseMemSetInBOT, true,                                  \
          "(Unstable) uses memset in BOT updates in GC code")               \
                                                                            \
  diagnostic(bool, UnlockDiagnosticVMOptions, trueInDebug,                  \
          "Enable normal processing of flags relating to field diagnostics")\
                                                                            \
  experimental(bool, UnlockExperimentalVMOptions, false,                    \
          "Enable normal processing of flags relating to experimental features")\
                                                                            \
  product(bool, JavaMonitorsInStackTrace, true,                             \
          "Print info. about Java monitor locks when the stacks are dumped")\
                                                                            \
  product_pd(bool, UseLargePages,                                           \
          "Use large page memory")                                          \
                                                                            \
  product_pd(bool, UseLargePagesIndividualAllocation,                       \
          "Allocate large pages individually for better affinity")          \
                                                                            \
  develop(bool, LargePagesIndividualAllocationInjectError, false,           \
          "Fail large pages individual allocation")                         \
                                                                            \
  develop(bool, TracePageSizes, false,                                      \
          "Trace page size selection and usage.")                           \
                                                                            \
  product(bool, UseNUMA, false,                                             \
          "Use NUMA if available")                                          \
                                                                            \
  product(bool, UseNUMAInterleaving, false,                                 \
          "Interleave memory across NUMA nodes if available")               \
                                                                            \
  product(uintx, NUMAInterleaveGranularity, 2*M,                            \
          "Granularity to use for NUMA interleaving on Windows OS")         \
                                                                            \
  product(bool, ForceNUMA, false,                                           \
          "Force NUMA optimizations on single-node/UMA systems")            \
                                                                            \
  product(uintx, NUMAChunkResizeWeight, 20,                                 \
          "Percentage (0-100) used to weigh the current sample when "      \
          "computing exponentially decaying average for "                   \
          "AdaptiveNUMAChunkSizing")                                        \
                                                                            \
  product(uintx, NUMASpaceResizeRate, 1*G,                                  \
          "Do not reallocate more that this amount per collection")         \
                                                                            \
  product(bool, UseAdaptiveNUMAChunkSizing, true,                           \
          "Enable adaptive chunk sizing for NUMA")                          \
                                                                            \
  product(bool, NUMAStats, false,                                           \
          "Print NUMA stats in detailed heap information")                  \
                                                                            \
  product(uintx, NUMAPageScanRate, 256,                                     \
          "Maximum number of pages to include in the page scan procedure")  \
                                                                            \
  product_pd(bool, NeedsDeoptSuspend,                                       \
          "True for register window machines (sparc/ia64)")                 \
                                                                            \
  product(intx, UseSSE, 99,                                                 \
          "Highest supported SSE instructions set on x86/x64")              \
                                                                            \
  product(bool, UseAES, false,                                               \
          "Control whether AES instructions can be used on x86/x64")        \
                                                                            \
  product(uintx, LargePageSizeInBytes, 0,                                   \
          "Large page size (0 to let VM choose the page size")              \
                                                                            \
  product(uintx, LargePageHeapSizeThreshold, 128*M,                         \
          "Use large pages if max heap is at least this big")               \
                                                                            \
  product(bool, ForceTimeHighResolution, false,                             \
          "Using high time resolution(For Win32 only)")                     \
                                                                            \
  develop(bool, TraceItables, false,                                        \
          "Trace initialization and use of itables")                        \
                                                                            \
  develop(bool, TracePcPatching, false,                                     \
          "Trace usage of frame::patch_pc")                                 \
                                                                            \
  develop(bool, TraceJumps, false,                                          \
          "Trace assembly jumps in thread ring buffer")                     \
                                                                            \
  develop(bool, TraceRelocator, false,                                      \
          "Trace the bytecode relocator")                                   \
                                                                            \
  develop(bool, TraceLongCompiles, false,                                   \
          "Print out every time compilation is longer than "                \
          "a given threashold")                                             \
                                                                            \
  develop(bool, SafepointALot, false,                                       \
          "Generates a lot of safepoints. Works with "                      \
          "GuaranteedSafepointInterval")                                    \
                                                                            \
  product_pd(bool, BackgroundCompilation,                                   \
          "A thread requesting compilation is not blocked during "          \
          "compilation")                                                    \
                                                                            \
  product(bool, PrintVMQWaitTime, false,                                    \
          "Prints out the waiting time in VM operation queue")              \
                                                                            \
  develop(bool, NoYieldsInMicrolock, false,                                 \
          "Disable yields in microlock")                                    \
                                                                            \
  develop(bool, TraceOopMapGeneration, false,                               \
          "Shows oopmap generation")                                        \
                                                                            \
  product(bool, MethodFlushing, true,                                       \
          "Reclamation of zombie and not-entrant methods")                  \
                                                                            \
  develop(bool, VerifyStack, false,                                         \
          "Verify stack of each thread when it is entering a runtime call") \
                                                                            \
  diagnostic(bool, ForceUnreachable, false,                                 \
          "Make all non code cache addresses to be unreachable with forcing use of 64bit literal fixups") \
                                                                            \
  notproduct(bool, StressDerivedPointers, false,                            \
          "Force scavenge when a derived pointers is detected on stack "    \
          "after rtm call")                                                 \
                                                                            \
  develop(bool, TraceDerivedPointers, false,                                \
          "Trace traversal of derived pointers on stack")                   \
                                                                            \
  notproduct(bool, TraceCodeBlobStacks, false,                              \
          "Trace stack-walk of codeblobs")                                  \
                                                                            \
  product(bool, PrintJNIResolving, false,                                   \
          "Used to implement -v:jni")                                       \
                                                                            \
  notproduct(bool, PrintRewrites, false,                                    \
          "Print methods that are being rewritten")                         \
                                                                            \
  product(bool, UseInlineCaches, true,                                      \
          "Use Inline Caches for virtual calls ")                           \
                                                                            \
  develop(bool, InlineArrayCopy, true,                                      \
          "inline arraycopy native that is known to be part of "            \
          "base library DLL")                                               \
                                                                            \
  develop(bool, InlineObjectHash, true,                                     \
          "inline Object::hashCode() native that is known to be part "      \
          "of base library DLL")                                            \
                                                                            \
  develop(bool, InlineNatives, true,                                        \
          "inline natives that are known to be part of base library DLL")   \
                                                                            \
  develop(bool, InlineMathNatives, true,                                    \
          "inline SinD, CosD, etc.")                                        \
                                                                            \
  develop(bool, InlineClassNatives, true,                                   \
          "inline Class.isInstance, etc")                                   \
                                                                            \
  develop(bool, InlineThreadNatives, true,                                  \
          "inline Thread.currentThread, etc")                               \
                                                                            \
  develop(bool, InlineUnsafeOps, true,                                      \
          "inline memory ops (native methods) from sun.misc.Unsafe")        \
                                                                            \
  product(bool, CriticalJNINatives, true,                                   \
          "check for critical JNI entry points")                            \
                                                                            \
  notproduct(bool, StressCriticalJNINatives, false,                         \
            "Exercise register saving code in critical natives")            \
                                                                            \
  product(bool, UseSSE42Intrinsics, false,                                  \
          "SSE4.2 versions of intrinsics")                                  \
                                                                            \
  product(bool, UseAESIntrinsics, false,                                    \
          "use intrinsics for AES versions of crypto")                      \
                                                                            \
  develop(bool, TraceCallFixup, false,                                      \
          "traces all call fixups")                                         \
                                                                            \
  product(bool, DeoptimizeALot, false,                                      \
          "deoptimize at every exit from the runtime system")               \
                                                                            \
  notproduct(ccstrlist, DeoptimizeOnlyAt, "",                               \
          "a comma separated list of bcis to deoptimize at")                \
                                                                            \
  product(bool, DeoptimizeRandom, false,                                    \
          "deoptimize random frames on random exit from the runtime system")\
                                                                            \
  notproduct(bool, ZombieALot, false,                                       \
          "creates zombies (non-entrant) at exit from the runt. system")    \
                                                                            \
  product(bool, UnlinkSymbolsALot, false,                                   \
          "unlink unreferenced symbols from the symbol table at safepoints")\
                                                                            \
  notproduct(bool, WalkStackALot, false,                                    \
          "trace stack (no print) at every exit from the runtime system")   \
                                                                            \
  product(bool, Debugging, false,                                           \
          "set when executing debug methods in debug.ccp "                  \
          "(to prevent triggering assertions)")                             \
                                                                            \
  notproduct(bool, StrictSafepointChecks, trueInDebug,                      \
          "Enable strict checks that safepoints cannot happen for threads " \
          "that used No_Safepoint_Verifier")                                \
                                                                            \
  notproduct(bool, VerifyLastFrame, false,                                  \
          "Verify oops on last frame on entry to VM")                       \
                                                                            \
  develop(bool, TraceHandleAllocation, false,                               \
          "Prints out warnings when suspicious many handles are allocated") \
                                                                            \
  product(bool, UseCompilerSafepoints, true,                                \
          "Stop at safepoints in compiled code")                            \
                                                                            \
  product(bool, FailOverToOldVerifier, true,                                \
          "fail over to old verifier when split verifier fails")            \
                                                                            \
  develop(bool, ShowSafepointMsgs, false,                                   \
          "Show msg. about safepoint synch.")                               \
                                                                            \
  product(bool, SafepointTimeout, false,                                    \
          "Time out and warn or fail after SafepointTimeoutDelay "          \
          "milliseconds if failed to reach safepoint")                      \
                                                                            \
  develop(bool, DieOnSafepointTimeout, false,                               \
          "Die upon failure to reach safepoint (see SafepointTimeout)")     \
                                                                            \
  /* 50 retries * (5 * current_retry_count) millis = ~6.375 seconds */      \
  /* typically, at most a few retries are needed */                         \
  product(intx, SuspendRetryCount, 50,                                      \
          "Maximum retry count for an external suspend request")            \
                                                                            \
  product(intx, SuspendRetryDelay, 5,                                       \
          "Milliseconds to delay per retry (* current_retry_count)")        \
                                                                            \
  product(bool, AssertOnSuspendWaitFailure, false,                          \
          "Assert/Guarantee on external suspend wait failure")              \
                                                                            \
  product(bool, TraceSuspendWaitFailures, false,                            \
          "Trace external suspend wait failures")                           \
                                                                            \
  product(bool, MaxFDLimit, true,                                           \
          "Bump the number of file descriptors to max in solaris.")         \
                                                                            \
  diagnostic(bool, LogEvents, true,                                         \
             "Enable the various ring buffer event logs")                   \
                                                                            \
  diagnostic(uintx, LogEventsBufferEntries, 10,                             \
             "Enable the various ring buffer event logs")                   \
                                                                            \
  product(bool, BytecodeVerificationRemote, true,                           \
          "Enables the Java bytecode verifier for remote classes")          \
                                                                            \
  product(bool, BytecodeVerificationLocal, false,                           \
          "Enables the Java bytecode verifier for local classes")           \
                                                                            \
  develop(bool, ForceFloatExceptions, trueInDebug,                          \
          "Force exceptions on FP stack under/overflow")                    \
                                                                            \
  develop(bool, VerifyStackAtCalls, false,                                  \
          "Verify that the stack pointer is unchanged after calls")         \
                                                                            \
  develop(bool, TraceJavaAssertions, false,                                 \
          "Trace java language assertions")                                 \
                                                                            \
  notproduct(bool, CheckAssertionStatusDirectives, false,                   \
          "temporary - see javaClasses.cpp")                                \
                                                                            \
  notproduct(bool, PrintMallocFree, false,                                  \
          "Trace calls to C heap malloc/free allocation")                   \
                                                                            \
  product(bool, PrintOopAddress, false,                                     \
          "Always print the location of the oop")                           \
                                                                            \
  notproduct(bool, VerifyCodeCacheOften, false,                             \
          "Verify compiled-code cache often")                               \
                                                                            \
  develop(bool, ZapDeadCompiledLocals, false,                               \
          "Zap dead locals in compiler frames")                             \
                                                                            \
  notproduct(bool, ZapDeadLocalsOld, false,                                 \
          "Zap dead locals (old version, zaps all frames when "             \
          "entering the VM")                                                \
                                                                            \
  notproduct(bool, CheckOopishValues, false,                                \
          "Warn if value contains oop ( requires ZapDeadLocals)")           \
                                                                            \
  develop(bool, UseMallocOnly, false,                                       \
          "use only malloc/free for allocation (no resource area/arena)")   \
                                                                            \
  develop(bool, PrintMalloc, false,                                         \
          "print all malloc/free calls")                                    \
                                                                            \
  develop(bool, PrintMallocStatistics, false,                               \
          "print malloc/free statistics")                                   \
                                                                            \
  develop(bool, ZapResourceArea, trueInDebug,                               \
          "Zap freed resource/arena space with 0xABABABAB")                 \
                                                                            \
  notproduct(bool, ZapVMHandleArea, trueInDebug,                            \
          "Zap freed VM handle space with 0xBCBCBCBC")                      \
                                                                            \
  develop(bool, ZapJNIHandleArea, trueInDebug,                              \
          "Zap freed JNI handle space with 0xFEFEFEFE")                     \
                                                                            \
  notproduct(bool, ZapStackSegments, trueInDebug,                           \
             "Zap allocated/freed Stack segments with 0xFADFADED")          \
                                                                            \
  develop(bool, ZapUnusedHeapArea, trueInDebug,                             \
          "Zap unused heap space with 0xBAADBABE")                          \
                                                                            \
  develop(bool, TraceZapUnusedHeapArea, false,                              \
          "Trace zapping of unused heap space")                             \
                                                                            \
  develop(bool, CheckZapUnusedHeapArea, false,                              \
          "Check zapping of unused heap space")                             \
                                                                            \
  develop(bool, ZapFillerObjects, trueInDebug,                              \
          "Zap filler objects with 0xDEAFBABE")                             \
                                                                            \
  develop(bool, PrintVMMessages, true,                                      \
          "Print vm messages on console")                                   \
                                                                            \
  product(bool, PrintGCApplicationConcurrentTime, false,                    \
          "Print the time the application has been running")                \
                                                                            \
  product(bool, PrintGCApplicationStoppedTime, false,                       \
          "Print the time the application has been stopped")                \
                                                                            \
  diagnostic(bool, VerboseVerification, false,                              \
             "Display detailed verification details")                       \
                                                                            \
  notproduct(uintx, ErrorHandlerTest, 0,                                    \
          "If > 0, provokes an error after VM initialization; the value"    \
          "determines which error to provoke.  See test_error_handler()"    \
          "in debug.cpp.")                                                  \
                                                                            \
  develop(bool, Verbose, false,                                             \
          "Prints additional debugging information from other modes")       \
                                                                            \
  develop(bool, PrintMiscellaneous, false,                                  \
          "Prints uncategorized debugging information (requires +Verbose)") \
                                                                            \
  develop(bool, WizardMode, false,                                          \
          "Prints much more debugging information")                         \
                                                                            \
  product(bool, ShowMessageBoxOnError, false,                               \
          "Keep process alive on VM fatal error")                           \
                                                                            \
  product(bool, CreateMinidumpOnCrash, false,                               \
          "Create minidump on VM fatal error")                              \
                                                                            \
  product_pd(bool, UseOSErrorReporting,                                     \
          "Let VM fatal error propagate to the OS (ie. WER on Windows)")    \
                                                                            \
  product(bool, SuppressFatalErrorMessage, false,                           \
          "Do NO Fatal Error report [Avoid deadlock]")                      \
                                                                            \
  product(ccstrlist, OnError, "",                                           \
          "Run user-defined commands on fatal error; see VMError.cpp "      \
          "for examples")                                                   \
                                                                            \
  product(ccstrlist, OnOutOfMemoryError, "",                                \
          "Run user-defined commands on first java.lang.OutOfMemoryError")  \
                                                                            \
  manageable(bool, HeapDumpBeforeFullGC, false,                             \
          "Dump heap to file before any major stop-world GC")               \
                                                                            \
  manageable(bool, HeapDumpAfterFullGC, false,                              \
          "Dump heap to file after any major stop-world GC")                \
                                                                            \
  manageable(bool, HeapDumpOnOutOfMemoryError, false,                       \
          "Dump heap to file when java.lang.OutOfMemoryError is thrown")    \
                                                                            \
  manageable(ccstr, HeapDumpPath, NULL,                                     \
          "When HeapDumpOnOutOfMemoryError is on, the path (filename or"    \
          "directory) of the dump file (defaults to java_pid<pid>.hprof"    \
          "in the working directory)")                                      \
                                                                            \
  develop(uintx, SegmentedHeapDumpThreshold, 2*G,                           \
          "Generate a segmented heap dump (JAVA PROFILE 1.0.2 format) "     \
          "when the heap usage is larger than this")                        \
                                                                            \
  develop(uintx, HeapDumpSegmentSize, 1*G,                                  \
          "Approximate segment size when generating a segmented heap dump") \
                                                                            \
  develop(bool, BreakAtWarning, false,                                      \
          "Execute breakpoint upon encountering VM warning")                \
                                                                            \
  develop(bool, TraceVMOperation, false,                                    \
          "Trace vm operations")                                            \
                                                                            \
  develop(bool, UseFakeTimers, false,                                       \
          "Tells whether the VM should use system time or a fake timer")    \
                                                                            \
  product(ccstr, NativeMemoryTracking, "off",                               \
          "Native memory tracking options")                                 \
                                                                            \
  diagnostic(bool, PrintNMTStatistics, false,                               \
          "Print native memory tracking summary data if it is on")          \
                                                                            \
  diagnostic(bool, AutoShutdownNMT, true,                                   \
          "Automatically shutdown native memory tracking under stress "     \
          "situation. When set to false, native memory tracking tries to "  \
          "stay alive at the expense of JVM performance")                   \
                                                                            \
  diagnostic(bool, LogCompilation, false,                                   \
          "Log compilation activity in detail to hotspot.log or LogFile")   \
                                                                            \
  product(bool, PrintCompilation, false,                                    \
          "Print compilations")                                             \
                                                                            \
  diagnostic(bool, TraceNMethodInstalls, false,                             \
             "Trace nmethod intallation")                                   \
                                                                            \
  diagnostic(intx, ScavengeRootsInCode, 2,                                  \
             "0: do not allow scavengable oops in the code cache; "         \
             "1: allow scavenging from the code cache; "                    \
             "2: emit as many constants as the compiler can see")           \
                                                                            \
  product(bool, AlwaysRestoreFPU, false,                                    \
          "Restore the FPU control word after every JNI call (expensive)")  \
                                                                            \
  diagnostic(bool, PrintCompilation2, false,                                \
          "Print additional statistics per compilation")                    \
                                                                            \
  diagnostic(bool, PrintAdapterHandlers, false,                             \
          "Print code generated for i2c/c2i adapters")                      \
                                                                            \
  diagnostic(bool, VerifyAdapterCalls, trueInDebug,                         \
          "Verify that i2c/c2i adapters are called properly")               \
                                                                            \
  develop(bool, VerifyAdapterSharing, false,                                \
          "Verify that the code for shared adapters is the equivalent")     \
                                                                            \
  diagnostic(bool, PrintAssembly, false,                                    \
          "Print assembly code (using external disassembler.so)")           \
                                                                            \
  diagnostic(ccstr, PrintAssemblyOptions, NULL,                             \
          "Options string passed to disassembler.so")                       \
                                                                            \
  product(bool, PrintNMethodStatistics, false,                              \
          "Print a summary statistic for the generated nmethods")           \
                                                                            \
  diagnostic(bool, PrintNMethods, false,                                    \
          "Print assembly code for nmethods when generated")                \
                                                                            \
  diagnostic(bool, PrintNativeNMethods, false,                              \
          "Print assembly code for native nmethods when generated")         \
                                                                            \
  develop(bool, PrintDebugInfo, false,                                      \
          "Print debug information for all nmethods when generated")        \
                                                                            \
  develop(bool, PrintRelocations, false,                                    \
          "Print relocation information for all nmethods when generated")   \
                                                                            \
  develop(bool, PrintDependencies, false,                                   \
          "Print dependency information for all nmethods when generated")   \
                                                                            \
  develop(bool, PrintExceptionHandlers, false,                              \
          "Print exception handler tables for all nmethods when generated") \
                                                                            \
  develop(bool, StressCompiledExceptionHandlers, false,                     \
         "Exercise compiled exception handlers")                            \
                                                                            \
  develop(bool, InterceptOSException, false,                                \
          "Starts debugger when an implicit OS (e.g., NULL) "               \
          "exception happens")                                              \
                                                                            \
  product(bool, PrintCodeCache, false,                                      \
          "Print the code cache memory usage when exiting")                 \
                                                                            \
  develop(bool, PrintCodeCache2, false,                                     \
          "Print detailed usage info on the code cache when exiting")       \
                                                                            \
  product(bool, PrintCodeCacheOnCompilation, false,                         \
          "Print the code cache memory usage each time a method is compiled") \
                                                                            \
  diagnostic(bool, PrintStubCode, false,                                    \
          "Print generated stub code")                                      \
                                                                            \
  product(bool, StackTraceInThrowable, true,                                \
          "Collect backtrace in throwable when exception happens")          \
                                                                            \
  product(bool, OmitStackTraceInFastThrow, true,                            \
          "Omit backtraces for some 'hot' exceptions in optimized code")    \
                                                                            \
  product(bool, ProfilerPrintByteCodeStatistics, false,                     \
          "Prints byte code statictics when dumping profiler output")       \
                                                                            \
  product(bool, ProfilerRecordPC, false,                                    \
          "Collects tick for each 16 byte interval of compiled code")       \
                                                                            \
  product(bool, ProfileVM, false,                                           \
          "Profiles ticks that fall within VM (either in the VM Thread "    \
          "or VM code called through stubs)")                               \
                                                                            \
  product(bool, ProfileIntervals, false,                                    \
          "Prints profiles for each interval (see ProfileIntervalsTicks)")  \
                                                                            \
  notproduct(bool, ProfilerCheckIntervals, false,                           \
          "Collect and print info on spacing of profiler ticks")            \
                                                                            \
  develop(bool, PrintJVMWarnings, false,                                    \
          "Prints warnings for unimplemented JVM functions")                \
                                                                            \
  product(bool, PrintWarnings, true,                                        \
          "Prints JVM warnings to output stream")                           \
                                                                            \
  notproduct(uintx, WarnOnStalledSpinLock, 0,                               \
          "Prints warnings for stalled SpinLocks")                          \
                                                                            \
  product(bool, RegisterFinalizersAtInit, true,                             \
          "Register finalizable objects at end of Object.<init> or "        \
          "after allocation")                                               \
                                                                            \
  develop(bool, RegisterReferences, true,                                   \
          "Tells whether the VM should register soft/weak/final/phantom "   \
          "references")                                                     \
                                                                            \
  develop(bool, IgnoreRewrites, false,                                      \
          "Supress rewrites of bytecodes in the oopmap generator. "         \
          "This is unsafe!")                                                \
                                                                            \
  develop(bool, PrintCodeCacheExtension, false,                             \
          "Print extension of code cache")                                  \
                                                                            \
  develop(bool, UsePrivilegedStack, true,                                   \
          "Enable the security JVM functions")                              \
                                                                            \
  develop(bool, ProtectionDomainVerification, true,                         \
          "Verifies protection domain before resolution in system "         \
          "dictionary")                                                     \
                                                                            \
  product(bool, ClassUnloading, true,                                       \
          "Do unloading of classes")                                        \
                                                                            \
  develop(bool, DisableStartThread, false,                                  \
          "Disable starting of additional Java threads "                    \
          "(for debugging only)")                                           \
                                                                            \
  develop(bool, MemProfiling, false,                                        \
          "Write memory usage profiling to log file")                       \
                                                                            \
  notproduct(bool, PrintSystemDictionaryAtExit, false,                      \
          "Prints the system dictionary at exit")                           \
                                                                            \
  experimental(intx, PredictedLoadedClassCount, 0,                          \
          "Experimental: Tune loaded class cache starting size.")           \
                                                                            \
  diagnostic(bool, UnsyncloadClass, false,                                  \
          "Unstable: VM calls loadClass unsynchronized. Custom "            \
          "class loader  must call VM synchronized for findClass "          \
          "and defineClass.")                                               \
                                                                            \
  product(bool, AlwaysLockClassLoader, false,                               \
          "Require the VM to acquire the class loader lock before calling " \
          "loadClass() even for class loaders registering "                 \
          "as parallel capable")                                            \
                                                                            \
  product(bool, AllowParallelDefineClass, false,                            \
          "Allow parallel defineClass requests for class loaders "          \
          "registering as parallel capable")                                \
                                                                            \
  product(bool, MustCallLoadClassInternal, false,                           \
          "Call loadClassInternal() rather than loadClass()")               \
                                                                            \
  product_pd(bool, DontYieldALot,                                           \
          "Throw away obvious excess yield calls (for SOLARIS only)")       \
                                                                            \
  product_pd(bool, ConvertSleepToYield,                                     \
          "Converts sleep(0) to thread yield "                              \
          "(may be off for SOLARIS to improve GUI)")                        \
                                                                            \
  product(bool, ConvertYieldToSleep, false,                                 \
          "Converts yield to a sleep of MinSleepInterval to simulate Win32 "\
          "behavior (SOLARIS only)")                                        \
                                                                            \
  product(bool, UseBoundThreads, true,                                      \
          "Bind user level threads to kernel threads (for SOLARIS only)")   \
                                                                            \
  develop(bool, UseDetachedThreads, true,                                   \
          "Use detached threads that are recycled upon termination "        \
          "(for SOLARIS only)")                                             \
                                                                            \
  product(bool, UseLWPSynchronization, true,                                \
          "Use LWP-based instead of libthread-based synchronization "       \
          "(SPARC only)")                                                   \
                                                                            \
  product(ccstr, SyncKnobs, NULL,                                           \
          "(Unstable) Various monitor synchronization tunables")            \
                                                                            \
  product(intx, EmitSync, 0,                                                \
          "(Unsafe,Unstable) "                                              \
          " Controls emission of inline sync fast-path code")               \
                                                                            \
  product(intx, MonitorBound, 0, "Bound Monitor population")                \
                                                                            \
  product(bool, MonitorInUseLists, false, "Track Monitors for Deflation")   \
                                                                            \
  product(intx, SyncFlags, 0, "(Unsafe,Unstable) Experimental Sync flags" ) \
                                                                            \
  product(intx, SyncVerbose, 0, "(Unstable)" )                              \
                                                                            \
  product(intx, ClearFPUAtPark, 0, "(Unsafe,Unstable)" )                    \
                                                                            \
  product(intx, hashCode, 5,                                                \
         "(Unstable) select hashCode generation algorithm" )                \
                                                                            \
  product(intx, WorkAroundNPTLTimedWaitHang, 1,                             \
         "(Unstable, Linux-specific)"                                       \
         " avoid NPTL-FUTEX hang pthread_cond_timedwait" )                  \
                                                                            \
  product(bool, FilterSpuriousWakeups, true,                                \
          "Prevent spurious or premature wakeups from object.wait "         \
          "(Solaris only)")                                                 \
                                                                            \
  product(intx, NativeMonitorTimeout, -1, "(Unstable)" )                    \
  product(intx, NativeMonitorFlags, 0, "(Unstable)" )                       \
  product(intx, NativeMonitorSpinLimit, 20, "(Unstable)" )                  \
                                                                            \
  develop(bool, UsePthreads, false,                                         \
          "Use pthread-based instead of libthread-based synchronization "   \
          "(SPARC only)")                                                   \
                                                                            \
  product(bool, AdjustConcurrency, false,                                   \
          "call thr_setconcurrency at thread create time to avoid "         \
          "LWP starvation on MP systems (For Solaris Only)")                \
                                                                            \
  product(bool, ReduceSignalUsage, false,                                   \
          "Reduce the use of OS signals in Java and/or the VM")             \
                                                                            \
  develop_pd(bool, ShareVtableStubs,                                        \
          "Share vtable stubs (smaller code but worse branch prediction")   \
                                                                            \
  develop(bool, LoadLineNumberTables, true,                                 \
          "Tells whether the class file parser loads line number tables")   \
                                                                            \
  develop(bool, LoadLocalVariableTables, true,                              \
          "Tells whether the class file parser loads local variable tables")\
                                                                            \
  develop(bool, LoadLocalVariableTypeTables, true,                          \
          "Tells whether the class file parser loads local variable type tables")\
                                                                            \
  product(bool, AllowUserSignalHandlers, false,                             \
          "Do not complain if the application installs signal handlers "    \
          "(Solaris & Linux only)")                                         \
                                                                            \
  product(bool, UseSignalChaining, true,                                    \
          "Use signal-chaining to invoke signal handlers installed "        \
          "by the application (Solaris & Linux only)")                      \
                                                                            \
  product(bool, UseAltSigs, false,                                          \
          "Use alternate signals instead of SIGUSR1 & SIGUSR2 for VM "      \
          "internal signals (Solaris only)")                                \
                                                                            \
  product(bool, AllowJNIEnvProxy, false,                                    \
          "Allow JNIEnv proxies for jdbx")                                  \
                                                                            \
  product(bool, JNIDetachReleasesMonitors, true,                            \
          "JNI DetachCurrentThread releases monitors owned by thread")      \
                                                                            \
  product(bool, RestoreMXCSROnJNICalls, false,                              \
          "Restore MXCSR when returning from JNI calls")                    \
                                                                            \
  product(bool, CheckJNICalls, false,                                       \
          "Verify all arguments to JNI calls")                              \
                                                                            \
  product(bool, UseFastJNIAccessors, true,                                  \
          "Use optimized versions of Get<Primitive>Field")                  \
                                                                            \
  product(bool, EagerXrunInit, false,                                       \
          "Eagerly initialize -Xrun libraries; allows startup profiling, "  \
          " but not all -Xrun libraries may support the state of the VM at this time") \
                                                                            \
  product(bool, PreserveAllAnnotations, false,                              \
          "Preserve RuntimeInvisibleAnnotations as well as RuntimeVisibleAnnotations") \
                                                                            \
  develop(uintx, PreallocatedOutOfMemoryErrorCount, 4,                      \
          "Number of OutOfMemoryErrors preallocated with backtrace")        \
                                                                            \
  product(bool, LazyBootClassLoader, true,                                  \
          "Enable/disable lazy opening of boot class path entries")         \
                                                                            \
  product(bool, UseXMMForArrayCopy, false,                                  \
          "Use SSE2 MOVQ instruction for Arraycopy")                        \
                                                                            \
  product(intx, FieldsAllocationStyle, 1,                                   \
          "0 - type based with oops first, 1 - with oops last, "            \
          "2 - oops in super and sub classes are together")                 \
                                                                            \
  product(bool, CompactFields, true,                                        \
          "Allocate nonstatic fields in gaps between previous fields")      \
                                                                            \
  notproduct(bool, PrintFieldLayout, false,                                 \
          "Print field layout for each class")                              \
                                                                            \
  product(intx, ContendedPaddingWidth, 128,                                 \
          "How many bytes to pad the fields/classes marked @Contended with")\
                                                                            \
  product(bool, EnableContended, true,                                      \
          "Enable @Contended annotation support")                           \
                                                                            \
  product(bool, RestrictContended, true,                                    \
          "Restrict @Contended to trusted classes")                         \
                                                                            \
  product(bool, UseBiasedLocking, true,                                     \
          "Enable biased locking in JVM")                                   \
                                                                            \
  product(intx, BiasedLockingStartupDelay, 4000,                            \
          "Number of milliseconds to wait before enabling biased locking")  \
                                                                            \
  diagnostic(bool, PrintBiasedLockingStatistics, false,                     \
          "Print statistics of biased locking in JVM")                      \
                                                                            \
  product(intx, BiasedLockingBulkRebiasThreshold, 20,                       \
          "Threshold of number of revocations per type to try to "          \
          "rebias all objects in the heap of that type")                    \
                                                                            \
  product(intx, BiasedLockingBulkRevokeThreshold, 40,                       \
          "Threshold of number of revocations per type to permanently "     \
          "revoke biases of all objects in the heap of that type")          \
                                                                            \
  product(intx, BiasedLockingDecayTime, 25000,                              \
          "Decay time (in milliseconds) to re-enable bulk rebiasing of a "  \
          "type after previous bulk rebias")                                \
                                                                            \
  /* tracing */                                                             \
                                                                            \
  notproduct(bool, TraceRuntimeCalls, false,                                \
          "Trace run-time calls")                                           \
                                                                            \
  develop(bool, TraceJNICalls, false,                                       \
          "Trace JNI calls")                                                \
                                                                            \
  notproduct(bool, TraceJVMCalls, false,                                    \
          "Trace JVM calls")                                                \
                                                                            \
  product(ccstr, TraceJVMTI, NULL,                                          \
          "Trace flags for JVMTI functions and events")                     \
                                                                            \
  /* This option can change an EMCP method into an obsolete method. */      \
  /* This can affect tests that except specific methods to be EMCP. */      \
  /* This option should be used with caution. */                            \
  product(bool, StressLdcRewrite, false,                                    \
          "Force ldc -> ldc_w rewrite during RedefineClasses")              \
                                                                            \
  product(intx, TraceRedefineClasses, 0,                                    \
          "Trace level for JVMTI RedefineClasses")                          \
                                                                            \
  develop(bool, StressMethodComparator, false,                              \
          "run the MethodComparator on all loaded methods")                 \
                                                                            \
  /* change to false by default sometime after Mustang */                   \
  product(bool, VerifyMergedCPBytecodes, true,                              \
          "Verify bytecodes after RedefineClasses constant pool merging")   \
                                                                            \
  develop(bool, TraceJNIHandleAllocation, false,                            \
          "Trace allocation/deallocation of JNI handle blocks")             \
                                                                            \
  develop(bool, TraceThreadEvents, false,                                   \
          "Trace all thread events")                                        \
                                                                            \
  develop(bool, TraceBytecodes, false,                                      \
          "Trace bytecode execution")                                       \
                                                                            \
  develop(bool, TraceClassInitialization, false,                            \
          "Trace class initialization")                                     \
                                                                            \
  develop(bool, TraceExceptions, false,                                     \
          "Trace exceptions")                                               \
                                                                            \
  develop(bool, TraceICs, false,                                            \
          "Trace inline cache changes")                                     \
                                                                            \
  notproduct(bool, TraceInvocationCounterOverflow, false,                   \
          "Trace method invocation counter overflow")                       \
                                                                            \
  develop(bool, TraceInlineCacheClearing, false,                            \
          "Trace clearing of inline caches in nmethods")                    \
                                                                            \
  develop(bool, TraceDependencies, false,                                   \
          "Trace dependencies")                                             \
                                                                            \
  develop(bool, VerifyDependencies, trueInDebug,                            \
         "Exercise and verify the compilation dependency mechanism")        \
                                                                            \
  develop(bool, TraceNewOopMapGeneration, false,                            \
          "Trace OopMapGeneration")                                         \
                                                                            \
  develop(bool, TraceNewOopMapGenerationDetailed, false,                    \
          "Trace OopMapGeneration: print detailed cell states")             \
                                                                            \
  develop(bool, TimeOopMap, false,                                          \
          "Time calls to GenerateOopMap::compute_map() in sum")             \
                                                                            \
  develop(bool, TimeOopMap2, false,                                         \
          "Time calls to GenerateOopMap::compute_map() individually")       \
                                                                            \
  develop(bool, TraceMonitorMismatch, false,                                \
          "Trace monitor matching failures during OopMapGeneration")        \
                                                                            \
  develop(bool, TraceOopMapRewrites, false,                                 \
          "Trace rewritting of method oops during oop map generation")      \
                                                                            \
  develop(bool, TraceSafepoint, false,                                      \
          "Trace safepoint operations")                                     \
                                                                            \
  develop(bool, TraceICBuffer, false,                                       \
          "Trace usage of IC buffer")                                       \
                                                                            \
  develop(bool, TraceCompiledIC, false,                                     \
          "Trace changes of compiled IC")                                   \
                                                                            \
  notproduct(bool, TraceZapDeadLocals, false,                               \
          "Trace zapping dead locals")                                      \
                                                                            \
  develop(bool, TraceStartupTime, false,                                    \
          "Trace setup time")                                               \
                                                                            \
  develop(bool, TraceProtectionDomainVerification, false,                   \
          "Trace protection domain verifcation")                            \
                                                                            \
  develop(bool, TraceClearedExceptions, false,                              \
          "Prints when an exception is forcibly cleared")                   \
                                                                            \
  product(bool, TraceClassResolution, false,                                \
          "Trace all constant pool resolutions (for debugging)")            \
                                                                            \
  product(bool, TraceBiasedLocking, false,                                  \
          "Trace biased locking in JVM")                                    \
                                                                            \
  product(bool, TraceMonitorInflation, false,                               \
          "Trace monitor inflation in JVM")                                 \
                                                                            \
  /* gc */                                                                  \
                                                                            \
  product(bool, UseSerialGC, false,                                         \
          "Use the serial garbage collector")                               \
                                                                            \
  product(bool, UseG1GC, false,                                             \
          "Use the Garbage-First garbage collector")                        \
                                                                            \
  product(bool, UseParallelGC, false,                                       \
          "Use the Parallel Scavenge garbage collector")                    \
                                                                            \
  product(bool, UseParallelOldGC, false,                                    \
          "Use the Parallel Old garbage collector")                         \
                                                                            \
  product(uintx, HeapMaximumCompactionInterval, 20,                         \
          "How often should we maximally compact the heap (not allowing "   \
          "any dead space)")                                                \
                                                                            \
  product(uintx, HeapFirstMaximumCompactionCount, 3,                        \
          "The collection count for the first maximum compaction")          \
                                                                            \
  product(bool, UseMaximumCompactionOnSystemGC, true,                       \
          "In the Parallel Old garbage collector maximum compaction for "   \
          "a system GC")                                                    \
                                                                            \
  product(uintx, ParallelOldDeadWoodLimiterMean, 50,                        \
          "The mean used by the par compact dead wood"                      \
          "limiter (a number between 0-100).")                              \
                                                                            \
  product(uintx, ParallelOldDeadWoodLimiterStdDev, 80,                      \
          "The standard deviation used by the par compact dead wood"        \
          "limiter (a number between 0-100).")                              \
                                                                            \
  product(uintx, ParallelGCThreads, 0,                                      \
          "Number of parallel threads parallel gc will use")                \
                                                                            \
  product(bool, UseDynamicNumberOfGCThreads, false,                         \
          "Dynamically choose the number of parallel threads "              \
          "parallel gc will use")                                           \
                                                                            \
  diagnostic(bool, ForceDynamicNumberOfGCThreads, false,                    \
          "Force dynamic selection of the number of"                        \
          "parallel threads parallel gc will use to aid debugging")         \
                                                                            \
  product(uintx, HeapSizePerGCThread, ScaleForWordSize(64*M),               \
          "Size of heap (bytes) per GC thread used in calculating the "     \
          "number of GC threads")                                           \
                                                                            \
  product(bool, TraceDynamicGCThreads, false,                               \
          "Trace the dynamic GC thread usage")                              \
                                                                            \
  develop(bool, ParallelOldGCSplitALot, false,                              \
          "Provoke splitting (copying data from a young gen space to"       \
          "multiple destination spaces)")                                   \
                                                                            \
  develop(uintx, ParallelOldGCSplitInterval, 3,                             \
          "How often to provoke splitting a young gen space")               \
                                                                            \
  product(uintx, ConcGCThreads, 0,                                          \
          "Number of threads concurrent gc will use")                       \
                                                                            \
  product(uintx, YoungPLABSize, 4096,                                       \
          "Size of young gen promotion labs (in HeapWords)")                \
                                                                            \
  product(uintx, OldPLABSize, 1024,                                         \
          "Size of old gen promotion labs (in HeapWords)")                  \
                                                                            \
  product(uintx, GCTaskTimeStampEntries, 200,                               \
          "Number of time stamp entries per gc worker thread")              \
                                                                            \
  product(bool, AlwaysTenure, false,                                        \
          "Always tenure objects in eden. (ParallelGC only)")               \
                                                                            \
  product(bool, NeverTenure, false,                                         \
          "Never tenure objects in eden, May tenure on overflow "           \
          "(ParallelGC only)")                                              \
                                                                            \
  product(bool, ScavengeBeforeFullGC, true,                                 \
          "Scavenge youngest generation before each full GC, "              \
          "used with UseParallelGC")                                        \
                                                                            \
  develop(bool, ScavengeWithObjectsInToSpace, false,                        \
          "Allow scavenges to occur when to_space contains objects.")       \
                                                                            \
  product(bool, UseConcMarkSweepGC, false,                                  \
          "Use Concurrent Mark-Sweep GC in the old generation")             \
                                                                            \
  product(bool, ExplicitGCInvokesConcurrent, false,                         \
          "A System.gc() request invokes a concurrent collection;"          \
          " (effective only when UseConcMarkSweepGC)")                      \
                                                                            \
  product(bool, ExplicitGCInvokesConcurrentAndUnloadsClasses, false,        \
          "A System.gc() request invokes a concurrent collection and "      \
          "also unloads classes during such a concurrent gc cycle "         \
          "(effective only when UseConcMarkSweepGC)")                       \
                                                                            \
  product(bool, GCLockerInvokesConcurrent, false,                           \
          "The exit of a JNI CS necessitating a scavenge also"              \
          " kicks off a bkgrd concurrent collection")                       \
                                                                            \
  product(uintx, GCLockerEdenExpansionPercent, 5,                           \
          "How much the GC can expand the eden by while the GC locker  "    \
          "is active (as a percentage)")                                    \
                                                                            \
  diagnostic(intx, GCLockerRetryAllocationCount, 2,                         \
          "Number of times to retry allocations when"                       \
          " blocked by the GC locker")                                      \
                                                                            \
  develop(bool, UseCMSAdaptiveFreeLists, true,                              \
          "Use Adaptive Free Lists in the CMS generation")                  \
                                                                            \
  develop(bool, UseAsyncConcMarkSweepGC, true,                              \
          "Use Asynchronous Concurrent Mark-Sweep GC in the old generation")\
                                                                            \
  develop(bool, RotateCMSCollectionTypes, false,                            \
          "Rotate the CMS collections among concurrent and STW")            \
                                                                            \
  product(bool, UseCMSBestFit, true,                                        \
          "Use CMS best fit allocation strategy")                           \
                                                                            \
  product(bool, UseCMSCollectionPassing, true,                              \
          "Use passing of collection from background to foreground")        \
                                                                            \
  product(bool, UseParNewGC, false,                                         \
          "Use parallel threads in the new generation.")                    \
                                                                            \
  product(bool, ParallelGCVerbose, false,                                   \
          "Verbose output for parallel GC.")                                \
                                                                            \
  product(uintx, ParallelGCBufferWastePct, 10,                              \
          "Wasted fraction of parallel allocation buffer.")                 \
                                                                            \
  diagnostic(bool, ParallelGCRetainPLAB, false,                             \
             "Retain parallel allocation buffers across scavenges; "        \
             " -- disabled because this currently conflicts with "          \
             " parallel card scanning under certain conditions ")           \
                                                                            \
  product(uintx, TargetPLABWastePct, 10,                                    \
          "Target wasted space in last buffer as percent of overall "       \
          "allocation")                                                     \
                                                                            \
  product(uintx, PLABWeight, 75,                                            \
          "Percentage (0-100) used to weight the current sample when"       \
          "computing exponentially decaying average for ResizePLAB.")       \
                                                                            \
  product(bool, ResizePLAB, true,                                           \
          "Dynamically resize (survivor space) promotion labs")             \
                                                                            \
  product(bool, PrintPLAB, false,                                           \
          "Print (survivor space) promotion labs sizing decisions")         \
                                                                            \
  product(intx, ParGCArrayScanChunk, 50,                                    \
          "Scan a subset and push remainder, if array is bigger than this") \
                                                                            \
  product(bool, ParGCUseLocalOverflow, false,                               \
          "Instead of a global overflow list, use local overflow stacks")   \
                                                                            \
  product(bool, ParGCTrimOverflow, true,                                    \
          "Eagerly trim the local overflow lists (when ParGCUseLocalOverflow") \
                                                                            \
  notproduct(bool, ParGCWorkQueueOverflowALot, false,                       \
          "Whether we should simulate work queue overflow in ParNew")       \
                                                                            \
  notproduct(uintx, ParGCWorkQueueOverflowInterval, 1000,                   \
          "An `interval' counter that determines how frequently "           \
          "we simulate overflow; a smaller number increases frequency")     \
                                                                            \
  product(uintx, ParGCDesiredObjsFromOverflowList, 20,                      \
          "The desired number of objects to claim from the overflow list")  \
                                                                            \
  diagnostic(uintx, ParGCStridesPerThread, 2,                               \
          "The number of strides per worker thread that we divide up the "  \
          "card table scanning work into")                                  \
                                                                            \
  diagnostic(intx, ParGCCardsPerStrideChunk, 256,                           \
          "The number of cards in each chunk of the parallel chunks used "  \
          "during card table scanning")                                     \
                                                                            \
  product(uintx, CMSParPromoteBlocksToClaim, 16,                            \
          "Number of blocks to attempt to claim when refilling CMS LAB for "\
          "parallel GC.")                                                   \
                                                                            \
  product(uintx, OldPLABWeight, 50,                                         \
          "Percentage (0-100) used to weight the current sample when"       \
          "computing exponentially decaying average for resizing CMSParPromoteBlocksToClaim.") \
                                                                            \
  product(bool, ResizeOldPLAB, true,                                        \
          "Dynamically resize (old gen) promotion labs")                    \
                                                                            \
  product(bool, PrintOldPLAB, false,                                        \
          "Print (old gen) promotion labs sizing decisions")                \
                                                                            \
  product(uintx, CMSOldPLABMin, 16,                                         \
          "Min size of CMS gen promotion lab caches per worker per blksize")\
                                                                            \
  product(uintx, CMSOldPLABMax, 1024,                                       \
          "Max size of CMS gen promotion lab caches per worker per blksize")\
                                                                            \
  product(uintx, CMSOldPLABNumRefills, 4,                                   \
          "Nominal number of refills of CMS gen promotion lab cache"        \
          " per worker per block size")                                     \
                                                                            \
  product(bool, CMSOldPLABResizeQuicker, false,                             \
          "Whether to react on-the-fly during a scavenge to a sudden"       \
          " change in block demand rate")                                   \
                                                                            \
  product(uintx, CMSOldPLABToleranceFactor, 4,                              \
          "The tolerance of the phase-change detector for on-the-fly"       \
          " PLAB resizing during a scavenge")                               \
                                                                            \
  product(uintx, CMSOldPLABReactivityFactor, 2,                             \
          "The gain in the feedback loop for on-the-fly PLAB resizing"      \
          " during a scavenge")                                             \
                                                                            \
  product(bool, AlwaysPreTouch, false,                                      \
          "It forces all freshly committed pages to be pre-touched.")       \
                                                                            \
  product_pd(uintx, CMSYoungGenPerWorker,                                   \
          "The maximum size of young gen chosen by default per GC worker "  \
          "thread available")                                               \
                                                                            \
  product(bool, CMSIncrementalMode, false,                                  \
          "Whether CMS GC should operate in \"incremental\" mode")          \
                                                                            \
  product(uintx, CMSIncrementalDutyCycle, 10,                               \
          "CMS incremental mode duty cycle (a percentage, 0-100).  If"      \
          "CMSIncrementalPacing is enabled, then this is just the initial"  \
          "value")                                                          \
                                                                            \
  product(bool, CMSIncrementalPacing, true,                                 \
          "Whether the CMS incremental mode duty cycle should be "          \
          "automatically adjusted")                                         \
                                                                            \
  product(uintx, CMSIncrementalDutyCycleMin, 0,                             \
          "Lower bound on the duty cycle when CMSIncrementalPacing is "     \
          "enabled (a percentage, 0-100)")                                  \
                                                                            \
  product(uintx, CMSIncrementalSafetyFactor, 10,                            \
          "Percentage (0-100) used to add conservatism when computing the " \
          "duty cycle")                                                     \
                                                                            \
  product(uintx, CMSIncrementalOffset, 0,                                   \
          "Percentage (0-100) by which the CMS incremental mode duty cycle" \
          " is shifted to the right within the period between young GCs")   \
                                                                            \
  product(uintx, CMSExpAvgFactor, 50,                                       \
          "Percentage (0-100) used to weight the current sample when"       \
          "computing exponential averages for CMS statistics.")             \
                                                                            \
  product(uintx, CMS_FLSWeight, 75,                                         \
          "Percentage (0-100) used to weight the current sample when"       \
          "computing exponentially decating averages for CMS FLS statistics.") \
                                                                            \
  product(uintx, CMS_FLSPadding, 1,                                         \
          "The multiple of deviation from mean to use for buffering"        \
          "against volatility in free list demand.")                        \
                                                                            \
  product(uintx, FLSCoalescePolicy, 2,                                      \
          "CMS: Aggression level for coalescing, increasing from 0 to 4")   \
                                                                            \
  product(bool, FLSAlwaysCoalesceLarge, false,                              \
          "CMS: Larger free blocks are always available for coalescing")    \
                                                                            \
  product(double, FLSLargestBlockCoalesceProximity, 0.99,                   \
          "CMS: the smaller the percentage the greater the coalition force")\
                                                                            \
  product(double, CMSSmallCoalSurplusPercent, 1.05,                         \
          "CMS: the factor by which to inflate estimated demand of small"   \
          " block sizes to prevent coalescing with an adjoining block")     \
                                                                            \
  product(double, CMSLargeCoalSurplusPercent, 0.95,                         \
          "CMS: the factor by which to inflate estimated demand of large"   \
          " block sizes to prevent coalescing with an adjoining block")     \
                                                                            \
  product(double, CMSSmallSplitSurplusPercent, 1.10,                        \
          "CMS: the factor by which to inflate estimated demand of small"   \
          " block sizes to prevent splitting to supply demand for smaller"  \
          " blocks")                                                        \
                                                                            \
  product(double, CMSLargeSplitSurplusPercent, 1.00,                        \
          "CMS: the factor by which to inflate estimated demand of large"   \
          " block sizes to prevent splitting to supply demand for smaller"  \
          " blocks")                                                        \
                                                                            \
  product(bool, CMSExtrapolateSweep, false,                                 \
          "CMS: cushion for block demand during sweep")                     \
                                                                            \
  product(uintx, CMS_SweepWeight, 75,                                       \
          "Percentage (0-100) used to weight the current sample when "      \
          "computing exponentially decaying average for inter-sweep "       \
          "duration")                                                       \
                                                                            \
  product(uintx, CMS_SweepPadding, 1,                                       \
          "The multiple of deviation from mean to use for buffering "       \
          "against volatility in inter-sweep duration.")                    \
                                                                            \
  product(uintx, CMS_SweepTimerThresholdMillis, 10,                         \
          "Skip block flux-rate sampling for an epoch unless inter-sweep "  \
          "duration exceeds this threhold in milliseconds")                 \
                                                                            \
  develop(bool, CMSTraceIncrementalMode, false,                             \
          "Trace CMS incremental mode")                                     \
                                                                            \
  develop(bool, CMSTraceIncrementalPacing, false,                           \
          "Trace CMS incremental mode pacing computation")                  \
                                                                            \
  develop(bool, CMSTraceThreadState, false,                                 \
          "Trace the CMS thread state (enable the trace_state() method)")   \
                                                                            \
  product(bool, CMSClassUnloadingEnabled, true,                             \
          "Whether class unloading enabled when using CMS GC")              \
                                                                            \
  product(uintx, CMSClassUnloadingMaxInterval, 0,                           \
          "When CMS class unloading is enabled, the maximum CMS cycle count"\
          " for which classes may not be unloaded")                         \
                                                                            \
  product(bool, CMSCompactWhenClearAllSoftRefs, true,                       \
          "Compact when asked to collect CMS gen with clear_all_soft_refs") \
                                                                            \
  product(bool, UseCMSCompactAtFullCollection, true,                        \
          "Use mark sweep compact at full collections")                     \
                                                                            \
  product(uintx, CMSFullGCsBeforeCompaction, 0,                             \
          "Number of CMS full collection done before compaction if > 0")    \
                                                                            \
  develop(intx, CMSDictionaryChoice, 0,                                     \
          "Use BinaryTreeDictionary as default in the CMS generation")      \
                                                                            \
  product(uintx, CMSIndexedFreeListReplenish, 4,                            \
          "Replenish an indexed free list with this number of chunks")      \
                                                                            \
  product(bool, CMSReplenishIntermediate, true,                             \
          "Replenish all intermediate free-list caches")                    \
                                                                            \
  product(bool, CMSSplitIndexedFreeListBlocks, true,                        \
          "When satisfying batched demand, split blocks from the "          \
          "IndexedFreeList whose size is a multiple of requested size")     \
                                                                            \
  product(bool, CMSLoopWarn, false,                                         \
          "Warn in case of excessive CMS looping")                          \
                                                                            \
  develop(bool, CMSOverflowEarlyRestoration, false,                         \
          "Whether preserved marks should be restored early")               \
                                                                            \
  product(uintx, MarkStackSize, NOT_LP64(32*K) LP64_ONLY(4*M),              \
          "Size of marking stack")                                          \
                                                                            \
  product(uintx, MarkStackSizeMax, NOT_LP64(4*M) LP64_ONLY(512*M),          \
          "Max size of marking stack")                                      \
                                                                            \
  notproduct(bool, CMSMarkStackOverflowALot, false,                         \
          "Whether we should simulate frequent marking stack / work queue"  \
          " overflow")                                                      \
                                                                            \
  notproduct(uintx, CMSMarkStackOverflowInterval, 1000,                     \
          "An `interval' counter that determines how frequently"            \
          " we simulate overflow; a smaller number increases frequency")    \
                                                                            \
  product(uintx, CMSMaxAbortablePrecleanLoops, 0,                           \
          "(Temporary, subject to experimentation)"                         \
          "Maximum number of abortable preclean iterations, if > 0")        \
                                                                            \
  product(intx, CMSMaxAbortablePrecleanTime, 5000,                          \
          "(Temporary, subject to experimentation)"                         \
          "Maximum time in abortable preclean in ms")                       \
                                                                            \
  product(uintx, CMSAbortablePrecleanMinWorkPerIteration, 100,              \
          "(Temporary, subject to experimentation)"                         \
          "Nominal minimum work per abortable preclean iteration")          \
                                                                            \
  manageable(intx, CMSAbortablePrecleanWaitMillis, 100,                     \
          "(Temporary, subject to experimentation)"                         \
          " Time that we sleep between iterations when not given"           \
          " enough work per iteration")                                     \
                                                                            \
  product(uintx, CMSRescanMultiple, 32,                                     \
          "Size (in cards) of CMS parallel rescan task")                    \
                                                                            \
  product(uintx, CMSConcMarkMultiple, 32,                                   \
          "Size (in cards) of CMS concurrent MT marking task")              \
                                                                            \
  product(bool, CMSAbortSemantics, false,                                   \
          "Whether abort-on-overflow semantics is implemented")             \
                                                                            \
  product(bool, CMSParallelRemarkEnabled, true,                             \
          "Whether parallel remark enabled (only if ParNewGC)")             \
                                                                            \
  product(bool, CMSParallelSurvivorRemarkEnabled, true,                     \
          "Whether parallel remark of survivor space"                       \
          " enabled (effective only if CMSParallelRemarkEnabled)")          \
                                                                            \
  product(bool, CMSPLABRecordAlways, true,                                  \
          "Whether to always record survivor space PLAB bdries"             \
          " (effective only if CMSParallelSurvivorRemarkEnabled)")          \
                                                                            \
  product(bool, CMSConcurrentMTEnabled, true,                               \
          "Whether multi-threaded concurrent work enabled (if ParNewGC)")   \
                                                                            \
  product(bool, CMSPrecleaningEnabled, true,                                \
          "Whether concurrent precleaning enabled")                         \
                                                                            \
  product(uintx, CMSPrecleanIter, 3,                                        \
          "Maximum number of precleaning iteration passes")                 \
                                                                            \
  product(uintx, CMSPrecleanNumerator, 2,                                   \
          "CMSPrecleanNumerator:CMSPrecleanDenominator yields convergence"  \
          " ratio")                                                         \
                                                                            \
  product(uintx, CMSPrecleanDenominator, 3,                                 \
          "CMSPrecleanNumerator:CMSPrecleanDenominator yields convergence"  \
          " ratio")                                                         \
                                                                            \
  product(bool, CMSPrecleanRefLists1, true,                                 \
          "Preclean ref lists during (initial) preclean phase")             \
                                                                            \
  product(bool, CMSPrecleanRefLists2, false,                                \
          "Preclean ref lists during abortable preclean phase")             \
                                                                            \
  product(bool, CMSPrecleanSurvivors1, false,                               \
          "Preclean survivors during (initial) preclean phase")             \
                                                                            \
  product(bool, CMSPrecleanSurvivors2, true,                                \
          "Preclean survivors during abortable preclean phase")             \
                                                                            \
  product(uintx, CMSPrecleanThreshold, 1000,                                \
          "Don't re-iterate if #dirty cards less than this")                \
                                                                            \
  product(bool, CMSCleanOnEnter, true,                                      \
          "Clean-on-enter optimization for reducing number of dirty cards") \
                                                                            \
  product(uintx, CMSRemarkVerifyVariant, 1,                                 \
          "Choose variant (1,2) of verification following remark")          \
                                                                            \
  product(uintx, CMSScheduleRemarkEdenSizeThreshold, 2*M,                   \
          "If Eden used is below this value, don't try to schedule remark") \
                                                                            \
  product(uintx, CMSScheduleRemarkEdenPenetration, 50,                      \
          "The Eden occupancy % at which to try and schedule remark pause") \
                                                                            \
  product(uintx, CMSScheduleRemarkSamplingRatio, 5,                         \
          "Start sampling Eden top at least before yg occupancy reaches"    \
          " 1/<ratio> of the size at which we plan to schedule remark")     \
                                                                            \
  product(uintx, CMSSamplingGrain, 16*K,                                    \
          "The minimum distance between eden samples for CMS (see above)")  \
                                                                            \
  product(bool, CMSScavengeBeforeRemark, false,                             \
          "Attempt scavenge before the CMS remark step")                    \
                                                                            \
  develop(bool, CMSTraceSweeper, false,                                     \
          "Trace some actions of the CMS sweeper")                          \
                                                                            \
  product(uintx, CMSWorkQueueDrainThreshold, 10,                            \
          "Don't drain below this size per parallel worker/thief")          \
                                                                            \
  manageable(intx, CMSWaitDuration, 2000,                                   \
          "Time in milliseconds that CMS thread waits for young GC")        \
                                                                            \
  develop(uintx, CMSCheckInterval, 1000,                                    \
          "Interval in milliseconds that CMS thread checks if it "          \
          "should start a collection cycle")                                \
                                                                            \
  product(bool, CMSYield, true,                                             \
          "Yield between steps of concurrent mark & sweep")                 \
                                                                            \
  product(uintx, CMSBitMapYieldQuantum, 10*M,                               \
          "Bitmap operations should process at most this many bits"         \
          "between yields")                                                 \
                                                                            \
  product(bool, CMSDumpAtPromotionFailure, false,                           \
          "Dump useful information about the state of the CMS old "         \
          " generation upon a promotion failure.")                          \
                                                                            \
  product(bool, CMSPrintChunksInDump, false,                                \
          "In a dump enabled by CMSDumpAtPromotionFailure, include "        \
          " more detailed information about the free chunks.")              \
                                                                            \
  product(bool, CMSPrintObjectsInDump, false,                               \
          "In a dump enabled by CMSDumpAtPromotionFailure, include "        \
          " more detailed information about the allocated objects.")        \
                                                                            \
  diagnostic(bool, FLSVerifyAllHeapReferences, false,                       \
          "Verify that all refs across the FLS boundary "                   \
          " are to valid objects")                                          \
                                                                            \
  diagnostic(bool, FLSVerifyLists, false,                                   \
          "Do lots of (expensive) FreeListSpace verification")              \
                                                                            \
  diagnostic(bool, FLSVerifyIndexTable, false,                              \
          "Do lots of (expensive) FLS index table verification")            \
                                                                            \
  develop(bool, FLSVerifyDictionary, false,                                 \
          "Do lots of (expensive) FLS dictionary verification")             \
                                                                            \
  develop(bool, VerifyBlockOffsetArray, false,                              \
          "Do (expensive!) block offset array verification")                \
                                                                            \
  diagnostic(bool, BlockOffsetArrayUseUnallocatedBlock, false,              \
          "Maintain _unallocated_block in BlockOffsetArray"                 \
          " (currently applicable only to CMS collector)")                  \
                                                                            \
  develop(bool, TraceCMSState, false,                                       \
          "Trace the state of the CMS collection")                          \
                                                                            \
  product(intx, RefDiscoveryPolicy, 0,                                      \
          "Whether reference-based(0) or referent-based(1)")                \
                                                                            \
  product(bool, ParallelRefProcEnabled, false,                              \
          "Enable parallel reference processing whenever possible")         \
                                                                            \
  product(bool, ParallelRefProcBalancingEnabled, true,                      \
          "Enable balancing of reference processing queues")                \
                                                                            \
  product(uintx, CMSTriggerRatio, 80,                                       \
          "Percentage of MinHeapFreeRatio in CMS generation that is "       \
          "allocated before a CMS collection cycle commences")              \
                                                                            \
  product(uintx, CMSBootstrapOccupancy, 50,                                 \
          "Percentage CMS generation occupancy at which to "                \
          "initiate CMS collection for bootstrapping collection stats")     \
                                                                            \
  product(intx, CMSInitiatingOccupancyFraction, -1,                         \
          "Percentage CMS generation occupancy to start a CMS collection "  \
          "cycle. A negative value means that CMSTriggerRatio is used")     \
                                                                            \
  product(uintx, InitiatingHeapOccupancyPercent, 45,                        \
          "Percentage of the (entire) heap occupancy to start a "           \
          "concurrent GC cycle. It is used by GCs that trigger a "          \
          "concurrent GC cycle based on the occupancy of the entire heap, " \
          "not just one of the generations (e.g., G1). A value of 0 "       \
          "denotes 'do constant GC cycles'.")                               \
                                                                            \
  product(bool, UseCMSInitiatingOccupancyOnly, false,                       \
          "Only use occupancy as a crierion for starting a CMS collection") \
                                                                            \
  product(uintx, CMSIsTooFullPercentage, 98,                                \
          "An absolute ceiling above which CMS will always consider the "   \
          "unloading of classes when class unloading is enabled")           \
                                                                            \
  develop(bool, CMSTestInFreeList, false,                                   \
          "Check if the coalesced range is already in the "                 \
          "free lists as claimed")                                          \
                                                                            \
  notproduct(bool, CMSVerifyReturnedBytes, false,                           \
          "Check that all the garbage collected was returned to the "       \
          "free lists.")                                                    \
                                                                            \
  notproduct(bool, ScavengeALot, false,                                     \
          "Force scavenge at every Nth exit from the runtime system "       \
          "(N=ScavengeALotInterval)")                                       \
                                                                            \
  develop(bool, FullGCALot, false,                                          \
          "Force full gc at every Nth exit from the runtime system "        \
          "(N=FullGCALotInterval)")                                         \
                                                                            \
  notproduct(bool, GCALotAtAllSafepoints, false,                            \
          "Enforce ScavengeALot/GCALot at all potential safepoints")        \
                                                                            \
  product(bool, PrintPromotionFailure, false,                               \
          "Print additional diagnostic information following "              \
          " promotion failure")                                             \
                                                                            \
  notproduct(bool, PromotionFailureALot, false,                             \
          "Use promotion failure handling on every youngest generation "    \
          "collection")                                                     \
                                                                            \
  develop(uintx, PromotionFailureALotCount, 1000,                           \
          "Number of promotion failures occurring at ParGCAllocBuffer"      \
          "refill attempts (ParNew) or promotion attempts "                 \
          "(other young collectors) ")                                      \
                                                                            \
  develop(uintx, PromotionFailureALotInterval, 5,                           \
          "Total collections between promotion failures alot")              \
                                                                            \
  experimental(uintx, WorkStealingSleepMillis, 1,                           \
          "Sleep time when sleep is used for yields")                       \
                                                                            \
  experimental(uintx, WorkStealingYieldsBeforeSleep, 5000,                  \
          "Number of yields before a sleep is done during workstealing")    \
                                                                            \
  experimental(uintx, WorkStealingHardSpins, 4096,                          \
          "Number of iterations in a spin loop between checks on "          \
          "time out of hard spin")                                          \
                                                                            \
  experimental(uintx, WorkStealingSpinToYieldRatio, 10,                     \
          "Ratio of hard spins to calls to yield")                          \
                                                                            \
  develop(uintx, ObjArrayMarkingStride, 512,                                \
          "Number of ObjArray elements to push onto the marking stack"      \
          "before pushing a continuation entry")                            \
                                                                            \
  develop(bool, MetadataAllocationFailALot, false,                          \
          "Fail metadata allocations at intervals controlled by "           \
          "MetadataAllocationFailALotInterval")                             \
                                                                            \
  develop(uintx, MetadataAllocationFailALotInterval, 1000,                  \
          "metadata allocation failure alot interval")                      \
                                                                            \
  develop(bool, MetaDataDeallocateALot, false,                              \
          "Deallocation bunches of metadata at intervals controlled by "    \
          "MetaDataAllocateALotInterval")                                   \
                                                                            \
  develop(uintx, MetaDataDeallocateALotInterval, 100,                       \
          "Metadata deallocation alot interval")                            \
                                                                            \
  develop(bool, TraceMetadataChunkAllocation, false,                        \
          "Trace chunk metadata allocations")                               \
                                                                            \
  product(bool, TraceMetadataHumongousAllocation, false,                    \
          "Trace humongous metadata allocations")                           \
                                                                            \
  develop(bool, TraceMetavirtualspaceAllocation, false,                     \
          "Trace virtual space metadata allocations")                       \
                                                                            \
  notproduct(bool, ExecuteInternalVMTests, false,                           \
          "Enable execution of internal VM tests.")                         \
                                                                            \
  product_pd(bool, UseTLAB, "Use thread-local object allocation")           \
                                                                            \
  product_pd(bool, ResizeTLAB,                                              \
          "Dynamically resize tlab size for threads")                       \
                                                                            \
  product(bool, ZeroTLAB, false,                                            \
          "Zero out the newly created TLAB")                                \
                                                                            \
  product(bool, FastTLABRefill, true,                                       \
          "Use fast TLAB refill code")                                      \
                                                                            \
  product(bool, PrintTLAB, false,                                           \
          "Print various TLAB related information")                         \
                                                                            \
  product(bool, TLABStats, true,                                            \
          "Print various TLAB related information")                         \
                                                                            \
  EMBEDDED_ONLY(product(bool, LowMemoryProtection, true,                    \
          "Enable LowMemoryProtection"))                                    \
                                                                            \
  product_pd(bool, NeverActAsServerClassMachine,                            \
          "Never act like a server-class machine")                          \
                                                                            \
  product(bool, AlwaysActAsServerClassMachine, false,                       \
          "Always act like a server-class machine")                         \
                                                                            \
  product_pd(uint64_t, MaxRAM,                                              \
          "Real memory size (in bytes) used to set maximum heap size")      \
                                                                            \
  product(uintx, ErgoHeapSizeLimit, 0,                                      \
          "Maximum ergonomically set heap size (in bytes); zero means use " \
          "MaxRAM / MaxRAMFraction")                                        \
                                                                            \
  product(uintx, MaxRAMFraction, 4,                                         \
          "Maximum fraction (1/n) of real memory used for maximum heap "    \
          "size")                                                           \
                                                                            \
  product(uintx, DefaultMaxRAMFraction, 4,                                  \
          "Maximum fraction (1/n) of real memory used for maximum heap "    \
          "size; deprecated: to be renamed to MaxRAMFraction")              \
                                                                            \
  product(uintx, MinRAMFraction, 2,                                         \
          "Minimum fraction (1/n) of real memory used for maxmimum heap "   \
          "size on systems with small physical memory size")                \
                                                                            \
  product(uintx, InitialRAMFraction, 64,                                    \
          "Fraction (1/n) of real memory used for initial heap size")       \
                                                                            \
  develop(uintx, MaxVirtMemFraction, 2,                                     \
          "Maximum fraction (1/n) of virtual memory used for ergonomically" \
          "determining maximum heap size")                                  \
                                                                            \
  product(bool, UseAutoGCSelectPolicy, false,                               \
          "Use automatic collection selection policy")                      \
                                                                            \
  product(uintx, AutoGCSelectPauseMillis, 5000,                             \
          "Automatic GC selection pause threshhold in ms")                  \
                                                                            \
  product(bool, UseAdaptiveSizePolicy, true,                                \
          "Use adaptive generation sizing policies")                        \
                                                                            \
  product(bool, UsePSAdaptiveSurvivorSizePolicy, true,                      \
          "Use adaptive survivor sizing policies")                          \
                                                                            \
  product(bool, UseAdaptiveGenerationSizePolicyAtMinorCollection, true,     \
          "Use adaptive young-old sizing policies at minor collections")    \
                                                                            \
  product(bool, UseAdaptiveGenerationSizePolicyAtMajorCollection, true,     \
          "Use adaptive young-old sizing policies at major collections")    \
                                                                            \
  product(bool, UseAdaptiveSizePolicyWithSystemGC, false,                   \
          "Use statistics from System.GC for adaptive size policy")         \
                                                                            \
  product(bool, UseAdaptiveGCBoundary, false,                               \
          "Allow young-old boundary to move")                               \
                                                                            \
  develop(bool, TraceAdaptiveGCBoundary, false,                             \
          "Trace young-old boundary moves")                                 \
                                                                            \
  develop(intx, PSAdaptiveSizePolicyResizeVirtualSpaceAlot, -1,             \
          "Resize the virtual spaces of the young or old generations")      \
                                                                            \
  product(uintx, AdaptiveSizeThroughPutPolicy, 0,                           \
          "Policy for changeing generation size for throughput goals")      \
                                                                            \
  product(uintx, AdaptiveSizePausePolicy, 0,                                \
          "Policy for changing generation size for pause goals")            \
                                                                            \
  develop(bool, PSAdjustTenuredGenForMinorPause, false,                     \
          "Adjust tenured generation to achive a minor pause goal")         \
                                                                            \
  develop(bool, PSAdjustYoungGenForMajorPause, false,                       \
          "Adjust young generation to achive a major pause goal")           \
                                                                            \
  product(uintx, AdaptiveSizePolicyInitializingSteps, 20,                   \
          "Number of steps where heuristics is used before data is used")   \
                                                                            \
  develop(uintx, AdaptiveSizePolicyReadyThreshold, 5,                       \
          "Number of collections before the adaptive sizing is started")    \
                                                                            \
  product(uintx, AdaptiveSizePolicyOutputInterval, 0,                       \
          "Collection interval for printing information; zero means never") \
                                                                            \
  product(bool, UseAdaptiveSizePolicyFootprintGoal, true,                   \
          "Use adaptive minimum footprint as a goal")                       \
                                                                            \
  product(uintx, AdaptiveSizePolicyWeight, 10,                              \
          "Weight given to exponential resizing, between 0 and 100")        \
                                                                            \
  product(uintx, AdaptiveTimeWeight,       25,                              \
          "Weight given to time in adaptive policy, between 0 and 100")     \
                                                                            \
  product(uintx, PausePadding, 1,                                           \
          "How much buffer to keep for pause time")                         \
                                                                            \
  product(uintx, PromotedPadding, 3,                                        \
          "How much buffer to keep for promotion failure")                  \
                                                                            \
  product(uintx, SurvivorPadding, 3,                                        \
          "How much buffer to keep for survivor overflow")                  \
                                                                            \
  product(uintx, ThresholdTolerance, 10,                                    \
          "Allowed collection cost difference between generations")         \
                                                                            \
  product(uintx, AdaptiveSizePolicyCollectionCostMargin, 50,                \
          "If collection costs are within margin, reduce both by full "     \
          "delta")                                                          \
                                                                            \
  product(uintx, YoungGenerationSizeIncrement, 20,                          \
          "Adaptive size percentage change in young generation")            \
                                                                            \
  product(uintx, YoungGenerationSizeSupplement, 80,                         \
          "Supplement to YoungedGenerationSizeIncrement used at startup")   \
                                                                            \
  product(uintx, YoungGenerationSizeSupplementDecay, 8,                     \
          "Decay factor to YoungedGenerationSizeSupplement")                \
                                                                            \
  product(uintx, TenuredGenerationSizeIncrement, 20,                        \
          "Adaptive size percentage change in tenured generation")          \
                                                                            \
  product(uintx, TenuredGenerationSizeSupplement, 80,                       \
          "Supplement to TenuredGenerationSizeIncrement used at startup")   \
                                                                            \
  product(uintx, TenuredGenerationSizeSupplementDecay, 2,                   \
          "Decay factor to TenuredGenerationSizeIncrement")                 \
                                                                            \
  product(uintx, MaxGCPauseMillis, max_uintx,                               \
          "Adaptive size policy maximum GC pause time goal in msec, "       \
          "or (G1 Only) the max. GC time per MMU time slice")               \
                                                                            \
  product(uintx, GCPauseIntervalMillis, 0,                                  \
          "Time slice for MMU specification")                               \
                                                                            \
  product(uintx, MaxGCMinorPauseMillis, max_uintx,                          \
          "Adaptive size policy maximum GC minor pause time goal in msec")  \
                                                                            \
  product(uintx, GCTimeRatio, 99,                                           \
          "Adaptive size policy application time to GC time ratio")         \
                                                                            \
  product(uintx, AdaptiveSizeDecrementScaleFactor, 4,                       \
          "Adaptive size scale down factor for shrinking")                  \
                                                                            \
  product(bool, UseAdaptiveSizeDecayMajorGCCost, true,                      \
          "Adaptive size decays the major cost for long major intervals")   \
                                                                            \
  product(uintx, AdaptiveSizeMajorGCDecayTimeScale, 10,                     \
          "Time scale over which major costs decay")                        \
                                                                            \
  product(uintx, MinSurvivorRatio, 3,                                       \
          "Minimum ratio of young generation/survivor space size")          \
                                                                            \
  product(uintx, InitialSurvivorRatio, 8,                                   \
          "Initial ratio of eden/survivor space size")                      \
                                                                            \
  product(uintx, BaseFootPrintEstimate, 256*M,                              \
          "Estimate of footprint other than Java Heap")                     \
                                                                            \
  product(bool, UseGCOverheadLimit, true,                                   \
          "Use policy to limit of proportion of time spent in GC "          \
          "before an OutOfMemory error is thrown")                          \
                                                                            \
  product(uintx, GCTimeLimit, 98,                                           \
          "Limit of proportion of time spent in GC before an OutOfMemory"   \
          "error is thrown (used with GCHeapFreeLimit)")                    \
                                                                            \
  product(uintx, GCHeapFreeLimit, 2,                                        \
          "Minimum percentage of free space after a full GC before an "     \
          "OutOfMemoryError is thrown (used with GCTimeLimit)")             \
                                                                            \
  develop(uintx, AdaptiveSizePolicyGCTimeLimitThreshold, 5,                 \
          "Number of consecutive collections before gc time limit fires")   \
                                                                            \
  product(bool, PrintAdaptiveSizePolicy, false,                             \
          "Print information about AdaptiveSizePolicy")                     \
                                                                            \
  product(intx, PrefetchCopyIntervalInBytes, -1,                            \
          "How far ahead to prefetch destination area (<= 0 means off)")    \
                                                                            \
  product(intx, PrefetchScanIntervalInBytes, -1,                            \
          "How far ahead to prefetch scan area (<= 0 means off)")           \
                                                                            \
  product(intx, PrefetchFieldsAhead, -1,                                    \
          "How many fields ahead to prefetch in oop scan (<= 0 means off)") \
                                                                            \
  diagnostic(bool, VerifySilently, false,                                   \
          "Don't print print the verification progress")                    \
                                                                            \
  diagnostic(bool, VerifyDuringStartup, false,                              \
          "Verify memory system before executing any Java code "            \
          "during VM initialization")                                       \
                                                                            \
  diagnostic(bool, VerifyBeforeExit, trueInDebug,                           \
          "Verify system before exiting")                                   \
                                                                            \
  diagnostic(bool, VerifyBeforeGC, false,                                   \
          "Verify memory system before GC")                                 \
                                                                            \
  diagnostic(bool, VerifyAfterGC, false,                                    \
          "Verify memory system after GC")                                  \
                                                                            \
  diagnostic(bool, VerifyDuringGC, false,                                   \
          "Verify memory system during GC (between phases)")                \
                                                                            \
  diagnostic(bool, GCParallelVerificationEnabled, true,                     \
          "Enable parallel memory system verification")                     \
                                                                            \
  diagnostic(bool, DeferInitialCardMark, false,                             \
          "When +ReduceInitialCardMarks, explicitly defer any that "        \
           "may arise from new_pre_store_barrier")                          \
                                                                            \
  diagnostic(bool, VerifyRememberedSets, false,                             \
          "Verify GC remembered sets")                                      \
                                                                            \
  diagnostic(bool, VerifyObjectStartArray, true,                            \
          "Verify GC object start array if verify before/after")            \
                                                                            \
  product(bool, DisableExplicitGC, false,                                   \
          "Tells whether calling System.gc() does a full GC")               \
                                                                            \
  notproduct(bool, CheckMemoryInitialization, false,                        \
          "Checks memory initialization")                                   \
                                                                            \
  product(bool, CollectGen0First, false,                                    \
          "Collect youngest generation before each full GC")                \
                                                                            \
  diagnostic(bool, BindCMSThreadToCPU, false,                               \
          "Bind CMS Thread to CPU if possible")                             \
                                                                            \
  diagnostic(uintx, CPUForCMSThread, 0,                                     \
          "When BindCMSThreadToCPU is true, the CPU to bind CMS thread to") \
                                                                            \
  product(bool, BindGCTaskThreadsToCPUs, false,                             \
          "Bind GCTaskThreads to CPUs if possible")                         \
                                                                            \
  product(bool, UseGCTaskAffinity, false,                                   \
          "Use worker affinity when asking for GCTasks")                    \
                                                                            \
  product(uintx, ProcessDistributionStride, 4,                              \
          "Stride through processors when distributing processes")          \
                                                                            \
  product(uintx, CMSCoordinatorYieldSleepCount, 10,                         \
          "number of times the coordinator GC thread will sleep while "     \
          "yielding before giving up and resuming GC")                      \
                                                                            \
  product(uintx, CMSYieldSleepCount, 0,                                     \
          "number of times a GC thread (minus the coordinator) "            \
          "will sleep while yielding before giving up and resuming GC")     \
                                                                            \
  /* gc tracing */                                                          \
  manageable(bool, PrintGC, false,                                          \
          "Print message at garbage collect")                               \
                                                                            \
  manageable(bool, PrintGCDetails, false,                                   \
          "Print more details at garbage collect")                          \
                                                                            \
  manageable(bool, PrintGCDateStamps, false,                                \
          "Print date stamps at garbage collect")                           \
                                                                            \
  manageable(bool, PrintGCTimeStamps, false,                                \
          "Print timestamps at garbage collect")                            \
                                                                            \
  product(bool, PrintGCTaskTimeStamps, false,                               \
          "Print timestamps for individual gc worker thread tasks")         \
                                                                            \
  develop(intx, ConcGCYieldTimeout, 0,                                      \
          "If non-zero, assert that GC threads yield within this # of ms.") \
                                                                            \
  notproduct(bool, TraceMarkSweep, false,                                   \
          "Trace mark sweep")                                               \
                                                                            \
  product(bool, PrintReferenceGC, false,                                    \
          "Print times spent handling reference objects during GC "         \
          " (enabled only when PrintGCDetails)")                            \
                                                                            \
  develop(bool, TraceReferenceGC, false,                                    \
          "Trace handling of soft/weak/final/phantom references")           \
                                                                            \
  develop(bool, TraceFinalizerRegistration, false,                          \
         "Trace registration of final references")                          \
                                                                            \
  notproduct(bool, TraceScavenge, false,                                    \
          "Trace scavenge")                                                 \
                                                                            \
  product_rw(bool, TraceClassLoading, false,                                \
          "Trace all classes loaded")                                       \
                                                                            \
  product(bool, TraceClassLoadingPreorder, false,                           \
          "Trace all classes loaded in order referenced (not loaded)")      \
                                                                            \
  product_rw(bool, TraceClassUnloading, false,                              \
          "Trace unloading of classes")                                     \
                                                                            \
  product_rw(bool, TraceLoaderConstraints, false,                           \
          "Trace loader constraints")                                       \
                                                                            \
  develop(bool, TraceClassLoaderData, false,                                \
          "Trace class loader loader_data lifetime")                        \
                                                                            \
  product(uintx, InitialBootClassLoaderMetaspaceSize,                       \
          NOT_LP64(2200*K) LP64_ONLY(4*M),                                  \
          "Initial size of the boot class loader data metaspace")           \
                                                                            \
  product(bool, TraceGen0Time, false,                                       \
          "Trace accumulated time for Gen 0 collection")                    \
                                                                            \
  product(bool, TraceGen1Time, false,                                       \
          "Trace accumulated time for Gen 1 collection")                    \
                                                                            \
  product(bool, PrintTenuringDistribution, false,                           \
          "Print tenuring age information")                                 \
                                                                            \
  product_rw(bool, PrintHeapAtGC, false,                                    \
          "Print heap layout before and after each GC")                     \
                                                                            \
  product_rw(bool, PrintHeapAtGCExtended, false,                            \
          "Prints extended information about the layout of the heap "       \
          "when -XX:+PrintHeapAtGC is set")                                 \
                                                                            \
  product(bool, PrintHeapAtSIGBREAK, true,                                  \
          "Print heap layout in response to SIGBREAK")                      \
                                                                            \
  manageable(bool, PrintClassHistogramBeforeFullGC, false,                  \
          "Print a class histogram before any major stop-world GC")         \
                                                                            \
  manageable(bool, PrintClassHistogramAfterFullGC, false,                   \
          "Print a class histogram after any major stop-world GC")          \
                                                                            \
  manageable(bool, PrintClassHistogram, false,                              \
          "Print a histogram of class instances")                           \
                                                                            \
  develop(bool, TraceWorkGang, false,                                       \
          "Trace activities of work gangs")                                 \
                                                                            \
  product(bool, TraceParallelOldGCTasks, false,                             \
          "Trace multithreaded GC activity")                                \
                                                                            \
  develop(bool, TraceBlockOffsetTable, false,                               \
          "Print BlockOffsetTable maps")                                    \
                                                                            \
  develop(bool, TraceCardTableModRefBS, false,                              \
          "Print CardTableModRefBS maps")                                   \
                                                                            \
  develop(bool, TraceGCTaskManager, false,                                  \
          "Trace actions of the GC task manager")                           \
                                                                            \
  develop(bool, TraceGCTaskQueue, false,                                    \
          "Trace actions of the GC task queues")                            \
                                                                            \
  diagnostic(bool, TraceGCTaskThread, false,                                \
          "Trace actions of the GC task threads")                           \
                                                                            \
  product(bool, PrintParallelOldGCPhaseTimes, false,                        \
          "Print the time taken by each parallel old gc phase."             \
          "PrintGCDetails must also be enabled.")                           \
                                                                            \
  develop(bool, TraceParallelOldGCMarkingPhase, false,                      \
          "Trace parallel old gc marking phase")                            \
                                                                            \
  develop(bool, TraceParallelOldGCSummaryPhase, false,                      \
          "Trace parallel old gc summary phase")                            \
                                                                            \
  develop(bool, TraceParallelOldGCCompactionPhase, false,                   \
          "Trace parallel old gc compaction phase")                         \
                                                                            \
  develop(bool, TraceParallelOldGCDensePrefix, false,                       \
          "Trace parallel old gc dense prefix computation")                 \
                                                                            \
  develop(bool, IgnoreLibthreadGPFault, false,                              \
          "Suppress workaround for libthread GP fault")                     \
                                                                            \
  product(bool, PrintJNIGCStalls, false,                                    \
          "Print diagnostic message when GC is stalled"                     \
          "by JNI critical section")                                        \
                                                                            \
  experimental(double, ObjectCountCutOffPercent, 0.5,                       \
          "The percentage of the used heap that the instances of a class "  \
          "must occupy for the class to generate a trace event.")           \
                                                                            \
  /* GC log rotation setting */                                             \
                                                                            \
  product(bool, UseGCLogFileRotation, false,                                \
          "Prevent large gclog file for long running app. "                 \
          "Requires -Xloggc:<filename>")                                    \
                                                                            \
  product(uintx, NumberOfGCLogFiles, 0,                                     \
          "Number of gclog files in rotation, "                             \
          "Default: 0, no rotation")                                        \
                                                                            \
  product(uintx, GCLogFileSize, 0,                                          \
          "GC log file size, Default: 0 bytes, no rotation "                \
          "Only valid with UseGCLogFileRotation")                           \
                                                                            \
  /* JVMTI heap profiling */                                                \
                                                                            \
  diagnostic(bool, TraceJVMTIObjectTagging, false,                          \
          "Trace JVMTI object tagging calls")                               \
                                                                            \
  diagnostic(bool, VerifyBeforeIteration, false,                            \
          "Verify memory system before JVMTI iteration")                    \
                                                                            \
  /* compiler interface */                                                  \
                                                                            \
  develop(bool, CIPrintCompilerName, false,                                 \
          "when CIPrint is active, print the name of the active compiler")  \
                                                                            \
  develop(bool, CIPrintCompileQueue, false,                                 \
          "display the contents of the compile queue whenever a "           \
          "compilation is enqueued")                                        \
                                                                            \
  develop(bool, CIPrintRequests, false,                                     \
          "display every request for compilation")                          \
                                                                            \
  product(bool, CITime, false,                                              \
          "collect timing information for compilation")                     \
                                                                            \
  develop(bool, CITimeEach, false,                                          \
          "display timing information after each successful compilation")   \
                                                                            \
  develop(bool, CICountOSR, false,                                          \
          "use a separate counter when assigning ids to osr compilations")  \
                                                                            \
  develop(bool, CICompileNatives, true,                                     \
          "compile native methods if supported by the compiler")            \
                                                                            \
  develop_pd(bool, CICompileOSR,                                            \
          "compile on stack replacement methods if supported by the "       \
          "compiler")                                                       \
                                                                            \
  develop(bool, CIPrintMethodCodes, false,                                  \
          "print method bytecodes of the compiled code")                    \
                                                                            \
  develop(bool, CIPrintTypeFlow, false,                                     \
          "print the results of ciTypeFlow analysis")                       \
                                                                            \
  develop(bool, CITraceTypeFlow, false,                                     \
          "detailed per-bytecode tracing of ciTypeFlow analysis")           \
                                                                            \
  develop(intx, OSROnlyBCI, -1,                                             \
          "OSR only at this bci.  Negative values mean exclude that bci")   \
                                                                            \
  /* compiler */                                                            \
                                                                            \
  product(intx, CICompilerCount, CI_COMPILER_COUNT,                         \
          "Number of compiler threads to run")                              \
                                                                            \
  product(intx, CompilationPolicyChoice, NOT_GRAALVM(0) GRAALVM_ONLY(4),    \
          "which compilation policy (0/1)")                                 \
                                                                            \
  develop(bool, UseStackBanging, true,                                      \
          "use stack banging for stack overflow checks (required for "      \
          "proper StackOverflow handling; disable only to measure cost "    \
          "of stackbanging)")                                               \
                                                                            \
  develop(bool, UseStrictFP, true,                                          \
          "use strict fp if modifier strictfp is set")                      \
                                                                            \
  develop(bool, GenerateSynchronizationCode, true,                          \
          "generate locking/unlocking code for synchronized methods and "   \
          "monitors")                                                       \
                                                                            \
  develop(bool, GenerateCompilerNullChecks, true,                           \
          "Generate explicit null checks for loads/stores/calls")           \
                                                                            \
  develop(bool, GenerateRangeChecks, true,                                  \
          "Generate range checks for array accesses")                       \
                                                                            \
  develop_pd(bool, ImplicitNullChecks,                                      \
          "generate code for implicit null checks")                         \
                                                                            \
  product(bool, PrintSafepointStatistics, false,                            \
          "print statistics about safepoint synchronization")               \
                                                                            \
  product(intx, PrintSafepointStatisticsCount, 300,                         \
          "total number of safepoint statistics collected "                 \
          "before printing them out")                                       \
                                                                            \
  product(intx, PrintSafepointStatisticsTimeout,  -1,                       \
          "print safepoint statistics only when safepoint takes"            \
          " more than PrintSafepointSatisticsTimeout in millis")            \
                                                                            \
  product(bool, TraceSafepointCleanupTime, false,                           \
          "print the break down of clean up tasks performed during"         \
          " safepoint")                                                     \
                                                                            \
  product(bool, Inline, true,                                               \
          "enable inlining")                                                \
                                                                            \
  product(bool, ClipInlining, true,                                         \
          "clip inlining if aggregate method exceeds DesiredMethodLimit")   \
                                                                            \
  develop(bool, UseCHA, true,                                               \
          "enable CHA")                                                     \
                                                                            \
  product(bool, UseTypeProfile, true,                                       \
          "Check interpreter profile for historically monomorphic calls")   \
                                                                            \
  notproduct(bool, TimeCompiler, false,                                     \
          "time the compiler")                                              \
                                                                            \
  diagnostic(bool, PrintInlining, false,                                    \
          "prints inlining optimizations")                                  \
                                                                            \
  product(bool, UsePopCountInstruction, false,                              \
          "Use population count instruction")                               \
                                                                            \
  develop(bool, EagerInitialization, false,                                 \
          "Eagerly initialize classes if possible")                         \
                                                                            \
  develop(bool, TraceMethodReplacement, false,                              \
          "Print when methods are replaced do to recompilation")            \
                                                                            \
  develop(bool, PrintMethodFlushing, false,                                 \
          "print the nmethods being flushed")                               \
                                                                            \
  develop(bool, UseRelocIndex, false,                                       \
         "use an index to speed random access to relocations")              \
                                                                            \
  develop(bool, StressCodeBuffers, false,                                   \
         "Exercise code buffer expansion and other rare state changes")     \
                                                                            \
  diagnostic(bool, DebugNonSafepoints, trueInDebug,                         \
         "Generate extra debugging info for non-safepoints in nmethods")    \
                                                                            \
  product(bool, PrintVMOptions, false,                                      \
         "Print flags that appeared on the command line")                   \
                                                                            \
  product(bool, IgnoreUnrecognizedVMOptions, false,                         \
         "Ignore unrecognized VM options")                                  \
                                                                            \
  product(bool, PrintCommandLineFlags, false,                               \
         "Print flags specified on command line or set by ergonomics")      \
                                                                            \
  product(bool, PrintFlagsInitial, false,                                   \
         "Print all VM flags before argument processing and exit VM")       \
                                                                            \
  product(bool, PrintFlagsFinal, false,                                     \
         "Print all VM flags after argument and ergonomic processing")      \
                                                                            \
  notproduct(bool, PrintFlagsWithComments, false,                           \
         "Print all VM flags with default values and descriptions and exit")\
                                                                            \
  diagnostic(bool, SerializeVMOutput, true,                                 \
         "Use a mutex to serialize output to tty and hotspot.log")          \
                                                                            \
  diagnostic(bool, DisplayVMOutput, true,                                   \
         "Display all VM output on the tty, independently of LogVMOutput")  \
                                                                            \
  diagnostic(bool, LogVMOutput, trueInDebug,                                \
         "Save VM output to hotspot.log, or to LogFile")                    \
                                                                            \
  diagnostic(ccstr, LogFile, NULL,                                          \
         "If LogVMOutput is on, save VM output to this file [hotspot.log]") \
                                                                            \
  product(ccstr, ErrorFile, NULL,                                           \
         "If an error occurs, save the error data to this file "            \
         "[default: ./hs_err_pid%p.log] (%p replaced with pid)")            \
                                                                            \
  product(bool, DisplayVMOutputToStderr, false,                             \
         "If DisplayVMOutput is true, display all VM output to stderr")     \
                                                                            \
  product(bool, DisplayVMOutputToStdout, false,                             \
         "If DisplayVMOutput is true, display all VM output to stdout")     \
                                                                            \
  product(bool, UseHeavyMonitors, false,                                    \
          "use heavyweight instead of lightweight Java monitors")           \
                                                                            \
  product(bool, PrintStringTableStatistics, false,                          \
          "print statistics about the StringTable and SymbolTable")         \
                                                                            \
  notproduct(bool, PrintSymbolTableSizeHistogram, false,                    \
          "print histogram of the symbol table")                            \
                                                                            \
  notproduct(bool, ExitVMOnVerifyError, false,                              \
          "standard exit from VM if bytecode verify error "                 \
          "(only in debug mode)")                                           \
                                                                            \
  notproduct(ccstr, AbortVMOnException, NULL,                               \
          "Call fatal if this exception is thrown.  Example: "              \
          "java -XX:AbortVMOnException=java.lang.NullPointerException Foo") \
                                                                            \
  notproduct(ccstr, AbortVMOnExceptionMessage, NULL,                        \
          "Call fatal if the exception pointed by AbortVMOnException "      \
          "has this message.")                                              \
                                                                            \
  develop(bool, DebugVtables, false,                                        \
          "add debugging code to vtable dispatch")                          \
                                                                            \
  develop(bool, PrintVtables, false,                                        \
          "print vtables when printing klass")                              \
                                                                            \
  notproduct(bool, PrintVtableStats, false,                                 \
          "print vtables stats at end of run")                              \
                                                                            \
  develop(bool, TraceCreateZombies, false,                                  \
          "trace creation of zombie nmethods")                              \
                                                                            \
  notproduct(bool, IgnoreLockingAssertions, false,                          \
          "disable locking assertions (for speed)")                         \
                                                                            \
  product(bool, RangeCheckElimination, true,                                \
          "Eliminate range checks")                                         \
                                                                            \
  develop_pd(bool, UncommonNullCast,                                        \
          "track occurrences of null in casts; adjust compiler tactics")    \
                                                                            \
  develop(bool, TypeProfileCasts,  true,                                    \
          "treat casts like calls for purposes of type profiling")          \
                                                                            \
  develop(bool, DelayCompilationDuringStartup, true,                        \
          "Delay invoking the compiler until main application class is "    \
          "loaded")                                                         \
                                                                            \
  develop(bool, CompileTheWorld, false,                                     \
          "Compile all methods in all classes in bootstrap class path "     \
          "(stress test)")                                                  \
                                                                            \
  develop(bool, CompileTheWorldPreloadClasses, true,                        \
          "Preload all classes used by a class before start loading")       \
                                                                            \
  notproduct(intx, CompileTheWorldSafepointInterval, 100,                   \
          "Force a safepoint every n compiles so sweeper can keep up")      \
                                                                            \
  develop(bool, FillDelaySlots, true,                                       \
          "Fill delay slots (on SPARC only)")                               \
                                                                            \
  develop(bool, TimeLivenessAnalysis, false,                                \
          "Time computation of bytecode liveness analysis")                 \
                                                                            \
  develop(bool, TraceLivenessGen, false,                                    \
          "Trace the generation of liveness analysis information")          \
                                                                            \
  notproduct(bool, TraceLivenessQuery, false,                               \
          "Trace queries of liveness analysis information")                 \
                                                                            \
  notproduct(bool, CollectIndexSetStatistics, false,                        \
          "Collect information about IndexSets")                            \
                                                                            \
  develop(bool, UseLoopSafepoints, true,                                    \
          "Generate Safepoint nodes in every loop")                         \
                                                                            \
  develop(intx, FastAllocateSizeLimit, 128*K,                               \
          /* Note:  This value is zero mod 1<<13 for a cheap sparc set. */  \
          "Inline allocations larger than this in doublewords must go slow")\
                                                                            \
  product(bool, AggressiveOpts, false,                                      \
          "Enable aggressive optimizations - see arguments.cpp")            \
                                                                            \
  product(bool, UseStringCache, false,                                      \
          "Enable String cache capabilities on String.java")                \
                                                                            \
  /* statistics */                                                          \
  develop(bool, CountCompiledCalls, false,                                  \
          "counts method invocations")                                      \
                                                                            \
  notproduct(bool, CountRuntimeCalls, false,                                \
          "counts VM runtime calls")                                        \
                                                                            \
  develop(bool, CountJNICalls, false,                                       \
          "counts jni method invocations")                                  \
                                                                            \
  notproduct(bool, CountJVMCalls, false,                                    \
          "counts jvm method invocations")                                  \
                                                                            \
  notproduct(bool, CountRemovableExceptions, false,                         \
          "count exceptions that could be replaced by branches due to "     \
          "inlining")                                                       \
                                                                            \
  notproduct(bool, ICMissHistogram, false,                                  \
          "produce histogram of IC misses")                                 \
                                                                            \
  notproduct(bool, PrintClassStatistics, false,                             \
          "prints class statistics at end of run")                          \
                                                                            \
  notproduct(bool, PrintMethodStatistics, false,                            \
          "prints method statistics at end of run")                         \
                                                                            \
  /* interpreter */                                                         \
  develop(bool, ClearInterpreterLocals, false,                              \
          "Always clear local variables of interpreter activations upon "   \
          "entry")                                                          \
                                                                            \
  product_pd(bool, RewriteBytecodes,                                        \
          "Allow rewriting of bytecodes (bytecodes are not immutable)")     \
                                                                            \
  product_pd(bool, RewriteFrequentPairs,                                    \
          "Rewrite frequently used bytecode pairs into a single bytecode")  \
                                                                            \
  diagnostic(bool, PrintInterpreter, false,                                 \
          "Prints the generated interpreter code")                          \
                                                                            \
  product(bool, UseInterpreter, true,                                       \
          "Use interpreter for non-compiled methods")                       \
                                                                            \
  develop(bool, UseFastSignatureHandlers, true,                             \
          "Use fast signature handlers for native calls")                   \
                                                                            \
  product(bool, UseLoopCounter, true,                                       \
          "Increment invocation counter on backward branch")                \
                                                                            \
  product(bool, UseFastEmptyMethods, true,                                  \
          "Use fast method entry code for empty methods")                   \
                                                                            \
  product(bool, UseFastAccessorMethods, true,                               \
          "Use fast method entry code for accessor methods")                \
                                                                            \
  product_pd(bool, UseOnStackReplacement,                                   \
           "Use on stack replacement, calls runtime if invoc. counter "     \
           "overflows in loop")                                             \
                                                                            \
  notproduct(bool, TraceOnStackReplacement, false,                          \
          "Trace on stack replacement")                                     \
                                                                            \
  product_pd(bool, PreferInterpreterNativeStubs,                            \
          "Use always interpreter stubs for native methods invoked via "    \
          "interpreter")                                                    \
                                                                            \
  develop(bool, CountBytecodes, false,                                      \
          "Count number of bytecodes executed")                             \
                                                                            \
  develop(bool, PrintBytecodeHistogram, false,                              \
          "Print histogram of the executed bytecodes")                      \
                                                                            \
  develop(bool, PrintBytecodePairHistogram, false,                          \
          "Print histogram of the executed bytecode pairs")                 \
                                                                            \
  diagnostic(bool, PrintSignatureHandlers, false,                           \
          "Print code generated for native method signature handlers")      \
                                                                            \
  develop(bool, VerifyOops, false,                                          \
          "Do plausibility checks for oops")                                \
                                                                            \
  develop(bool, CheckUnhandledOops, false,                                  \
          "Check for unhandled oops in VM code")                            \
                                                                            \
  develop(bool, VerifyJNIFields, trueInDebug,                               \
          "Verify jfieldIDs for instance fields")                           \
                                                                            \
  notproduct(bool, VerifyJNIEnvThread, false,                               \
          "Verify JNIEnv.thread == Thread::current() when entering VM "     \
          "from JNI")                                                       \
                                                                            \
  develop(bool, VerifyFPU, false,                                           \
          "Verify FPU state (check for NaN's, etc.)")                       \
                                                                            \
  develop(bool, VerifyThread, false,                                        \
          "Watch the thread register for corruption (SPARC only)")          \
                                                                            \
  develop(bool, VerifyActivationFrameSize, false,                           \
          "Verify that activation frame didn't become smaller than its "    \
          "minimal size")                                                   \
                                                                            \
  develop(bool, TraceFrequencyInlining, false,                              \
          "Trace frequency based inlining")                                 \
                                                                            \
  develop_pd(bool, InlineIntrinsics,                                        \
           "Inline intrinsics that can be statically resolved")             \
                                                                            \
  product_pd(bool, ProfileInterpreter,                                      \
           "Profile at the bytecode level during interpretation")           \
                                                                            \
  develop_pd(bool, ProfileTraps,                                            \
          "Profile deoptimization traps at the bytecode level")             \
                                                                            \
  product(intx, ProfileMaturityPercentage, 20,                              \
          "number of method invocations/branches (expressed as % of "       \
          "CompileThreshold) before using the method's profile")            \
                                                                            \
  develop(bool, PrintMethodData, false,                                     \
           "Print the results of +ProfileInterpreter at end of run")        \
                                                                            \
  develop(bool, VerifyDataPointer, trueInDebug,                             \
          "Verify the method data pointer during interpreter profiling")    \
                                                                            \
  develop(bool, VerifyCompiledCode, false,                                  \
          "Include miscellaneous runtime verifications in nmethod code; "   \
          "default off because it disturbs nmethod size heuristics")        \
                                                                            \
  notproduct(bool, CrashGCForDumpingJavaThread, false,                      \
          "Manually make GC thread crash then dump java stack trace;  "     \
          "Test only")                                                      \
                                                                            \
  /* compilation */                                                         \
  product(bool, UseCompiler, true,                                          \
          "use compilation")                                                \
                                                                            \
  develop(bool, TraceCompilationPolicy, false,                              \
          "Trace compilation policy")                                       \
                                                                            \
  develop(bool, TimeCompilationPolicy, false,                               \
          "Time the compilation policy")                                    \
                                                                            \
  product(bool, UseCounterDecay, true,                                      \
           "adjust recompilation counters")                                 \
                                                                            \
  develop(intx, CounterHalfLifeTime,    30,                                 \
          "half-life time of invocation counters (in secs)")                \
                                                                            \
  develop(intx, CounterDecayMinIntervalLength,   500,                       \
          "Min. ms. between invocation of CounterDecay")                    \
                                                                            \
  product(bool, AlwaysCompileLoopMethods, false,                            \
          "when using recompilation, never interpret methods "              \
          "containing loops")                                               \
                                                                            \
  product(bool, DontCompileHugeMethods, true,                               \
          "don't compile methods > HugeMethodLimit")                        \
                                                                            \
  /* Bytecode escape analysis estimation. */                                \
  product(bool, EstimateArgEscape, true,                                    \
          "Analyze bytecodes to estimate escape state of arguments")        \
                                                                            \
  product(intx, BCEATraceLevel, 0,                                          \
          "How much tracing to do of bytecode escape analysis estimates")   \
                                                                            \
  product(intx, MaxBCEAEstimateLevel, 5,                                    \
          "Maximum number of nested calls that are analyzed by BC EA.")     \
                                                                            \
  product(intx, MaxBCEAEstimateSize, 150,                                   \
          "Maximum bytecode size of a method to be analyzed by BC EA.")     \
                                                                            \
  product(intx,  AllocatePrefetchStyle, 1,                                  \
          "0 = no prefetch, "                                               \
          "1 = prefetch instructions for each allocation, "                 \
          "2 = use TLAB watermark to gate allocation prefetch, "            \
          "3 = use BIS instruction on Sparc for allocation prefetch")       \
                                                                            \
  product(intx,  AllocatePrefetchDistance, -1,                              \
          "Distance to prefetch ahead of allocation pointer")               \
                                                                            \
  product(intx,  AllocatePrefetchLines, 3,                                  \
          "Number of lines to prefetch ahead of array allocation pointer")  \
                                                                            \
  product(intx,  AllocateInstancePrefetchLines, 1,                          \
          "Number of lines to prefetch ahead of instance allocation pointer") \
                                                                            \
  product(intx,  AllocatePrefetchStepSize, 16,                              \
          "Step size in bytes of sequential prefetch instructions")         \
                                                                            \
  product(intx,  AllocatePrefetchInstr, 0,                                  \
          "Prefetch instruction to prefetch ahead of allocation pointer")   \
                                                                            \
  /* deoptimization */                                                      \
  product(bool, TraceDeoptimization, false,                                 \
          "Trace deoptimization")                                           \
                                                                            \
  product(bool, PrintDeoptimizationDetails, false,                          \
          "Print more information about deoptimization")                    \
                                                                            \
  develop(bool, DebugDeoptimization, false,                                 \
          "Tracing various information while debugging deoptimization")     \
                                                                            \
  product(intx, SelfDestructTimer, 0,                                       \
          "Will cause VM to terminate after a given time (in minutes) "     \
          "(0 means off)")                                                  \
                                                                            \
  product(intx, MaxJavaStackTraceDepth, 1024,                               \
          "Max. no. of lines in the stack trace for Java exceptions "       \
          "(0 means all)")                                                  \
                                                                            \
  NOT_EMBEDDED(diagnostic(intx, GuaranteedSafepointInterval, 1000,          \
          "Guarantee a safepoint (at least) every so many milliseconds "    \
          "(0 means none)"))                                                \
                                                                            \
  EMBEDDED_ONLY(product(intx, GuaranteedSafepointInterval, 0,               \
          "Guarantee a safepoint (at least) every so many milliseconds "    \
          "(0 means none)"))                                                \
                                                                            \
  product(intx, SafepointTimeoutDelay, 10000,                               \
          "Delay in milliseconds for option SafepointTimeout")              \
                                                                            \
  product(intx, NmethodSweepFraction, 16,                                   \
          "Number of invocations of sweeper to cover all nmethods")         \
                                                                            \
  product(intx, NmethodSweepCheckInterval, 5,                               \
          "Compilers wake up every n seconds to possibly sweep nmethods")   \
                                                                            \
  notproduct(bool, LogSweeper, false,                                       \
            "Keep a ring buffer of sweeper activity")                       \
                                                                            \
  notproduct(intx, SweeperLogEntries, 1024,                                 \
            "Number of records in the ring buffer of sweeper activity")     \
                                                                            \
  notproduct(intx, MemProfilingInterval, 500,                               \
          "Time between each invocation of the MemProfiler")                \
                                                                            \
  develop(intx, MallocCatchPtr, -1,                                         \
          "Hit breakpoint when mallocing/freeing this pointer")             \
                                                                            \
  notproduct(intx, AssertRepeat, 1,                                         \
          "number of times to evaluate expression in assert "               \
          "(to estimate overhead); only works with -DUSE_REPEATED_ASSERTS") \
                                                                            \
  notproduct(ccstrlist, SuppressErrorAt, "",                                \
          "List of assertions (file:line) to muzzle")                       \
                                                                            \
  notproduct(uintx, HandleAllocationLimit, 1024,                            \
          "Threshold for HandleMark allocation when +TraceHandleAllocation "\
          "is used")                                                        \
                                                                            \
  develop(uintx, TotalHandleAllocationLimit, 1024,                          \
          "Threshold for total handle allocation when "                     \
          "+TraceHandleAllocation is used")                                 \
                                                                            \
  develop(intx, StackPrintLimit, 100,                                       \
          "number of stack frames to print in VM-level stack dump")         \
                                                                            \
  notproduct(intx, MaxElementPrintSize, 256,                                \
          "maximum number of elements to print")                            \
                                                                            \
  notproduct(intx, MaxSubklassPrintSize, 4,                                 \
          "maximum number of subklasses to print when printing klass")      \
                                                                            \
  product(intx, MaxInlineLevel, 9,                                          \
          "maximum number of nested calls that are inlined")                \
                                                                            \
  product(intx, MaxRecursiveInlineLevel, 1,                                 \
          "maximum number of nested recursive calls that are inlined")      \
                                                                            \
  product_pd(intx, InlineSmallCode,                                         \
          "Only inline already compiled methods if their code size is "     \
          "less than this")                                                 \
                                                                            \
  product(intx, MaxInlineSize, 35,                                          \
          "maximum bytecode size of a method to be inlined")                \
                                                                            \
  product_pd(intx, FreqInlineSize,                                          \
          "maximum bytecode size of a frequent method to be inlined")       \
                                                                            \
  product(intx, MaxTrivialSize, 6,                                          \
          "maximum bytecode size of a trivial method to be inlined")        \
                                                                            \
  product(intx, MinInliningThreshold, 250,                                  \
          "min. invocation count a method needs to have to be inlined")     \
                                                                            \
  develop(intx, MethodHistogramCutoff, 100,                                 \
          "cutoff value for method invoc. histogram (+CountCalls)")         \
                                                                            \
  develop(intx, ProfilerNumberOfInterpretedMethods, 25,                     \
          "# of interpreted methods to show in profile")                    \
                                                                            \
  develop(intx, ProfilerNumberOfCompiledMethods, 25,                        \
          "# of compiled methods to show in profile")                       \
                                                                            \
  develop(intx, ProfilerNumberOfStubMethods, 25,                            \
          "# of stub methods to show in profile")                           \
                                                                            \
  develop(intx, ProfilerNumberOfRuntimeStubNodes, 25,                       \
          "# of runtime stub nodes to show in profile")                     \
                                                                            \
  product(intx, ProfileIntervalsTicks, 100,                                 \
          "# of ticks between printing of interval profile "                \
          "(+ProfileIntervals)")                                            \
                                                                            \
  notproduct(intx, ScavengeALotInterval,     1,                             \
          "Interval between which scavenge will occur with +ScavengeALot")  \
                                                                            \
  notproduct(intx, FullGCALotInterval,     1,                               \
          "Interval between which full gc will occur with +FullGCALot")     \
                                                                            \
  notproduct(intx, FullGCALotStart,     0,                                  \
          "For which invocation to start FullGCAlot")                       \
                                                                            \
  notproduct(intx, FullGCALotDummies,  32*K,                                \
          "Dummy object allocated with +FullGCALot, forcing all objects "   \
          "to move")                                                        \
                                                                            \
  develop(intx, DontYieldALotInterval,    10,                               \
          "Interval between which yields will be dropped (milliseconds)")   \
                                                                            \
  develop(intx, MinSleepInterval,     1,                                    \
          "Minimum sleep() interval (milliseconds) when "                   \
          "ConvertSleepToYield is off (used for SOLARIS)")                  \
                                                                            \
  develop(intx, ProfilerPCTickThreshold,    15,                             \
          "Number of ticks in a PC buckets to be a hotspot")                \
                                                                            \
  notproduct(intx, DeoptimizeALotInterval,     5,                           \
          "Number of exits until DeoptimizeALot kicks in")                  \
                                                                            \
  notproduct(intx, ZombieALotInterval,     5,                               \
          "Number of exits until ZombieALot kicks in")                      \
                                                                            \
  develop(bool, StressNonEntrant, false,                                    \
          "Mark nmethods non-entrant at registration")                      \
                                                                            \
  diagnostic(intx, MallocVerifyInterval,     0,                             \
          "if non-zero, verify C heap after every N calls to "              \
          "malloc/realloc/free")                                            \
                                                                            \
  diagnostic(intx, MallocVerifyStart,     0,                                \
          "if non-zero, start verifying C heap after Nth call to "          \
          "malloc/realloc/free")                                            \
                                                                            \
  diagnostic(uintx, MallocMaxTestWords,     0,                              \
          "if non-zero, max # of Words that malloc/realloc can allocate "   \
          "(for testing only)")                                             \
                                                                            \
  product_pd(intx, TypeProfileWidth,                                        \
          "number of receiver types to record in call/cast profile")        \
                                                                            \
  product_pd(intx, MethodProfileWidth,                                      \
          "number of methods to record in call profile")                    \
                                                                            \
  develop(intx, BciProfileWidth,      2,                                    \
          "number of return bci's to record in ret profile")                \
                                                                            \
  product(intx, PerMethodRecompilationCutoff, 400,                          \
          "After recompiling N times, stay in the interpreter (-1=>'Inf')") \
                                                                            \
  product(intx, PerBytecodeRecompilationCutoff, 200,                        \
          "Per-BCI limit on repeated recompilation (-1=>'Inf')")            \
                                                                            \
  product(intx, PerMethodTrapLimit,  100,                                   \
          "Limit on traps (of one kind) in a method (includes inlines)")    \
                                                                            \
  product(intx, PerBytecodeTrapLimit,  4,                                   \
          "Limit on traps (of one kind) at a particular BCI")               \
                                                                            \
  develop(intx, InlineFrequencyRatio,    20,                                \
          "Ratio of call site execution to caller method invocation")       \
                                                                            \
  develop_pd(intx, InlineFrequencyCount,                                    \
          "Count of call site execution necessary to trigger frequent "     \
          "inlining")                                                       \
                                                                            \
  develop(intx, InlineThrowCount,    50,                                    \
          "Force inlining of interpreted methods that throw this often")    \
                                                                            \
  develop(intx, InlineThrowMaxSize,   200,                                  \
          "Force inlining of throwing methods smaller than this")           \
                                                                            \
  develop(intx, ProfilerNodeSize,  1024,                                    \
          "Size in K to allocate for the Profile Nodes of each thread")     \
                                                                            \
  product_pd(intx, PreInflateSpin,                                          \
          "Number of times to spin wait before inflation")                  \
                                                                            \
  /* gc parameters */                                                       \
  product(uintx, InitialHeapSize, 0,                                        \
          "Initial heap size (in bytes); zero means use ergonomics")        \
                                                                            \
  product(uintx, MaxHeapSize, ScaleForWordSize(96*M),                       \
          "Maximum heap size (in bytes)")                                   \
                                                                            \
  product(uintx, OldSize, ScaleForWordSize(4*M),                            \
          "Initial tenured generation size (in bytes)")                     \
                                                                            \
  product(uintx, NewSize, ScaleForWordSize(1*M),                            \
          "Initial new generation size (in bytes)")                         \
                                                                            \
  product(uintx, MaxNewSize, max_uintx,                                     \
          "Maximum new generation size (in bytes), max_uintx means set "    \
          "ergonomically")                                                  \
                                                                            \
  product(uintx, PretenureSizeThreshold, 0,                                 \
          "Maximum size in bytes of objects allocated in DefNew "           \
          "generation; zero means no maximum")                              \
                                                                            \
  product(uintx, TLABSize, 0,                                               \
          "Starting TLAB size (in bytes); zero means set ergonomically")    \
                                                                            \
  product(uintx, MinTLABSize, 2*K,                                          \
          "Minimum allowed TLAB size (in bytes)")                           \
                                                                            \
  product(uintx, TLABAllocationWeight, 35,                                  \
          "Allocation averaging weight")                                    \
                                                                            \
  product(uintx, TLABWasteTargetPercent, 1,                                 \
          "Percentage of Eden that can be wasted")                          \
                                                                            \
  product(uintx, TLABRefillWasteFraction,    64,                            \
          "Max TLAB waste at a refill (internal fragmentation)")            \
                                                                            \
  product(uintx, TLABWasteIncrement,    4,                                  \
          "Increment allowed waste at slow allocation")                     \
                                                                            \
  product(uintx, SurvivorRatio, 8,                                          \
          "Ratio of eden/survivor space size")                              \
                                                                            \
  product(uintx, NewRatio, 2,                                               \
          "Ratio of new/old generation sizes")                              \
                                                                            \
  product_pd(uintx, NewSizeThreadIncrease,                                  \
          "Additional size added to desired new generation size per "       \
          "non-daemon thread (in bytes)")                                   \
                                                                            \
  product_pd(uintx, MetaspaceSize,                                          \
          "Initial size of Metaspaces (in bytes)")                          \
                                                                            \
  product(uintx, MaxMetaspaceSize, max_uintx,                               \
          "Maximum size of Metaspaces (in bytes)")                          \
                                                                            \
  product(uintx, ClassMetaspaceSize, 2*M,                                   \
          "Maximum size of InstanceKlass area in Metaspace used for "       \
          "UseCompressedKlassPointers")                                     \
                                                                            \
  product(uintx, MinHeapFreeRatio,    40,                                   \
          "Min percentage of heap free after GC to avoid expansion")        \
                                                                            \
  product(uintx, MaxHeapFreeRatio,    70,                                   \
          "Max percentage of heap free after GC to avoid shrinking")        \
                                                                            \
  product(intx, SoftRefLRUPolicyMSPerMB, 1000,                              \
          "Number of milliseconds per MB of free space in the heap")        \
                                                                            \
  product(uintx, MinHeapDeltaBytes, ScaleForWordSize(128*K),                \
          "Min change in heap space due to GC (in bytes)")                  \
                                                                            \
  product(uintx, MinMetaspaceExpansion, ScaleForWordSize(256*K),            \
          "Min expansion of Metaspace (in bytes)")                          \
                                                                            \
  product(uintx, MinMetaspaceFreeRatio,    40,                              \
          "Min percentage of Metaspace free after GC to avoid expansion")   \
                                                                            \
  product(uintx, MaxMetaspaceFreeRatio,    70,                              \
          "Max percentage of Metaspace free after GC to avoid shrinking")   \
                                                                            \
  product(uintx, MaxMetaspaceExpansion, ScaleForWordSize(4*M),              \
          "Max expansion of Metaspace without full GC (in bytes)")          \
                                                                            \
  product(uintx, QueuedAllocationWarningCount, 0,                           \
          "Number of times an allocation that queues behind a GC "          \
          "will retry before printing a warning")                           \
                                                                            \
  diagnostic(uintx, VerifyGCStartAt,   0,                                   \
          "GC invoke count where +VerifyBefore/AfterGC kicks in")           \
                                                                            \
  diagnostic(intx, VerifyGCLevel,     0,                                    \
          "Generation level at which to start +VerifyBefore/AfterGC")       \
                                                                            \
  product(uintx, MaxTenuringThreshold,    15,                               \
          "Maximum value for tenuring threshold")                           \
                                                                            \
  product(uintx, InitialTenuringThreshold,    7,                            \
          "Initial value for tenuring threshold")                           \
                                                                            \
  product(uintx, TargetSurvivorRatio,    50,                                \
          "Desired percentage of survivor space used after scavenge")       \
                                                                            \
  product(uintx, MarkSweepDeadRatio,     5,                                 \
          "Percentage (0-100) of the old gen allowed as dead wood."         \
          "Serial mark sweep treats this as both the min and max value."    \
          "CMS uses this value only if it falls back to mark sweep."        \
          "Par compact uses a variable scale based on the density of the"   \
          "generation and treats this as the max value when the heap is"    \
          "either completely full or completely empty.  Par compact also"   \
          "has a smaller default value; see arguments.cpp.")                \
                                                                            \
  product(uintx, MarkSweepAlwaysCompactCount,     4,                        \
          "How often should we fully compact the heap (ignoring the dead "  \
          "space parameters)")                                              \
                                                                            \
  product(intx, PrintCMSStatistics, 0,                                      \
          "Statistics for CMS")                                             \
                                                                            \
  product(bool, PrintCMSInitiationStatistics, false,                        \
          "Statistics for initiating a CMS collection")                     \
                                                                            \
  product(intx, PrintFLSStatistics, 0,                                      \
          "Statistics for CMS' FreeListSpace")                              \
                                                                            \
  product(intx, PrintFLSCensus, 0,                                          \
          "Census for CMS' FreeListSpace")                                  \
                                                                            \
  develop(uintx, GCExpandToAllocateDelayMillis, 0,                          \
          "Delay in ms between expansion and allocation")                   \
                                                                            \
  develop(uintx, GCWorkerDelayMillis, 0,                                    \
          "Delay in ms in scheduling GC workers")                           \
                                                                            \
  product(intx, DeferThrSuspendLoopCount,     4000,                         \
          "(Unstable) Number of times to iterate in safepoint loop "        \
          " before blocking VM threads ")                                   \
                                                                            \
  product(intx, DeferPollingPageLoopCount,     -1,                          \
          "(Unsafe,Unstable) Number of iterations in safepoint loop "       \
          "before changing safepoint polling page to RO ")                  \
                                                                            \
  product(intx, SafepointSpinBeforeYield, 2000,  "(Unstable)")              \
                                                                            \
  product(bool, PSChunkLargeArrays, true,                                   \
          "true: process large arrays in chunks")                           \
                                                                            \
  product(uintx, GCDrainStackTargetSize, 64,                                \
          "how many entries we'll try to leave on the stack during "        \
          "parallel GC")                                                    \
                                                                            \
  /* stack parameters */                                                    \
  product_pd(intx, StackYellowPages,                                        \
          "Number of yellow zone (recoverable overflows) pages")            \
                                                                            \
  product_pd(intx, StackRedPages,                                           \
          "Number of red zone (unrecoverable overflows) pages")             \
                                                                            \
  product_pd(intx, StackShadowPages,                                        \
          "Number of shadow zone (for overflow checking) pages"             \
          " this should exceed the depth of the VM and native call stack")  \
                                                                            \
  product_pd(intx, ThreadStackSize,                                         \
          "Thread Stack Size (in Kbytes)")                                  \
                                                                            \
  product_pd(intx, VMThreadStackSize,                                       \
          "Non-Java Thread Stack Size (in Kbytes)")                         \
                                                                            \
  product_pd(intx, CompilerThreadStackSize,                                 \
          "Compiler Thread Stack Size (in Kbytes)")                         \
                                                                            \
  develop_pd(uintx, JVMInvokeMethodSlack,                                   \
          "Stack space (bytes) required for JVM_InvokeMethod to complete")  \
                                                                            \
  product(uintx, ThreadSafetyMargin, 50*M,                                  \
          "Thread safety margin is used on fixed-stack LinuxThreads (on "   \
          "Linux/x86 only) to prevent heap-stack collision. Set to 0 to "   \
          "disable this feature")                                           \
                                                                            \
  /* code cache parameters */                                               \
  develop(uintx, CodeCacheSegmentSize, 64,                                  \
          "Code cache segment size (in bytes) - smallest unit of "          \
          "allocation")                                                     \
                                                                            \
  develop_pd(intx, CodeEntryAlignment,                                      \
          "Code entry alignment for generated code (in bytes)")             \
                                                                            \
  product_pd(intx, OptoLoopAlignment,                                       \
          "Align inner loops to zero relative to this modulus")             \
                                                                            \
  product_pd(uintx, InitialCodeCacheSize,                                   \
          "Initial code cache size (in bytes)")                             \
                                                                            \
  product_pd(uintx, ReservedCodeCacheSize,                                  \
          "Reserved code cache size (in bytes) - maximum code cache size")  \
                                                                            \
  product(uintx, CodeCacheMinimumFreeSpace, 500*K,                          \
          "When less than X space left, we stop compiling.")                \
                                                                            \
  product_pd(uintx, CodeCacheExpansionSize,                                 \
          "Code cache expansion size (in bytes)")                           \
                                                                            \
  develop_pd(uintx, CodeCacheMinBlockLength,                                \
          "Minimum number of segments in a code cache block.")              \
                                                                            \
  notproduct(bool, ExitOnFullCodeCache, false,                              \
          "Exit the VM if we fill the code cache.")                         \
                                                                            \
  product(bool, UseCodeCacheFlushing, true,                                 \
          "Attempt to clean the code cache before shutting off compiler")   \
                                                                            \
  product(intx,  MinCodeCacheFlushingInterval, 30,                          \
          "Min number of seconds between code cache cleaning sessions")     \
                                                                            \
  product(uintx,  CodeCacheFlushingMinimumFreeSpace, 1500*K,                \
          "When less than X space left, start code cache cleaning")         \
                                                                            \
  product(uintx, CodeCacheFlushingFraction, 2,                              \
          "Fraction of the code cache that is flushed when full")           \
                                                                            \
  /* interpreter debugging */                                               \
  develop(intx, BinarySwitchThreshold, 5,                                   \
          "Minimal number of lookupswitch entries for rewriting to binary " \
          "switch")                                                         \
                                                                            \
  develop(intx, StopInterpreterAt, 0,                                       \
          "Stops interpreter execution at specified bytecode number")       \
                                                                            \
  develop(intx, TraceBytecodesAt, 0,                                        \
          "Traces bytecodes starting with specified bytecode number")       \
                                                                            \
  /* compiler interface */                                                  \
  develop(intx, CIStart, 0,                                                 \
          "the id of the first compilation to permit")                      \
                                                                            \
  develop(intx, CIStop,    -1,                                              \
          "the id of the last compilation to permit")                       \
                                                                            \
  develop(intx, CIStartOSR,     0,                                          \
          "the id of the first osr compilation to permit "                  \
          "(CICountOSR must be on)")                                        \
                                                                            \
  develop(intx, CIStopOSR,    -1,                                           \
          "the id of the last osr compilation to permit "                   \
          "(CICountOSR must be on)")                                        \
                                                                            \
  develop(intx, CIBreakAtOSR,    -1,                                        \
          "id of osr compilation to break at")                              \
                                                                            \
  develop(intx, CIBreakAt,    -1,                                           \
          "id of compilation to break at")                                  \
                                                                            \
  product(ccstrlist, CompileOnly, "",                                       \
          "List of methods (pkg/class.name) to restrict compilation to")    \
                                                                            \
  product(ccstr, CompileCommandFile, NULL,                                  \
          "Read compiler commands from this file [.hotspot_compiler]")      \
                                                                            \
  product(ccstrlist, CompileCommand, "",                                    \
          "Prepend to .hotspot_compiler; e.g. log,java/lang/String.<init>") \
                                                                            \
  develop(bool, ReplayCompiles, false,                                      \
          "Enable replay of compilations from ReplayDataFile")              \
                                                                            \
  product(ccstr, ReplayDataFile, NULL,                                      \
          "File containing compilation replay information"                  \
          "[default: ./replay_pid%p.log] (%p replaced with pid)")           \
                                                                            \
  develop(intx, ReplaySuppressInitializers, 2,                              \
          "Controls handling of class initialization during replay"         \
          "0 - don't do anything special"                                   \
          "1 - treat all class initializers as empty"                       \
          "2 - treat class initializers for application classes as empty"   \
          "3 - allow all class initializers to run during bootstrap but"    \
          "    pretend they are empty after starting replay")               \
                                                                            \
  develop(bool, ReplayIgnoreInitErrors, false,                              \
          "Ignore exceptions thrown during initialization for replay")      \
                                                                            \
  product(bool, DumpReplayDataOnError, true,                                \
          "Record replay data for crashing compiler threads")               \
                                                                            \
  product(bool, CICompilerCountPerCPU, false,                               \
          "1 compiler thread for log(N CPUs)")                              \
                                                                            \
  develop(intx, CIFireOOMAt,    -1,                                         \
          "Fire OutOfMemoryErrors throughout CI for testing the compiler "  \
          "(non-negative value throws OOM after this many CI accesses "     \
          "in each compile)")                                               \
  notproduct(intx, CICrashAt, -1,                                           \
          "id of compilation to trigger assert in compiler thread for "     \
          "the purpose of testing, e.g. generation of replay data")         \
  notproduct(bool, CIObjectFactoryVerify, false,                            \
          "enable potentially expensive verification in ciObjectFactory")   \
                                                                            \
  /* Priorities */                                                          \
  product_pd(bool, UseThreadPriorities,  "Use native thread priorities")    \
                                                                            \
  product(intx, ThreadPriorityPolicy, 0,                                    \
          "0 : Normal.                                                     "\
          "    VM chooses priorities that are appropriate for normal       "\
          "    applications. On Solaris NORM_PRIORITY and above are mapped "\
          "    to normal native priority. Java priorities below NORM_PRIORITY"\
          "    map to lower native priority values. On Windows applications"\
          "    are allowed to use higher native priorities. However, with  "\
          "    ThreadPriorityPolicy=0, VM will not use the highest possible"\
          "    native priority, THREAD_PRIORITY_TIME_CRITICAL, as it may   "\
          "    interfere with system threads. On Linux thread priorities   "\
          "    are ignored because the OS does not support static priority "\
          "    in SCHED_OTHER scheduling class which is the only choice for"\
          "    non-root, non-realtime applications.                        "\
          "1 : Aggressive.                                                 "\
          "    Java thread priorities map over to the entire range of      "\
          "    native thread priorities. Higher Java thread priorities map "\
          "    to higher native thread priorities. This policy should be   "\
          "    used with care, as sometimes it can cause performance       "\
          "    degradation in the application and/or the entire system. On "\
          "    Linux this policy requires root privilege.")                 \
                                                                            \
  product(bool, ThreadPriorityVerbose, false,                               \
          "Print priority changes")                                         \
                                                                            \
  product(intx, DefaultThreadPriority, -1,                                  \
          "The native priority at which threads run if not elsewhere "      \
          "specified (-1 means no change)")                                 \
                                                                            \
  product(intx, CompilerThreadPriority, -1,                                 \
          "The native priority at which compiler threads should run "       \
          "(-1 means no change)")                                           \
                                                                            \
  product(intx, VMThreadPriority, -1,                                       \
          "The native priority at which the VM thread should run "          \
          "(-1 means no change)")                                           \
                                                                            \
  product(bool, CompilerThreadHintNoPreempt, true,                          \
          "(Solaris only) Give compiler threads an extra quanta")           \
                                                                            \
  product(bool, VMThreadHintNoPreempt, false,                               \
          "(Solaris only) Give VM thread an extra quanta")                  \
                                                                            \
  product(intx, JavaPriority1_To_OSPriority, -1, "Map Java priorities to OS priorities") \
  product(intx, JavaPriority2_To_OSPriority, -1, "Map Java priorities to OS priorities") \
  product(intx, JavaPriority3_To_OSPriority, -1, "Map Java priorities to OS priorities") \
  product(intx, JavaPriority4_To_OSPriority, -1, "Map Java priorities to OS priorities") \
  product(intx, JavaPriority5_To_OSPriority, -1, "Map Java priorities to OS priorities") \
  product(intx, JavaPriority6_To_OSPriority, -1, "Map Java priorities to OS priorities") \
  product(intx, JavaPriority7_To_OSPriority, -1, "Map Java priorities to OS priorities") \
  product(intx, JavaPriority8_To_OSPriority, -1, "Map Java priorities to OS priorities") \
  product(intx, JavaPriority9_To_OSPriority, -1, "Map Java priorities to OS priorities") \
  product(intx, JavaPriority10_To_OSPriority,-1, "Map Java priorities to OS priorities") \
                                                                            \
  experimental(bool, UseCriticalJavaThreadPriority, false,                  \
          "Java thread priority 10 maps to critical scheduling priority")   \
                                                                            \
  experimental(bool, UseCriticalCompilerThreadPriority, false,              \
          "Compiler thread(s) run at critical scheduling priority")         \
                                                                            \
  experimental(bool, UseCriticalCMSThreadPriority, false,                   \
          "ConcurrentMarkSweep thread runs at critical scheduling priority")\
                                                                            \
  /* compiler debugging */                                                  \
  develop(intx, CompileTheWorldStartAt, 1,                                  \
          "First class to consider when using +CompileTheWorld")            \
                                                                            \
  develop(intx, CompileTheWorldStopAt, max_jint,                            \
          "Last class to consider when using +CompileTheWorld")             \
                                                                            \
  develop(intx, NewCodeParameter,      0,                                   \
          "Testing Only: Create a dedicated integer parameter before "      \
          "putback")                                                        \
                                                                            \
  /* new oopmap storage allocation */                                       \
  develop(intx, MinOopMapAllocation,     8,                                 \
          "Minimum number of OopMap entries in an OopMapSet")               \
                                                                            \
  /* Background Compilation */                                              \
  develop(intx, LongCompileThreshold,     50,                               \
          "Used with +TraceLongCompiles")                                   \
                                                                            \
  product(intx, StarvationMonitorInterval,    200,                          \
          "Pause between each check in ms")                                 \
                                                                            \
  /* recompilation */                                                       \
  product_pd(intx, CompileThreshold,                                        \
          "number of interpreted method invocations before (re-)compiling") \
                                                                            \
  product_pd(intx, BackEdgeThreshold,                                       \
          "Interpreter Back edge threshold at which an OSR compilation is invoked")\
                                                                            \
  product(intx, Tier0InvokeNotifyFreqLog, 7,                                \
          "Interpreter (tier 0) invocation notification frequency.")        \
                                                                            \
  product(intx, Tier2InvokeNotifyFreqLog, 11,                               \
          "C1 without MDO (tier 2) invocation notification frequency.")     \
                                                                            \
  product(intx, Tier3InvokeNotifyFreqLog, 10,                               \
          "C1 with MDO profiling (tier 3) invocation notification "         \
          "frequency.")                                                     \
                                                                            \
  product(intx, Tier23InlineeNotifyFreqLog, 20,                             \
          "Inlinee invocation (tiers 2 and 3) notification frequency")      \
                                                                            \
  product(intx, Tier0BackedgeNotifyFreqLog, 10,                             \
          "Interpreter (tier 0) invocation notification frequency.")        \
                                                                            \
  product(intx, Tier2BackedgeNotifyFreqLog, 14,                             \
          "C1 without MDO (tier 2) invocation notification frequency.")     \
                                                                            \
  product(intx, Tier3BackedgeNotifyFreqLog, 13,                             \
          "C1 with MDO profiling (tier 3) invocation notification "         \
          "frequency.")                                                     \
                                                                            \
  product(intx, Tier2CompileThreshold, 0,                                   \
          "threshold at which tier 2 compilation is invoked")               \
                                                                            \
  product(intx, Tier2BackEdgeThreshold, 0,                                  \
          "Back edge threshold at which tier 2 compilation is invoked")     \
                                                                            \
  product(intx, Tier3InvocationThreshold, 200,                              \
          "Compile if number of method invocations crosses this "           \
          "threshold")                                                      \
                                                                            \
  product(intx, Tier3MinInvocationThreshold, 100,                           \
          "Minimum invocation to compile at tier 3")                        \
                                                                            \
  product(intx, Tier3CompileThreshold, 2000,                                \
          "Threshold at which tier 3 compilation is invoked (invocation "   \
          "minimum must be satisfied.")                                     \
                                                                            \
  product(intx, Tier3BackEdgeThreshold,  60000,                             \
          "Back edge threshold at which tier 3 OSR compilation is invoked") \
                                                                            \
  product(intx, Tier4InvocationThreshold, 5000,                             \
          "Compile if number of method invocations crosses this "           \
          "threshold")                                                      \
                                                                            \
  product(intx, Tier4MinInvocationThreshold, 600,                           \
          "Minimum invocation to compile at tier 4")                        \
                                                                            \
  product(intx, Tier4CompileThreshold, 15000,                               \
          "Threshold at which tier 4 compilation is invoked (invocation "   \
          "minimum must be satisfied.")                                     \
                                                                            \
  product(intx, Tier4BackEdgeThreshold, 40000,                              \
          "Back edge threshold at which tier 4 OSR compilation is invoked") \
                                                                            \
  product(intx, Tier3DelayOn, 5,                                            \
          "If C2 queue size grows over this amount per compiler thread "    \
          "stop compiling at tier 3 and start compiling at tier 2")         \
                                                                            \
  product(intx, Tier3DelayOff, 2,                                           \
          "If C2 queue size is less than this amount per compiler thread "  \
          "allow methods compiled at tier 2 transition to tier 3")          \
                                                                            \
  product(intx, Tier3LoadFeedback, 5,                                       \
          "Tier 3 thresholds will increase twofold when C1 queue size "     \
          "reaches this amount per compiler thread")                        \
                                                                            \
  product(intx, Tier4LoadFeedback, 3,                                       \
          "Tier 4 thresholds will increase twofold when C2 queue size "     \
          "reaches this amount per compiler thread")                        \
                                                                            \
  product(intx, TieredCompileTaskTimeout, 50,                               \
          "Kill compile task if method was not used within "                \
          "given timeout in milliseconds")                                  \
                                                                            \
  product(intx, TieredStopAtLevel, 4,                                       \
          "Stop at given compilation level")                                \
                                                                            \
  product(intx, Tier0ProfilingStartPercentage, 200,                         \
          "Start profiling in interpreter if the counters exceed tier 3"    \
          "thresholds by the specified percentage")                         \
                                                                            \
  product(uintx, IncreaseFirstTierCompileThresholdAt, 50,                   \
          "Increase the compile threshold for C1 compilation if the code"   \
          "cache is filled by the specified percentage.")                   \
                                                                            \
  product(intx, TieredRateUpdateMinTime, 1,                                 \
          "Minimum rate sampling interval (in milliseconds)")               \
                                                                            \
  product(intx, TieredRateUpdateMaxTime, 25,                                \
          "Maximum rate sampling interval (in milliseconds)")               \
                                                                            \
  product_pd(bool, TieredCompilation,                                       \
          "Enable tiered compilation")                                      \
                                                                            \
  product(bool, PrintTieredEvents, false,                                   \
          "Print tiered events notifications")                              \
                                                                            \
  product_pd(intx, OnStackReplacePercentage,                                \
          "NON_TIERED number of method invocations/branches (expressed as %"\
          "of CompileThreshold) before (re-)compiling OSR code")            \
                                                                            \
  product(intx, InterpreterProfilePercentage, 33,                           \
          "NON_TIERED number of method invocations/branches (expressed as %"\
          "of CompileThreshold) before profiling in the interpreter")       \
                                                                            \
  develop(intx, MaxRecompilationSearchLength,    10,                        \
          "max. # frames to inspect searching for recompilee")              \
                                                                            \
  develop(intx, MaxInterpretedSearchLength,     3,                          \
          "max. # interp. frames to skip when searching for recompilee")    \
                                                                            \
  develop(intx, DesiredMethodLimit,  8000,                                  \
          "desired max. method size (in bytecodes) after inlining")         \
                                                                            \
  develop(intx, HugeMethodLimit,  8000,                                     \
          "don't compile methods larger than this if "                      \
          "+DontCompileHugeMethods")                                        \
                                                                            \
  /* New JDK 1.4 reflection implementation */                               \
                                                                            \
  develop(bool, UseNewReflection, true,                                     \
          "Temporary flag for transition to reflection based on dynamic "   \
          "bytecode generation in 1.4; can no longer be turned off in 1.4 " \
          "JDK, and is unneeded in 1.3 JDK, but marks most places VM "      \
          "changes were needed")                                            \
                                                                            \
  develop(bool, VerifyReflectionBytecodes, false,                           \
          "Force verification of 1.4 reflection bytecodes. Does not work "  \
          "in situations like that described in 4486457 or for "            \
          "constructors generated for serialization, so can not be enabled "\
          "in product.")                                                    \
                                                                            \
  product(bool, ReflectionWrapResolutionErrors, true,                       \
          "Temporary flag for transition to AbstractMethodError wrapped "   \
          "in InvocationTargetException. See 6531596")                      \
                                                                            \
                                                                            \
  develop(intx, FastSuperclassLimit, 8,                                     \
          "Depth of hardwired instanceof accelerator array")                \
                                                                            \
  /* Properties for Java libraries  */                                      \
                                                                            \
  product(uintx, MaxDirectMemorySize, 0,                                    \
          "Maximum total size of NIO direct-buffer allocations")            \
                                                                            \
  /* temporary developer defined flags  */                                  \
                                                                            \
  diagnostic(bool, UseNewCode, false,                                       \
          "Testing Only: Use the new version while testing")                \
                                                                            \
  diagnostic(bool, UseNewCode2, false,                                      \
          "Testing Only: Use the new version while testing")                \
                                                                            \
  diagnostic(bool, UseNewCode3, false,                                      \
          "Testing Only: Use the new version while testing")                \
                                                                            \
  /* flags for performance data collection */                               \
                                                                            \
  product(bool, UsePerfData, falseInEmbedded,                               \
          "Flag to disable jvmstat instrumentation for performance testing" \
          "and problem isolation purposes.")                                \
                                                                            \
  product(bool, PerfDataSaveToFile, false,                                  \
          "Save PerfData memory to hsperfdata_<pid> file on exit")          \
                                                                            \
  product(ccstr, PerfDataSaveFile, NULL,                                    \
          "Save PerfData memory to the specified absolute pathname,"        \
           "%p in the file name if present will be replaced by pid")        \
                                                                            \
  product(intx, PerfDataSamplingInterval, 50 /*ms*/,                        \
          "Data sampling interval in milliseconds")                         \
                                                                            \
  develop(bool, PerfTraceDataCreation, false,                               \
          "Trace creation of Performance Data Entries")                     \
                                                                            \
  develop(bool, PerfTraceMemOps, false,                                     \
          "Trace PerfMemory create/attach/detach calls")                    \
                                                                            \
  product(bool, PerfDisableSharedMem, false,                                \
          "Store performance data in standard memory")                      \
                                                                            \
  product(intx, PerfDataMemorySize, 32*K,                                   \
          "Size of performance data memory region. Will be rounded "        \
          "up to a multiple of the native os page size.")                   \
                                                                            \
  product(intx, PerfMaxStringConstLength, 1024,                             \
          "Maximum PerfStringConstant string length before truncation")     \
                                                                            \
  product(bool, PerfAllowAtExitRegistration, false,                         \
          "Allow registration of atexit() methods")                         \
                                                                            \
  product(bool, PerfBypassFileSystemCheck, false,                           \
          "Bypass Win32 file system criteria checks (Windows Only)")        \
                                                                            \
  product(intx, UnguardOnExecutionViolation, 0,                             \
          "Unguard page and retry on no-execute fault (Win32 only)"         \
          "0=off, 1=conservative, 2=aggressive")                            \
                                                                            \
  /* Serviceability Support */                                              \
                                                                            \
  product(bool, ManagementServer, false,                                    \
          "Create JMX Management Server")                                   \
                                                                            \
  product(bool, DisableAttachMechanism, false,                              \
         "Disable mechanism that allows tools to attach to this VM")        \
                                                                            \
  product(bool, StartAttachListener, false,                                 \
          "Always start Attach Listener at VM startup")                     \
                                                                            \
  manageable(bool, PrintConcurrentLocks, false,                             \
          "Print java.util.concurrent locks in thread dump")                \
                                                                            \
  product(bool, TransmitErrorReport, false,                                 \
          "Enable error report transmission on erroneous termination")      \
                                                                            \
  product(ccstr, ErrorReportServer, NULL,                                   \
          "Override built-in error report server address")                  \
                                                                            \
  /* Shared spaces */                                                       \
                                                                            \
  product(bool, UseSharedSpaces, true,                                      \
          "Use shared spaces for metadata")                                 \
                                                                            \
  product(bool, RequireSharedSpaces, false,                                 \
          "Require shared spaces for metadata")                             \
                                                                            \
  product(bool, DumpSharedSpaces, false,                                    \
           "Special mode: JVM reads a class list, loads classes, builds "   \
            "shared spaces, and dumps the shared spaces to a file to be "   \
            "used in future JVM runs.")                                     \
                                                                            \
  product(bool, PrintSharedSpaces, false,                                   \
          "Print usage of shared spaces")                                   \
                                                                            \
  product(uintx, SharedReadWriteSize,  NOT_LP64(12*M) LP64_ONLY(16*M),      \
          "Size of read-write space for metadata (in bytes)")               \
                                                                            \
  product(uintx, SharedReadOnlySize,  NOT_LP64(12*M) LP64_ONLY(16*M),       \
          "Size of read-only space for metadata (in bytes)")                \
                                                                            \
  product(uintx, SharedMiscDataSize,    NOT_LP64(2*M) LP64_ONLY(4*M),       \
          "Size of the shared miscellaneous data area (in bytes)")          \
                                                                            \
  product(uintx, SharedMiscCodeSize,    120*K,                              \
          "Size of the shared miscellaneous code area (in bytes)")          \
                                                                            \
  product(uintx, SharedBaseAddress, LP64_ONLY(32*G)                         \
          NOT_LP64(LINUX_ONLY(2*G) NOT_LINUX(0)),                           \
          "Address to allocate shared memory region for class data")        \
                                                                            \
  diagnostic(bool, EnableInvokeDynamic, true,                               \
          "support JSR 292 (method handles, invokedynamic, "                \
          "anonymous classes")                                              \
                                                                            \
  diagnostic(bool, PrintMethodHandleStubs, false,                           \
          "Print generated stub code for method handles")                   \
                                                                            \
  develop(bool, TraceMethodHandles, false,                                  \
          "trace internal method handle operations")                        \
                                                                            \
  diagnostic(bool, VerifyMethodHandles, trueInDebug,                        \
          "perform extra checks when constructing method handles")          \
                                                                            \
  diagnostic(bool, ShowHiddenFrames, false,                                 \
          "show method handle implementation frames (usually hidden)")      \
                                                                            \
  experimental(bool, TrustFinalNonStaticFields, false,                      \
          "trust final non-static declarations for constant folding")       \
                                                                            \
  develop(bool, TraceInvokeDynamic, false,                                  \
          "trace internal invoke dynamic operations")                       \
                                                                            \
  diagnostic(bool, PauseAtStartup,      false,                              \
          "Causes the VM to pause at startup time and wait for the pause "  \
          "file to be removed (default: ./vm.paused.<pid>)")                \
                                                                            \
  diagnostic(ccstr, PauseAtStartupFile, NULL,                               \
          "The file to create and for whose removal to await when pausing " \
          "at startup. (default: ./vm.paused.<pid>)")                       \
                                                                            \
  diagnostic(bool, PauseAtExit, false,                                      \
          "Pause and wait for keypress on exit if a debugger is attached")  \
                                                                            \
  product(bool, ExtendedDTraceProbes,    false,                             \
          "Enable performance-impacting dtrace probes")                     \
                                                                            \
  product(bool, DTraceMethodProbes, false,                                  \
          "Enable dtrace probes for method-entry and method-exit")          \
                                                                            \
  product(bool, DTraceAllocProbes, false,                                   \
          "Enable dtrace probes for object allocation")                     \
                                                                            \
  product(bool, DTraceMonitorProbes, false,                                 \
          "Enable dtrace probes for monitor events")                        \
                                                                            \
  product(bool, RelaxAccessControlCheck, false,                             \
          "Relax the access control checks in the verifier")                \
                                                                            \
  diagnostic(bool, PrintDTraceDOF, false,                                   \
             "Print the DTrace DOF passed to the system for JSDT probes")   \
                                                                            \
  product(uintx, StringTableSize, defaultStringTableSize,                   \
          "Number of buckets in the interned String table")                 \
                                                                            \
  develop(bool, TraceDefaultMethods, false,                                 \
          "Trace the default method processing steps")                      \
                                                                            \
  develop(bool, ParseAllGenericSignatures, false,                           \
          "Parse all generic signatures while classloading")                \
                                                                            \
  develop(bool, VerifyGenericSignatures, false,                             \
          "Abort VM on erroneous or inconsistent generic signatures")       \
                                                                            \
  product(bool, UseVMInterruptibleIO, false,                                \
          "(Unstable, Solaris-specific) Thread interrupt before or with "   \
          "EINTR for I/O operations results in OS_INTRPT. The default value"\
          " of this flag is true for JDK 6 and earlier")                    \
                                                                            \
  diagnostic(bool, WhiteBoxAPI, false,                                      \
          "Enable internal testing APIs")                                   \
                                                                            \
  product(bool, PrintGCCause, true,                                         \
          "Include GC cause in GC logging")                                 \
                                                                            \
  product(bool , AllowNonVirtualCalls, false,                               \
          "Obey the ACC_SUPER flag and allow invokenonvirtual calls")       \
                                                                            \
<<<<<<< HEAD
  product(bool, TraceWarpLoading, false,                                    \
          "trace external GPU warp loading")                                \
=======
  diagnostic(ccstr, SharedArchiveFile, NULL,                                \
          "Override the default location of the CDS archive file")          \
>>>>>>> 7c0c6017
                                                                            \
  experimental(uintx, ArrayAllocatorMallocLimit,                            \
          SOLARIS_ONLY(64*K) NOT_SOLARIS(max_uintx),                        \
          "Allocation less than this value will be allocated "              \
          "using malloc. Larger allocations will use mmap.")                \
                                                                            \
  product(bool, EnableTracing, false,                                       \
          "Enable event-based tracing")                                     \
  product(bool, UseLockedTracing, false,                                    \
          "Use locked-tracing when doing event-based tracing")


/*
 *  Macros for factoring of globals
 */

// Interface macros
#define DECLARE_PRODUCT_FLAG(type, name, value, doc)    extern "C" type name;
#define DECLARE_PD_PRODUCT_FLAG(type, name, doc)        extern "C" type name;
#define DECLARE_DIAGNOSTIC_FLAG(type, name, value, doc) extern "C" type name;
#define DECLARE_EXPERIMENTAL_FLAG(type, name, value, doc) extern "C" type name;
#define DECLARE_MANAGEABLE_FLAG(type, name, value, doc) extern "C" type name;
#define DECLARE_PRODUCT_RW_FLAG(type, name, value, doc) extern "C" type name;
#ifdef PRODUCT
#define DECLARE_DEVELOPER_FLAG(type, name, value, doc)  const type name = value;
#define DECLARE_PD_DEVELOPER_FLAG(type, name, doc)      const type name = pd_##name;
#define DECLARE_NOTPRODUCT_FLAG(type, name, value, doc)
#else
#define DECLARE_DEVELOPER_FLAG(type, name, value, doc)  extern "C" type name;
#define DECLARE_PD_DEVELOPER_FLAG(type, name, doc)      extern "C" type name;
#define DECLARE_NOTPRODUCT_FLAG(type, name, value, doc)  extern "C" type name;
#endif
// Special LP64 flags, product only needed for now.
#ifdef _LP64
#define DECLARE_LP64_PRODUCT_FLAG(type, name, value, doc) extern "C" type name;
#else
#define DECLARE_LP64_PRODUCT_FLAG(type, name, value, doc) const type name = value;
#endif // _LP64

// Implementation macros
#define MATERIALIZE_PRODUCT_FLAG(type, name, value, doc)   type name = value;
#define MATERIALIZE_PD_PRODUCT_FLAG(type, name, doc)       type name = pd_##name;
#define MATERIALIZE_DIAGNOSTIC_FLAG(type, name, value, doc) type name = value;
#define MATERIALIZE_EXPERIMENTAL_FLAG(type, name, value, doc) type name = value;
#define MATERIALIZE_MANAGEABLE_FLAG(type, name, value, doc) type name = value;
#define MATERIALIZE_PRODUCT_RW_FLAG(type, name, value, doc) type name = value;
#ifdef PRODUCT
#define MATERIALIZE_DEVELOPER_FLAG(type, name, value, doc) /* flag name is constant */
#define MATERIALIZE_PD_DEVELOPER_FLAG(type, name, doc)     /* flag name is constant */
#define MATERIALIZE_NOTPRODUCT_FLAG(type, name, value, doc)
#else
#define MATERIALIZE_DEVELOPER_FLAG(type, name, value, doc) type name = value;
#define MATERIALIZE_PD_DEVELOPER_FLAG(type, name, doc)     type name = pd_##name;
#define MATERIALIZE_NOTPRODUCT_FLAG(type, name, value, doc) type name = value;
#endif
#ifdef _LP64
#define MATERIALIZE_LP64_PRODUCT_FLAG(type, name, value, doc)   type name = value;
#else
#define MATERIALIZE_LP64_PRODUCT_FLAG(type, name, value, doc) /* flag is constant */
#endif // _LP64

RUNTIME_FLAGS(DECLARE_DEVELOPER_FLAG, DECLARE_PD_DEVELOPER_FLAG, DECLARE_PRODUCT_FLAG, DECLARE_PD_PRODUCT_FLAG, DECLARE_DIAGNOSTIC_FLAG, DECLARE_EXPERIMENTAL_FLAG, DECLARE_NOTPRODUCT_FLAG, DECLARE_MANAGEABLE_FLAG, DECLARE_PRODUCT_RW_FLAG, DECLARE_LP64_PRODUCT_FLAG)

RUNTIME_OS_FLAGS(DECLARE_DEVELOPER_FLAG, DECLARE_PD_DEVELOPER_FLAG, DECLARE_PRODUCT_FLAG, DECLARE_PD_PRODUCT_FLAG, DECLARE_DIAGNOSTIC_FLAG, DECLARE_NOTPRODUCT_FLAG)

ARCH_FLAGS(DECLARE_DEVELOPER_FLAG, DECLARE_PRODUCT_FLAG, DECLARE_DIAGNOSTIC_FLAG, DECLARE_EXPERIMENTAL_FLAG, DECLARE_NOTPRODUCT_FLAG)

// Extensions

#include "runtime/globals_ext.hpp"

#endif // SHARE_VM_RUNTIME_GLOBALS_HPP<|MERGE_RESOLUTION|>--- conflicted
+++ resolved
@@ -3709,13 +3709,8 @@
   product(bool , AllowNonVirtualCalls, false,                               \
           "Obey the ACC_SUPER flag and allow invokenonvirtual calls")       \
                                                                             \
-<<<<<<< HEAD
-  product(bool, TraceWarpLoading, false,                                    \
-          "trace external GPU warp loading")                                \
-=======
   diagnostic(ccstr, SharedArchiveFile, NULL,                                \
           "Override the default location of the CDS archive file")          \
->>>>>>> 7c0c6017
                                                                             \
   experimental(uintx, ArrayAllocatorMallocLimit,                            \
           SOLARIS_ONLY(64*K) NOT_SOLARIS(max_uintx),                        \
