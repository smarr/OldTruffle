/*
 * Copyright (c) 1997, 2012, Oracle and/or its affiliates. All rights reserved.
 * DO NOT ALTER OR REMOVE COPYRIGHT NOTICES OR THIS FILE HEADER.
 *
 * This code is free software; you can redistribute it and/or modify it
 * under the terms of the GNU General Public License version 2 only, as
 * published by the Free Software Foundation.
 *
 * This code is distributed in the hope that it will be useful, but WITHOUT
 * ANY WARRANTY; without even the implied warranty of MERCHANTABILITY or
 * FITNESS FOR A PARTICULAR PURPOSE.  See the GNU General Public License
 * version 2 for more details (a copy is included in the LICENSE file that
 * accompanied this code).
 *
 * You should have received a copy of the GNU General Public License version
 * 2 along with this work; if not, write to the Free Software Foundation,
 * Inc., 51 Franklin St, Fifth Floor, Boston, MA 02110-1301 USA.
 *
 * Please contact Oracle, 500 Oracle Parkway, Redwood Shores, CA 94065 USA
 * or visit www.oracle.com if you need additional information or have any
 * questions.
 *
 */

#include "precompiled.hpp"
#include "code/codeCache.hpp"
#include "code/compiledIC.hpp"
#include "code/icBuffer.hpp"
#include "code/nmethod.hpp"
#include "compiler/compileBroker.hpp"
#include "memory/resourceArea.hpp"
#include "oops/method.hpp"
#include "runtime/atomic.hpp"
#include "runtime/compilationPolicy.hpp"
#include "runtime/mutexLocker.hpp"
#include "runtime/os.hpp"
#include "runtime/sweeper.hpp"
#include "runtime/vm_operations.hpp"
#include "utilities/events.hpp"
#include "utilities/xmlstream.hpp"

#ifdef ASSERT

#define SWEEP(nm) record_sweep(nm, __LINE__)
// Sweeper logging code
class SweeperRecord {
 public:
  int traversal;
  int invocation;
  int compile_id;
  long traversal_mark;
  int state;
  const char* kind;
  address vep;
  address uep;
  int line;

  void print() {
      tty->print_cr("traversal = %d invocation = %d compile_id = %d %s uep = " PTR_FORMAT " vep = "
                    PTR_FORMAT " state = %d traversal_mark %d line = %d",
                    traversal,
                    invocation,
                    compile_id,
                    kind == NULL ? "" : kind,
                    uep,
                    vep,
                    state,
                    traversal_mark,
                    line);
  }
};

static int _sweep_index = 0;
static SweeperRecord* _records = NULL;

void NMethodSweeper::report_events(int id, address entry) {
  if (_records != NULL) {
    for (int i = _sweep_index; i < SweeperLogEntries; i++) {
      if (_records[i].uep == entry ||
          _records[i].vep == entry ||
          _records[i].compile_id == id) {
        _records[i].print();
      }
    }
    for (int i = 0; i < _sweep_index; i++) {
      if (_records[i].uep == entry ||
          _records[i].vep == entry ||
          _records[i].compile_id == id) {
        _records[i].print();
      }
    }
  }
}

void NMethodSweeper::report_events() {
  if (_records != NULL) {
    for (int i = _sweep_index; i < SweeperLogEntries; i++) {
      // skip empty records
      if (_records[i].vep == NULL) continue;
      _records[i].print();
    }
    for (int i = 0; i < _sweep_index; i++) {
      // skip empty records
      if (_records[i].vep == NULL) continue;
      _records[i].print();
    }
  }
}

void NMethodSweeper::record_sweep(nmethod* nm, int line) {
  if (_records != NULL) {
    _records[_sweep_index].traversal = _traversals;
    _records[_sweep_index].traversal_mark = nm->_stack_traversal_mark;
    _records[_sweep_index].invocation = _invocations;
    _records[_sweep_index].compile_id = nm->compile_id();
    _records[_sweep_index].kind = nm->compile_kind();
    _records[_sweep_index].state = nm->_state;
    _records[_sweep_index].vep = nm->verified_entry_point();
    _records[_sweep_index].uep = nm->entry_point();
    _records[_sweep_index].line = line;

    _sweep_index = (_sweep_index + 1) % SweeperLogEntries;
  }
}
#else
#define SWEEP(nm)
#endif


long      NMethodSweeper::_traversals = 0;   // No. of stack traversals performed
nmethod*  NMethodSweeper::_current = NULL;   // Current nmethod
int       NMethodSweeper::_seen = 0 ;        // No. of nmethods we have currently processed in current pass of CodeCache

volatile int NMethodSweeper::_invocations = 0;   // No. of invocations left until we are completed with this pass
volatile int NMethodSweeper::_sweep_started = 0; // Whether a sweep is in progress.

jint      NMethodSweeper::_locked_seen = 0;
jint      NMethodSweeper::_not_entrant_seen_on_stack = 0;
bool      NMethodSweeper::_rescan = false;
bool      NMethodSweeper::_do_sweep = false;
bool      NMethodSweeper::_was_full = false;
jint      NMethodSweeper::_advise_to_sweep = 0;
jlong     NMethodSweeper::_last_was_full = 0;
uint      NMethodSweeper::_highest_marked = 0;
long      NMethodSweeper::_was_full_traversal = 0;

class MarkActivationClosure: public CodeBlobClosure {
public:
  virtual void do_code_blob(CodeBlob* cb) {
    // If we see an activation belonging to a non_entrant nmethod, we mark it.
    if (cb->is_nmethod() && ((nmethod*)cb)->is_not_entrant()) {
      ((nmethod*)cb)->mark_as_seen_on_stack();
    }
  }
};
static MarkActivationClosure mark_activation_closure;

void NMethodSweeper::scan_stacks() {
  assert(SafepointSynchronize::is_at_safepoint(), "must be executed at a safepoint");
  if (!MethodFlushing) return;
  _do_sweep = true;

  // No need to synchronize access, since this is always executed at a
  // safepoint.  If we aren't in the middle of scan and a rescan
  // hasn't been requested then just return. If UseCodeCacheFlushing is on and
  // code cache flushing is in progress, don't skip sweeping to help make progress
  // clearing space in the code cache.
  if ((_current == NULL && !_rescan) && !(UseCodeCacheFlushing && !CompileBroker::should_compile_new_jobs())) {
    _do_sweep = false;
    return;
  }

  // Make sure CompiledIC_lock in unlocked, since we might update some
  // inline caches. If it is, we just bail-out and try later.
  if (CompiledIC_lock->is_locked() || Patching_lock->is_locked()) return;

  // Check for restart
  assert(CodeCache::find_blob_unsafe(_current) == _current, "Sweeper nmethod cached state invalid");
  if (_current == NULL) {
    _seen        = 0;
    _invocations = NmethodSweepFraction;
    _current     = CodeCache::first_nmethod();
    _traversals  += 1;
    if (PrintMethodFlushing) {
      tty->print_cr("### Sweep: stack traversal %d", _traversals);
    }
    Threads::nmethods_do(&mark_activation_closure);

    // reset the flags since we started a scan from the beginning.
    _rescan = false;
    _locked_seen = 0;
    _not_entrant_seen_on_stack = 0;
  }

  if (UseCodeCacheFlushing) {
    if (!CodeCache::needs_flushing()) {
      // scan_stacks() runs during a safepoint, no race with setters
      _advise_to_sweep = 0;
    }

    if (was_full()) {
      // There was some progress so attempt to restart the compiler
      jlong now           = os::javaTimeMillis();
      jlong max_interval  = (jlong)MinCodeCacheFlushingInterval * (jlong)1000;
      jlong curr_interval = now - _last_was_full;
      if ((!CodeCache::needs_flushing()) && (curr_interval > max_interval)) {
        CompileBroker::set_should_compile_new_jobs(CompileBroker::run_compilation);
        set_was_full(false);

        // Update the _last_was_full time so we can tell how fast the
        // code cache is filling up
        _last_was_full = os::javaTimeMillis();

        log_sweep("restart_compiler");
      }
    }
  }
}

void NMethodSweeper::possibly_sweep() {
  assert(JavaThread::current()->thread_state() == _thread_in_vm, "must run in vm mode");
  if ((!MethodFlushing) || (!_do_sweep)) return;

  if (_invocations > 0) {
    // Only one thread at a time will sweep
    jint old = Atomic::cmpxchg( 1, &_sweep_started, 0 );
    if (old != 0) {
      return;
    }
#ifdef ASSERT
    if (LogSweeper && _records == NULL) {
      // Create the ring buffer for the logging code
      _records = NEW_C_HEAP_ARRAY(SweeperRecord, SweeperLogEntries, mtGC);
      memset(_records, 0, sizeof(SweeperRecord) * SweeperLogEntries);
    }
#endif
    if (_invocations > 0) {
      sweep_code_cache();
      _invocations--;
    }
    _sweep_started = 0;
  }
}

void NMethodSweeper::sweep_code_cache() {
#ifdef ASSERT
  jlong sweep_start;
  if (PrintMethodFlushing) {
    sweep_start = os::javaTimeMillis();
  }
#endif
  if (PrintMethodFlushing && Verbose) {
    tty->print_cr("### Sweep at %d out of %d. Invocations left: %d", _seen, CodeCache::nof_nmethods(), _invocations);
  }

  // We want to visit all nmethods after NmethodSweepFraction
  // invocations so divide the remaining number of nmethods by the
  // remaining number of invocations.  This is only an estimate since
  // the number of nmethods changes during the sweep so the final
  // stage must iterate until it there are no more nmethods.
  int todo = (CodeCache::nof_nmethods() - _seen) / _invocations;

  assert(!SafepointSynchronize::is_at_safepoint(), "should not be in safepoint when we get here");
  assert(!CodeCache_lock->owned_by_self(), "just checking");

  {
    MutexLockerEx mu(CodeCache_lock, Mutex::_no_safepoint_check_flag);

    // The last invocation iterates until there are no more nmethods
    for (int i = 0; (i < todo || _invocations == 1) && _current != NULL; i++) {
      if (SafepointSynchronize::is_synchronizing()) { // Safepoint request
        if (PrintMethodFlushing && Verbose) {
          tty->print_cr("### Sweep at %d out of %d, invocation: %d, yielding to safepoint", _seen, CodeCache::nof_nmethods(), _invocations);
        }
        MutexUnlockerEx mu(CodeCache_lock, Mutex::_no_safepoint_check_flag);

        assert(Thread::current()->is_Java_thread(), "should be java thread");
        JavaThread* thread = (JavaThread*)Thread::current();
        ThreadBlockInVM tbivm(thread);
        thread->java_suspend_self();
      }
      // Since we will give up the CodeCache_lock, always skip ahead
      // to the next nmethod.  Other blobs can be deleted by other
      // threads but nmethods are only reclaimed by the sweeper.
      nmethod* next = CodeCache::next_nmethod(_current);

      // Now ready to process nmethod and give up CodeCache_lock
      {
        MutexUnlockerEx mu(CodeCache_lock, Mutex::_no_safepoint_check_flag);
        process_nmethod(_current);
      }
      _seen++;
      _current = next;
    }
  }

  assert(_invocations > 1 || _current == NULL, "must have scanned the whole cache");

  if (_current == NULL && !_rescan && (_locked_seen || _not_entrant_seen_on_stack)) {
    // we've completed a scan without making progress but there were
    // nmethods we were unable to process either because they were
    // locked or were still on stack.  We don't have to aggresively
    // clean them up so just stop scanning.  We could scan once more
    // but that complicates the control logic and it's unlikely to
    // matter much.
    if (PrintMethodFlushing) {
      tty->print_cr("### Couldn't make progress on some nmethods so stopping sweep");
    }
  }

#ifdef ASSERT
  if(PrintMethodFlushing) {
    jlong sweep_end             = os::javaTimeMillis();
    tty->print_cr("### sweeper:      sweep time(%d): " INT64_FORMAT, _invocations, sweep_end - sweep_start);
  }
#endif

  if (_invocations == 1) {
    log_sweep("finished");
  }
}

class NMethodMarker: public StackObj {
 private:
  JavaThread* _thread;
 public:
  NMethodMarker(nmethod* nm) {
<<<<<<< HEAD
    _thread = JavaThread::current();
=======
    _thread = CompilerThread::current();
    if (!nm->is_zombie() && !nm->is_unloaded()) {
      // Only expose live nmethods for scanning
>>>>>>> 5559ef8b
    _thread->set_scanned_nmethod(nm);
  }
  }
  ~NMethodMarker() {
    _thread->set_scanned_nmethod(NULL);
  }
};

void NMethodSweeper::release_nmethod(nmethod *nm) {
  // Clean up any CompiledICHolders
  {
    ResourceMark rm;
    MutexLocker ml_patch(CompiledIC_lock);
    RelocIterator iter(nm);
    while (iter.next()) {
      if (iter.type() == relocInfo::virtual_call_type) {
        CompiledIC::cleanup_call_site(iter.virtual_call_reloc());
      }
    }
  }

  MutexLockerEx mu(CodeCache_lock, Mutex::_no_safepoint_check_flag);
  nm->flush();
}

void NMethodSweeper::process_nmethod(nmethod *nm) {
  assert(!CodeCache_lock->owned_by_self(), "just checking");

  // Make sure this nmethod doesn't get unloaded during the scan,
  // since the locks acquired below might safepoint.
  NMethodMarker nmm(nm);

  SWEEP(nm);

  // Skip methods that are currently referenced by the VM
  if (nm->is_locked_by_vm()) {
    // But still remember to clean-up inline caches for alive nmethods
    if (nm->is_alive()) {
      // Clean-up all inline caches that points to zombie/non-reentrant methods
      MutexLocker cl(CompiledIC_lock);
      nm->cleanup_inline_caches();
      SWEEP(nm);
    } else {
      _locked_seen++;
      SWEEP(nm);
    }
    return;
  }

  if (nm->is_zombie()) {
    // If it is first time, we see nmethod then we mark it. Otherwise,
    // we reclame it. When we have seen a zombie method twice, we know that
    // there are no inline caches that refer to it.
    if (nm->is_marked_for_reclamation()) {
      assert(!nm->is_locked_by_vm(), "must not flush locked nmethods");
      if (PrintMethodFlushing && Verbose) {
        tty->print_cr("### Nmethod %3d/" PTR_FORMAT " (marked for reclamation) being flushed", nm->compile_id(), nm);
      }
      release_nmethod(nm);
    } else {
      if (PrintMethodFlushing && Verbose) {
        tty->print_cr("### Nmethod %3d/" PTR_FORMAT " (zombie) being marked for reclamation", nm->compile_id(), nm);
      }
      nm->mark_for_reclamation();
      _rescan = true;
      SWEEP(nm);
    }
  } else if (nm->is_not_entrant()) {
    // If there is no current activations of this method on the
    // stack we can safely convert it to a zombie method
    if (nm->can_not_entrant_be_converted()) {
      if (PrintMethodFlushing && Verbose) {
        tty->print_cr("### Nmethod %3d/" PTR_FORMAT " (not entrant) being made zombie", nm->compile_id(), nm);
      }
      nm->make_zombie();
      _rescan = true;
      SWEEP(nm);
    } else {
      // Still alive, clean up its inline caches
      MutexLocker cl(CompiledIC_lock);
      nm->cleanup_inline_caches();
      // we coudn't transition this nmethod so don't immediately
      // request a rescan.  If this method stays on the stack for a
      // long time we don't want to keep rescanning the code cache.
      _not_entrant_seen_on_stack++;
      SWEEP(nm);
    }
  } else if (nm->is_unloaded()) {
    // Unloaded code, just make it a zombie
    if (PrintMethodFlushing && Verbose)
      tty->print_cr("### Nmethod %3d/" PTR_FORMAT " (unloaded) being made zombie", nm->compile_id(), nm);
    if (nm->is_osr_method()) {
      SWEEP(nm);
      // No inline caches will ever point to osr methods, so we can just remove it
      release_nmethod(nm);
    } else {
      nm->make_zombie();
      _rescan = true;
      SWEEP(nm);
    }
  } else {
    assert(nm->is_alive(), "should be alive");

    if (UseCodeCacheFlushing) {
      if ((nm->method()->code() != nm) && !(nm->is_locked_by_vm()) && !(nm->is_osr_method()) &&
          (_traversals > _was_full_traversal+2) && (((uint)nm->compile_id()) < _highest_marked) &&
          CodeCache::needs_flushing()) {
        // This method has not been called since the forced cleanup happened
        nm->make_not_entrant();
      }
    }

    // Clean-up all inline caches that points to zombie/non-reentrant methods
    MutexLocker cl(CompiledIC_lock);
    nm->cleanup_inline_caches();
    SWEEP(nm);
  }
}

// Code cache unloading: when compilers notice the code cache is getting full,
// they will call a vm op that comes here. This code attempts to speculatively
// unload the oldest half of the nmethods (based on the compile job id) by
// saving the old code in a list in the CodeCache. Then
// execution resumes. If a method so marked is not called by the second sweeper
// stack traversal after the current one, the nmethod will be marked non-entrant and
// got rid of by normal sweeping. If the method is called, the Method*'s
// _code field is restored and the Method*/nmethod
// go back to their normal state.
void NMethodSweeper::handle_full_code_cache(bool is_full) {
  // Only the first one to notice can advise us to start early cleaning
  if (!is_full){
    jint old = Atomic::cmpxchg( 1, &_advise_to_sweep, 0 );
    if (old != 0) {
      return;
    }
  }

  if (is_full) {
    // Since code cache is full, immediately stop new compiles
    bool did_set = CompileBroker::set_should_compile_new_jobs(CompileBroker::stop_compilation);
    if (!did_set) {
      // only the first to notice can start the cleaning,
      // others will go back and block
      return;
    }
    set_was_full(true);

    // If we run out within MinCodeCacheFlushingInterval of the last unload time, give up
    jlong now = os::javaTimeMillis();
    jlong max_interval = (jlong)MinCodeCacheFlushingInterval * (jlong)1000;
    jlong curr_interval = now - _last_was_full;
    if (curr_interval < max_interval) {
      _rescan = true;
      log_sweep("disable_compiler", "flushing_interval='" UINT64_FORMAT "'",
                           curr_interval/1000);
      return;
    }
  }

  VM_HandleFullCodeCache op(is_full);
  VMThread::execute(&op);

  // rescan again as soon as possible
  _rescan = true;
}

void NMethodSweeper::speculative_disconnect_nmethods(bool is_full) {
  // If there was a race in detecting full code cache, only run
  // one vm op for it or keep the compiler shut off

  debug_only(jlong start = os::javaTimeMillis();)

  if ((!was_full()) && (is_full)) {
    if (!CodeCache::needs_flushing()) {
      log_sweep("restart_compiler");
      CompileBroker::set_should_compile_new_jobs(CompileBroker::run_compilation);
      return;
    }
  }

  // Traverse the code cache trying to dump the oldest nmethods
  uint curr_max_comp_id = CompileBroker::get_compilation_id();
  uint flush_target = ((curr_max_comp_id - _highest_marked) >> 1) + _highest_marked;
  log_sweep("start_cleaning");

  nmethod* nm = CodeCache::alive_nmethod(CodeCache::first());
  jint disconnected = 0;
  jint made_not_entrant  = 0;
  while ((nm != NULL)){
    uint curr_comp_id = nm->compile_id();

    // OSR methods cannot be flushed like this. Also, don't flush native methods
    // since they are part of the JDK in most cases
    if (nm->is_in_use() && (!nm->is_osr_method()) && (!nm->is_locked_by_vm()) &&
        (!nm->is_native_method()) && ((curr_comp_id < flush_target))) {

      if ((nm->method()->code() == nm)) {
        // This method has not been previously considered for
        // unloading or it was restored already
        CodeCache::speculatively_disconnect(nm);
        disconnected++;
      } else if (nm->is_speculatively_disconnected()) {
        // This method was previously considered for preemptive unloading and was not called since then
        CompilationPolicy::policy()->delay_compilation(nm->method());
        nm->make_not_entrant();
        made_not_entrant++;
      }

      if (curr_comp_id > _highest_marked) {
        _highest_marked = curr_comp_id;
      }
    }
    nm = CodeCache::alive_nmethod(CodeCache::next(nm));
  }

  log_sweep("stop_cleaning",
                       "disconnected='" UINT32_FORMAT "' made_not_entrant='" UINT32_FORMAT "'",
                       disconnected, made_not_entrant);

  // Shut off compiler. Sweeper will start over with a new stack scan and
  // traversal cycle and turn it back on if it clears enough space.
  if (was_full()) {
    _last_was_full = os::javaTimeMillis();
    CompileBroker::set_should_compile_new_jobs(CompileBroker::stop_compilation);
  }

  // After two more traversals the sweeper will get rid of unrestored nmethods
  _was_full_traversal = _traversals;
#ifdef ASSERT
  jlong end = os::javaTimeMillis();
  if(PrintMethodFlushing && Verbose) {
    tty->print_cr("### sweeper: unload time: " INT64_FORMAT, end-start);
  }
#endif
}


// Print out some state information about the current sweep and the
// state of the code cache if it's requested.
void NMethodSweeper::log_sweep(const char* msg, const char* format, ...) {
  if (PrintMethodFlushing) {
    stringStream s;
    // Dump code cache state into a buffer before locking the tty,
    // because log_state() will use locks causing lock conflicts.
    CodeCache::log_state(&s);

    ttyLocker ttyl;
    tty->print("### sweeper: %s ", msg);
    if (format != NULL) {
      va_list ap;
      va_start(ap, format);
      tty->vprint(format, ap);
      va_end(ap);
    }
    tty->print_cr(s.as_string());
  }

  if (LogCompilation && (xtty != NULL)) {
    stringStream s;
    // Dump code cache state into a buffer before locking the tty,
    // because log_state() will use locks causing lock conflicts.
    CodeCache::log_state(&s);

    ttyLocker ttyl;
    xtty->begin_elem("sweeper state='%s' traversals='" INTX_FORMAT "' ", msg, (intx)traversal_count());
    if (format != NULL) {
      va_list ap;
      va_start(ap, format);
      xtty->vprint(format, ap);
      va_end(ap);
    }
    xtty->print(s.as_string());
    xtty->stamp();
    xtty->end_elem();
  }
}<|MERGE_RESOLUTION|>--- conflicted
+++ resolved
@@ -322,18 +322,22 @@
 
 class NMethodMarker: public StackObj {
  private:
+#ifdef GRAAL
   JavaThread* _thread;
+#else
+  CompilerThread* _thread;
+#endif
  public:
   NMethodMarker(nmethod* nm) {
-<<<<<<< HEAD
+#ifdef GRAAL
     _thread = JavaThread::current();
-=======
+#else
     _thread = CompilerThread::current();
+#endif
     if (!nm->is_zombie() && !nm->is_unloaded()) {
       // Only expose live nmethods for scanning
->>>>>>> 5559ef8b
-    _thread->set_scanned_nmethod(nm);
-  }
+      _thread->set_scanned_nmethod(nm);
+    }
   }
   ~NMethodMarker() {
     _thread->set_scanned_nmethod(NULL);
