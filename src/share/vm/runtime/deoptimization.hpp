/*
 * Copyright (c) 1997, 2012, Oracle and/or its affiliates. All rights reserved.
 * DO NOT ALTER OR REMOVE COPYRIGHT NOTICES OR THIS FILE HEADER.
 *
 * This code is free software; you can redistribute it and/or modify it
 * under the terms of the GNU General Public License version 2 only, as
 * published by the Free Software Foundation.
 *
 * This code is distributed in the hope that it will be useful, but WITHOUT
 * ANY WARRANTY; without even the implied warranty of MERCHANTABILITY or
 * FITNESS FOR A PARTICULAR PURPOSE.  See the GNU General Public License
 * version 2 for more details (a copy is included in the LICENSE file that
 * accompanied this code).
 *
 * You should have received a copy of the GNU General Public License version
 * 2 along with this work; if not, write to the Free Software Foundation,
 * Inc., 51 Franklin St, Fifth Floor, Boston, MA 02110-1301 USA.
 *
 * Please contact Oracle, 500 Oracle Parkway, Redwood Shores, CA 94065 USA
 * or visit www.oracle.com if you need additional information or have any
 * questions.
 *
 */

#ifndef SHARE_VM_RUNTIME_DEOPTIMIZATION_HPP
#define SHARE_VM_RUNTIME_DEOPTIMIZATION_HPP

#include "memory/allocation.hpp"
#include "runtime/frame.inline.hpp"

class ProfileData;
class vframeArray;
class MonitorValue;
class ObjectValue;

class Deoptimization : AllStatic {
  friend class VMStructs;

 public:
  // What condition caused the deoptimization?
  enum DeoptReason {
    Reason_many = -1,             // indicates presence of several reasons
    Reason_none = 0,              // indicates absence of a relevant deopt.
    // Next 7 reasons are recorded per bytecode in DataLayout::trap_bits.
    // This is more complicated for Graal as Graal may deoptimize to *some* bytecode before the
    // bytecode that actually caused the deopt (with inlining, Graal may even deoptimize to a
    // bytecode in another method):
    //  - bytecode y in method b() causes deopt
    //  - Graal deoptimizes to bytecode x in method a()
    // -> the deopt reason will be recorded for method a() at bytecode x
    Reason_null_check,            // saw unexpected null or zero divisor (@bci)
    Reason_null_assert,           // saw unexpected non-null or non-zero (@bci)
    Reason_range_check,           // saw unexpected array index (@bci)
    Reason_class_check,           // saw unexpected object class (@bci)
    Reason_array_check,           // saw unexpected array class (aastore @bci)
    Reason_intrinsic,             // saw unexpected operand to intrinsic (@bci)
    Reason_bimorphic,             // saw unexpected object class in bimorphic inlining (@bci)

#ifdef GRAAL
    Reason_unreached0             = Reason_null_assert,
    Reason_type_checked_inlining  = Reason_intrinsic,
    Reason_optimized_type_check   = Reason_bimorphic,
#endif

    // recorded per method
    Reason_unloaded,              // unloaded class or constant pool entry
    Reason_uninitialized,         // bad class state (uninitialized)
    Reason_unreached,             // code is not reached, compiler
    Reason_unhandled,             // arbitrary compiler limitation
    Reason_constraint,            // arbitrary runtime constraint violated
    Reason_div0_check,            // a null_check due to division by zero
    Reason_age,                   // nmethod too old; tier threshold reached
    Reason_predicate,             // compiler generated predicate failed
    Reason_loop_limit_check,      // compiler generated loop limits check failed
<<<<<<< HEAD
#ifdef GRAAL
    Reason_aliasing,              // optimistic assumption about aliasing failed
#endif
=======
    Reason_speculate_class_check, // saw unexpected object class from type speculation
>>>>>>> ee6ec429
    Reason_LIMIT,

#ifdef GRAAL
    Reason_not_compiled_exception_handler = Reason_unhandled,
    Reason_unresolved                     = Reason_uninitialized,
    Reason_jsr_mismatch                   = Reason_age,
#endif

    // Note:  Keep this enum in sync. with _trap_reason_name.
    Reason_RECORDED_LIMIT = Reason_bimorphic  // some are not recorded per bc
    // Note:  Reason_RECORDED_LIMIT should be < 8 to fit into 3 bits of
    // DataLayout::trap_bits.  This dependency is enforced indirectly
    // via asserts, to avoid excessive direct header-to-header dependencies.
    // See Deoptimization::trap_state_reason and class DataLayout.
  };

  // What action must be taken by the runtime?
  enum DeoptAction {
    Action_none,                  // just interpret, do not invalidate nmethod
    Action_maybe_recompile,       // recompile the nmethod; need not invalidate
    Action_reinterpret,           // invalidate the nmethod, reset IC, maybe recompile
    Action_make_not_entrant,      // invalidate the nmethod, recompile (probably)
    Action_make_not_compilable,   // invalidate the nmethod and do not compile
    Action_LIMIT
    // Note:  Keep this enum in sync. with _trap_action_name.
  };

  enum {
    _action_bits = 3,
    _reason_bits = 5,
    _debug_id_bits = 23,
    _action_shift = 0,
    _reason_shift = _action_shift+_action_bits,
    _debug_id_shift = _reason_shift+_reason_bits,
    BC_CASE_LIMIT = PRODUCT_ONLY(1) NOT_PRODUCT(4) // for _deoptimization_hist
  };

  enum UnpackType {
    Unpack_deopt                = 0, // normal deoptimization, use pc computed in unpack_vframe_on_stack
    Unpack_exception            = 1, // exception is pending
    Unpack_uncommon_trap        = 2, // redo last byte code (C2 only)
    Unpack_reexecute            = 3  // reexecute bytecode (C1 only)
  };

  // Checks all compiled methods. Invalid methods are deleted and
  // corresponding activations are deoptimized.
  static int deoptimize_dependents();

  // Deoptimizes a frame lazily. nmethod gets patched deopt happens on return to the frame
  static void deoptimize(JavaThread* thread, frame fr, RegisterMap *reg_map);
  static void deoptimize(JavaThread* thread, frame fr, RegisterMap *reg_map, DeoptReason reason);

  private:
  // Does the actual work for deoptimizing a single frame
  static void deoptimize_single_frame(JavaThread* thread, frame fr, DeoptReason reason);

  // Helper function to revoke biases of all monitors in frame if UseBiasedLocking
  // is enabled
  static void revoke_biases_of_monitors(JavaThread* thread, frame fr, RegisterMap* map);
  // Helper function to revoke biases of all monitors in frames
  // executing in a particular CodeBlob if UseBiasedLocking is enabled
  static void revoke_biases_of_monitors(CodeBlob* cb);

#if defined(COMPILER2) || defined(GRAAL)
  // Support for restoring non-escaping objects
  static bool realloc_objects(JavaThread* thread, frame* fr, GrowableArray<ScopeValue*>* objects, TRAPS);
  static void reassign_type_array_elements(frame* fr, RegisterMap* reg_map, ObjectValue* sv, typeArrayOop obj, BasicType type);
  static void reassign_object_array_elements(frame* fr, RegisterMap* reg_map, ObjectValue* sv, objArrayOop obj);
  static void reassign_fields(frame* fr, RegisterMap* reg_map, GrowableArray<ScopeValue*>* objects);
  static void relock_objects(GrowableArray<MonitorInfo*>* monitors, JavaThread* thread);
  NOT_PRODUCT(static void print_objects(GrowableArray<ScopeValue*>* objects);)
#endif // COMPILER2 || GRAAL

  public:
  static vframeArray* create_vframeArray(JavaThread* thread, frame fr, RegisterMap *reg_map, GrowableArray<compiledVFrame*>* chunk);

  // Interface used for unpacking deoptimized frames

  // UnrollBlock is returned by fetch_unroll_info() to the deoptimization handler (blob).
  // This is only a CheapObj to ease debugging after a deopt failure
  class UnrollBlock : public CHeapObj<mtCompiler> {
    friend class VMStructs;
   private:
    int       _size_of_deoptimized_frame; // Size, in bytes, of current deoptimized frame
    int       _caller_adjustment;         // Adjustment, in bytes, to caller's SP by initial interpreted frame
    int       _number_of_frames;          // Number frames to unroll
    int       _total_frame_sizes;         // Total of number*sizes frames
    intptr_t* _frame_sizes;               // Array of frame sizes, in bytes, for unrolling the stack
    address*  _frame_pcs;                 // Array of frame pc's, in bytes, for unrolling the stack
    intptr_t* _register_block;            // Block for storing callee-saved registers.
    BasicType _return_type;               // Tells if we have to restore double or long return value
    intptr_t  _initial_info;              // Platform dependent data for the sender frame (was FP on x86)
    int       _caller_actual_parameters;  // The number of actual arguments at the
                                          // interpreted caller of the deoptimized frame

    // The following fields are used as temps during the unpacking phase
    // (which is tight on registers, especially on x86). They really ought
    // to be PD variables but that involves moving this class into its own
    // file to use the pd include mechanism. Maybe in a later cleanup ...
    intptr_t  _counter_temp;              // SHOULD BE PD VARIABLE (x86 frame count temp)
    intptr_t  _unpack_kind;               // SHOULD BE PD VARIABLE (x86 unpack kind)
    intptr_t  _sender_sp_temp;            // SHOULD BE PD VARIABLE (x86 sender_sp)
   public:
    // Constructor
    UnrollBlock(int  size_of_deoptimized_frame,
                int  caller_adjustment,
                int  caller_actual_parameters,
                int  number_of_frames,
                intptr_t* frame_sizes,
                address* frames_pcs,
                BasicType return_type);
    ~UnrollBlock();

    // Returns where a register is located.
    intptr_t* value_addr_at(int register_number) const;

    // Accessors
    intptr_t* frame_sizes()  const { return _frame_sizes; }
    int number_of_frames()  const { return _number_of_frames; }
    address*  frame_pcs()   const { return _frame_pcs ; }

    // Returns the total size of frames
    int size_of_frames() const;

    void set_initial_info(intptr_t info) { _initial_info = info; }

    int caller_actual_parameters() const { return _caller_actual_parameters; }

    // Accessors used by the code generator for the unpack stub.
    static int size_of_deoptimized_frame_offset_in_bytes() { return offset_of(UnrollBlock, _size_of_deoptimized_frame); }
    static int caller_adjustment_offset_in_bytes()         { return offset_of(UnrollBlock, _caller_adjustment);         }
    static int number_of_frames_offset_in_bytes()          { return offset_of(UnrollBlock, _number_of_frames);          }
    static int frame_sizes_offset_in_bytes()               { return offset_of(UnrollBlock, _frame_sizes);               }
    static int total_frame_sizes_offset_in_bytes()         { return offset_of(UnrollBlock, _total_frame_sizes);         }
    static int frame_pcs_offset_in_bytes()                 { return offset_of(UnrollBlock, _frame_pcs);                 }
    static int register_block_offset_in_bytes()            { return offset_of(UnrollBlock, _register_block);            }
    static int return_type_offset_in_bytes()               { return offset_of(UnrollBlock, _return_type);               }
    static int counter_temp_offset_in_bytes()              { return offset_of(UnrollBlock, _counter_temp);              }
    static int initial_info_offset_in_bytes()              { return offset_of(UnrollBlock, _initial_info);              }
    static int unpack_kind_offset_in_bytes()               { return offset_of(UnrollBlock, _unpack_kind);               }
    static int sender_sp_temp_offset_in_bytes()            { return offset_of(UnrollBlock, _sender_sp_temp);            }

    BasicType return_type() const { return _return_type; }
    void print();
  };

  //** Returns an UnrollBlock continuing information
  // how to make room for the resulting interpreter frames.
  // Called by assembly stub after execution has returned to
  // deoptimized frame.
  // @argument thread.     Thread where stub_frame resides.
  // @see OptoRuntime::deoptimization_fetch_unroll_info_C
  static UnrollBlock* fetch_unroll_info(JavaThread* thread);

  //** Unpacks vframeArray onto execution stack
  // Called by assembly stub after execution has returned to
  // deoptimized frame and after the stack unrolling.
  // @argument thread.     Thread where stub_frame resides.
  // @argument exec_mode.  Determines how execution should be continued in top frame.
  //                       0 means continue after current byte code
  //                       1 means exception has happened, handle exception
  //                       2 means reexecute current bytecode (for uncommon traps).
  // @see OptoRuntime::deoptimization_unpack_frames_C
  // Return BasicType of call return type, if any
  static BasicType unpack_frames(JavaThread* thread, int exec_mode);

  // Cleans up deoptimization bits on thread after unpacking or in the
  // case of an exception.
  static void cleanup_deopt_info(JavaThread  *thread,
                                 vframeArray * array);

  // Restores callee saved values from deoptimized frame into oldest interpreter frame
  // so caller of the deoptimized frame will get back the values it expects.
  static void unwind_callee_save_values(frame* f, vframeArray* vframe_array);

  //** Performs an uncommon trap for compiled code.
  // The top most compiler frame is converted into interpreter frames
  static UnrollBlock* uncommon_trap(JavaThread* thread, jint unloaded_class_index);
  // Helper routine that enters the VM and may block
  static void uncommon_trap_inner(JavaThread* thread, jint unloaded_class_index);

  //** Deoptimizes the frame identified by id.
  // Only called from VMDeoptimizeFrame
  // @argument thread.     Thread where stub_frame resides.
  // @argument id.         id of frame that should be deoptimized.
  static void deoptimize_frame_internal(JavaThread* thread, intptr_t* id, DeoptReason reason);

  // if thread is not the current thread then execute
  // VM_DeoptimizeFrame otherwise deoptimize directly.
  static void deoptimize_frame(JavaThread* thread, intptr_t* id, DeoptReason reason);
  static void deoptimize_frame(JavaThread* thread, intptr_t* id);

  // Statistics
  static void gather_statistics(DeoptReason reason, DeoptAction action,
                                Bytecodes::Code bc = Bytecodes::_illegal);
  static void print_statistics();

  // How much room to adjust the last frame's SP by, to make space for
  // the callee's interpreter frame (which expects locals to be next to
  // incoming arguments)
  static int last_frame_adjust(int callee_parameters, int callee_locals);

  // trap_request codes
  static DeoptReason trap_request_reason(int trap_request) {
    if (trap_request < 0)
      return (DeoptReason)
        ((~(trap_request) >> _reason_shift) & right_n_bits(_reason_bits));
    else
      // standard reason for unloaded CP entry
      return Reason_unloaded;
  }
  static DeoptAction trap_request_action(int trap_request) {
    if (trap_request < 0)
      return (DeoptAction)
        ((~(trap_request) >> _action_shift) & right_n_bits(_action_bits));
    else
      // standard action for unloaded CP entry
      return _unloaded_action;
  }
  static int trap_request_debug_id(int trap_request) {
      if (trap_request < 0)
        return ((~(trap_request) >> _debug_id_shift) & right_n_bits(_debug_id_bits));
      else
        // standard action for unloaded CP entry
        return 0;
    }
  static int trap_request_index(int trap_request) {
    if (trap_request < 0)
      return -1;
    else
      return trap_request;
  }
  static int make_trap_request(DeoptReason reason, DeoptAction action,
                               int index = -1) {
#if defined(COMPILERGRAAL) && !defined(COMPILER1) && !defined(COMPILER2)
    assert(index == -1, "Graal does not use index");
#endif

    assert((1 << _reason_bits) >= Reason_LIMIT, "enough bits");
    assert((1 << _action_bits) >= Action_LIMIT, "enough bits");
    int trap_request;
    if (index != -1)
      trap_request = index;
    else
      trap_request = (~(((reason) << _reason_shift)
                        + ((action) << _action_shift)));
    assert(reason == trap_request_reason(trap_request), "valid reason");
    assert(action == trap_request_action(trap_request), "valid action");
    assert(index  == trap_request_index(trap_request),  "valid index");
    return trap_request;
  }

  // The trap_state stored in a MDO is decoded here.
  // It records two items of information.
  //  reason:  If a deoptimization happened here, what its reason was,
  //           or if there were multiple deopts with differing reasons.
  //  recompiled: If a deoptimization here triggered a recompilation.
  // Note that not all reasons are recorded per-bci.
  static DeoptReason trap_state_reason(int trap_state);
  static int  trap_state_has_reason(int trap_state, int reason);
  static int  trap_state_add_reason(int trap_state, int reason);
  static bool trap_state_is_recompiled(int trap_state);
  static int  trap_state_set_recompiled(int trap_state, bool z);
  static const char* format_trap_state(char* buf, size_t buflen,
                                       int trap_state);

  static bool reason_is_recorded_per_bytecode(DeoptReason reason) {
    return reason > Reason_none && reason <= Reason_RECORDED_LIMIT;
  }

  static DeoptReason reason_recorded_per_bytecode_if_any(DeoptReason reason) {
    if (reason_is_recorded_per_bytecode(reason))
      return reason;
    else if (reason == Reason_div0_check) // null check due to divide-by-zero?
      return Reason_null_check;           // recorded per BCI as a null check
    else if (reason == Reason_speculate_class_check)
      return Reason_class_check;
    else
      return Reason_none;
  }

  static bool reason_is_speculate(int reason) {
    if (reason == Reason_speculate_class_check) {
      return true;
    }
    return false;
  }

  static uint per_method_trap_limit(int reason) {
    return reason_is_speculate(reason) ? (uint)PerMethodSpecTrapLimit : (uint)PerMethodTrapLimit;
  }

  static const char* trap_reason_name(int reason);
  static const char* trap_action_name(int action);
  // Format like reason='foo' action='bar' index='123'.
  // This is suitable both for XML and for tty output.
  static const char* format_trap_request(char* buf, size_t buflen,
                                         int trap_request);

  static jint total_deoptimization_count();
  static jint deoptimization_count(DeoptReason reason);

  // JVMTI PopFrame support

  // Preserves incoming arguments to the popped frame when it is
  // returning to a deoptimized caller
  static void popframe_preserve_args(JavaThread* thread, int bytes_to_save, void* start_address);

 private:
  static MethodData* get_method_data(JavaThread* thread, methodHandle m, bool create_if_missing);
  // Update the mdo's count and per-BCI reason bits, returning previous state:
  static ProfileData* query_update_method_data(MethodData* trap_mdo,
                                               int trap_bci,
                                               DeoptReason reason,
<<<<<<< HEAD
                                               bool update_total_trap_count,
#ifdef GRAAL
                                               bool is_osr,
#endif
=======
                                               Method* compiled_method,
>>>>>>> ee6ec429
                                               //outputs:
                                               uint& ret_this_trap_count,
                                               bool& ret_maybe_prior_trap,
                                               bool& ret_maybe_prior_recompile);
  // class loading support for uncommon trap
  static void load_class_by_index(constantPoolHandle constant_pool, int index, TRAPS);
  static void load_class_by_index(constantPoolHandle constant_pool, int index);

  static UnrollBlock* fetch_unroll_info_helper(JavaThread* thread);

  static DeoptAction _unloaded_action; // == Action_reinterpret;
  static const char* _trap_reason_name[Reason_LIMIT];
  static const char* _trap_action_name[Action_LIMIT];

  static juint _deoptimization_hist[Reason_LIMIT][1+Action_LIMIT][BC_CASE_LIMIT];
  // Note:  Histogram array size is 1-2 Kb.

 public:
  static void update_method_data_from_interpreter(MethodData* trap_mdo, int trap_bci, int reason);
};

class DeoptimizationMarker : StackObj {  // for profiling
  static bool _is_active;
public:
  DeoptimizationMarker()  { _is_active = true; }
  ~DeoptimizationMarker() { _is_active = false; }
  static bool is_active() { return _is_active; }
};

#endif // SHARE_VM_RUNTIME_DEOPTIMIZATION_HPP<|MERGE_RESOLUTION|>--- conflicted
+++ resolved
@@ -72,13 +72,10 @@
     Reason_age,                   // nmethod too old; tier threshold reached
     Reason_predicate,             // compiler generated predicate failed
     Reason_loop_limit_check,      // compiler generated loop limits check failed
-<<<<<<< HEAD
+    Reason_speculate_class_check, // saw unexpected object class from type speculation
 #ifdef GRAAL
     Reason_aliasing,              // optimistic assumption about aliasing failed
 #endif
-=======
-    Reason_speculate_class_check, // saw unexpected object class from type speculation
->>>>>>> ee6ec429
     Reason_LIMIT,
 
 #ifdef GRAAL
@@ -393,14 +390,11 @@
   static ProfileData* query_update_method_data(MethodData* trap_mdo,
                                                int trap_bci,
                                                DeoptReason reason,
-<<<<<<< HEAD
                                                bool update_total_trap_count,
 #ifdef GRAAL
                                                bool is_osr,
 #endif
-=======
                                                Method* compiled_method,
->>>>>>> ee6ec429
                                                //outputs:
                                                uint& ret_this_trap_count,
                                                bool& ret_maybe_prior_trap,
