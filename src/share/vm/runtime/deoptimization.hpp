--- conflicted
+++ resolved
@@ -72,15 +72,12 @@
     Reason_age,                   // nmethod too old; tier threshold reached
     Reason_predicate,             // compiler generated predicate failed
     Reason_loop_limit_check,      // compiler generated loop limits check failed
-<<<<<<< HEAD
+    Reason_speculate_class_check, // saw unexpected object class from type speculation
+    Reason_rtm_state_change,      // rtm state change detected
 #ifdef GRAAL
     Reason_aliasing,              // optimistic assumption about aliasing failed
     Reason_transfer_to_interpreter, // explicit transferToInterpreter()
 #endif
-=======
-    Reason_speculate_class_check, // saw unexpected object class from type speculation
-    Reason_rtm_state_change,      // rtm state change detected
->>>>>>> 75c249bd
     Reason_LIMIT,
 
 #ifdef GRAAL
@@ -397,14 +394,11 @@
   static ProfileData* query_update_method_data(MethodData* trap_mdo,
                                                int trap_bci,
                                                DeoptReason reason,
-<<<<<<< HEAD
                                                bool update_total_trap_count,
 #ifdef GRAAL
                                                bool is_osr,
 #endif
-=======
                                                Method* compiled_method,
->>>>>>> 75c249bd
                                                //outputs:
                                                uint& ret_this_trap_count,
                                                bool& ret_maybe_prior_trap,
