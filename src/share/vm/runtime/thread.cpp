/*
 * Copyright (c) 1997, 2014, Oracle and/or its affiliates. All rights reserved.
 * DO NOT ALTER OR REMOVE COPYRIGHT NOTICES OR THIS FILE HEADER.
 *
 * This code is free software; you can redistribute it and/or modify it
 * under the terms of the GNU General Public License version 2 only, as
 * published by the Free Software Foundation.
 *
 * This code is distributed in the hope that it will be useful, but WITHOUT
 * ANY WARRANTY; without even the implied warranty of MERCHANTABILITY or
 * FITNESS FOR A PARTICULAR PURPOSE.  See the GNU General Public License
 * version 2 for more details (a copy is included in the LICENSE file that
 * accompanied this code).
 *
 * You should have received a copy of the GNU General Public License version
 * 2 along with this work; if not, write to the Free Software Foundation,
 * Inc., 51 Franklin St, Fifth Floor, Boston, MA 02110-1301 USA.
 *
 * Please contact Oracle, 500 Oracle Parkway, Redwood Shores, CA 94065 USA
 * or visit www.oracle.com if you need additional information or have any
 * questions.
 *
 */

#include "precompiled.hpp"
#include "classfile/classLoader.hpp"
#include "classfile/javaClasses.hpp"
#include "classfile/systemDictionary.hpp"
#include "classfile/vmSymbols.hpp"
#include "code/scopeDesc.hpp"
#include "compiler/compileBroker.hpp"
#ifdef GRAAL
#include "graal/graalCompiler.hpp"
#include "graal/graalRuntime.hpp"
#endif
#include "interpreter/interpreter.hpp"
#include "interpreter/linkResolver.hpp"
#include "interpreter/oopMapCache.hpp"
#include "jvmtifiles/jvmtiEnv.hpp"
#include "memory/gcLocker.inline.hpp"
#include "memory/metaspaceShared.hpp"
#include "memory/oopFactory.hpp"
#include "memory/universe.inline.hpp"
#include "oops/instanceKlass.hpp"
#include "oops/objArrayOop.hpp"
#include "oops/oop.inline.hpp"
#include "oops/symbol.hpp"
#include "prims/jvm_misc.hpp"
#include "prims/jvmtiExport.hpp"
#include "prims/jvmtiThreadState.hpp"
#include "prims/privilegedStack.hpp"
#include "runtime/arguments.hpp"
#include "runtime/biasedLocking.hpp"
#include "runtime/deoptimization.hpp"
#include "runtime/fprofiler.hpp"
#include "runtime/frame.inline.hpp"
#include "runtime/gpu.hpp"
#ifdef GRAAL
# include "hsail/vm/gpu_hsail.hpp"
#endif
#include "runtime/init.hpp"
#include "runtime/interfaceSupport.hpp"
#include "runtime/java.hpp"
#include "runtime/javaCalls.hpp"
#include "runtime/jniPeriodicChecker.hpp"
#include "runtime/memprofiler.hpp"
#include "runtime/mutexLocker.hpp"
#include "runtime/objectMonitor.hpp"
#include "runtime/osThread.hpp"
#include "runtime/safepoint.hpp"
#include "runtime/sharedRuntime.hpp"
#include "runtime/statSampler.hpp"
#include "runtime/stubRoutines.hpp"
#include "runtime/task.hpp"
#include "runtime/thread.inline.hpp"
#include "runtime/threadCritical.hpp"
#include "runtime/threadLocalStorage.hpp"
#include "runtime/vframe.hpp"
#include "runtime/vframeArray.hpp"
#include "runtime/vframe_hp.hpp"
#include "runtime/vmThread.hpp"
#include "runtime/vm_operations.hpp"
#include "services/attachListener.hpp"
#include "services/management.hpp"
#include "services/memTracker.hpp"
#include "services/threadService.hpp"
#include "trace/tracing.hpp"
#include "trace/traceMacros.hpp"
#include "utilities/defaultStream.hpp"
#include "utilities/dtrace.hpp"
#include "utilities/events.hpp"
#include "utilities/preserveException.hpp"
#include "utilities/macros.hpp"
#ifdef TARGET_OS_FAMILY_linux
# include "os_linux.inline.hpp"
#endif
#ifdef TARGET_OS_FAMILY_solaris
# include "os_solaris.inline.hpp"
#endif
#ifdef TARGET_OS_FAMILY_windows
# include "os_windows.inline.hpp"
#endif
#ifdef TARGET_OS_FAMILY_bsd
# include "os_bsd.inline.hpp"
#endif
#if INCLUDE_ALL_GCS
#include "gc_implementation/concurrentMarkSweep/concurrentMarkSweepThread.hpp"
#include "gc_implementation/g1/concurrentMarkThread.inline.hpp"
#include "gc_implementation/parallelScavenge/pcTasks.hpp"
#endif // INCLUDE_ALL_GCS
#ifdef COMPILER1
#include "c1/c1_Compiler.hpp"
#endif
#ifdef COMPILER2
#include "opto/c2compiler.hpp"
#include "opto/idealGraphPrinter.hpp"
#endif
#if INCLUDE_RTM_OPT
#include "runtime/rtmLocking.hpp"
#endif

PRAGMA_FORMAT_MUTE_WARNINGS_FOR_GCC

#ifdef DTRACE_ENABLED

// Only bother with this argument setup if dtrace is available

#ifndef USDT2
HS_DTRACE_PROBE_DECL(hotspot, vm__init__begin);
HS_DTRACE_PROBE_DECL(hotspot, vm__init__end);
HS_DTRACE_PROBE_DECL5(hotspot, thread__start, char*, intptr_t,
  intptr_t, intptr_t, bool);
HS_DTRACE_PROBE_DECL5(hotspot, thread__stop, char*, intptr_t,
  intptr_t, intptr_t, bool);

#define DTRACE_THREAD_PROBE(probe, javathread)                             \
  {                                                                        \
    ResourceMark rm(this);                                                 \
    int len = 0;                                                           \
    const char* name = (javathread)->get_thread_name();                    \
    len = strlen(name);                                                    \
    HS_DTRACE_PROBE5(hotspot, thread__##probe,                             \
      name, len,                                                           \
      java_lang_Thread::thread_id((javathread)->threadObj()),              \
      (javathread)->osthread()->thread_id(),                               \
      java_lang_Thread::is_daemon((javathread)->threadObj()));             \
  }

#else /* USDT2 */

#define HOTSPOT_THREAD_PROBE_start HOTSPOT_THREAD_PROBE_START
#define HOTSPOT_THREAD_PROBE_stop HOTSPOT_THREAD_PROBE_STOP

#define DTRACE_THREAD_PROBE(probe, javathread)                             \
  {                                                                        \
    ResourceMark rm(this);                                                 \
    int len = 0;                                                           \
    const char* name = (javathread)->get_thread_name();                    \
    len = strlen(name);                                                    \
    HOTSPOT_THREAD_PROBE_##probe(  /* probe = start, stop */               \
      (char *) name, len,                                                           \
      java_lang_Thread::thread_id((javathread)->threadObj()),              \
      (uintptr_t) (javathread)->osthread()->thread_id(),                               \
      java_lang_Thread::is_daemon((javathread)->threadObj()));             \
  }

#endif /* USDT2 */

#else //  ndef DTRACE_ENABLED

#define DTRACE_THREAD_PROBE(probe, javathread)

#endif // ndef DTRACE_ENABLED


// Class hierarchy
// - Thread
//   - VMThread
//   - WatcherThread
//   - ConcurrentMarkSweepThread
//   - JavaThread
//     - CompilerThread

// ======= Thread ========
// Support for forcing alignment of thread objects for biased locking
void* Thread::allocate(size_t size, bool throw_excpt, MEMFLAGS flags) {
  if (UseBiasedLocking) {
    const int alignment = markOopDesc::biased_lock_alignment;
    size_t aligned_size = size + (alignment - sizeof(intptr_t));
    void* real_malloc_addr = throw_excpt? AllocateHeap(aligned_size, flags, CURRENT_PC)
                                          : AllocateHeap(aligned_size, flags, CURRENT_PC,
                                              AllocFailStrategy::RETURN_NULL);
    void* aligned_addr     = (void*) align_size_up((intptr_t) real_malloc_addr, alignment);
    assert(((uintptr_t) aligned_addr + (uintptr_t) size) <=
           ((uintptr_t) real_malloc_addr + (uintptr_t) aligned_size),
           "JavaThread alignment code overflowed allocated storage");
    if (TraceBiasedLocking) {
      if (aligned_addr != real_malloc_addr)
        tty->print_cr("Aligned thread " INTPTR_FORMAT " to " INTPTR_FORMAT,
                      real_malloc_addr, aligned_addr);
    }
    ((Thread*) aligned_addr)->_real_malloc_address = real_malloc_addr;
    return aligned_addr;
  } else {
    return throw_excpt? AllocateHeap(size, flags, CURRENT_PC)
                       : AllocateHeap(size, flags, CURRENT_PC, AllocFailStrategy::RETURN_NULL);
  }
}

void Thread::operator delete(void* p) {
  if (UseBiasedLocking) {
    void* real_malloc_addr = ((Thread*) p)->_real_malloc_address;
    FreeHeap(real_malloc_addr, mtThread);
  } else {
    FreeHeap(p, mtThread);
  }
}


// Base class for all threads: VMThread, WatcherThread, ConcurrentMarkSweepThread,
// JavaThread


Thread::Thread() {
  // stack and get_thread
  set_stack_base(NULL);
  set_stack_size(0);
  set_self_raw_id(0);
  set_lgrp_id(-1);

  // allocated data structures
  set_osthread(NULL);
  set_resource_area(new (mtThread)ResourceArea());
  DEBUG_ONLY(_current_resource_mark = NULL;)
  set_handle_area(new (mtThread) HandleArea(NULL));
  set_metadata_handles(new (ResourceObj::C_HEAP, mtClass) GrowableArray<Metadata*>(30, true));
  set_active_handles(NULL);
  set_free_handle_block(NULL);
  set_last_handle_mark(NULL);

  // This initial value ==> never claimed.
  _oops_do_parity = 0;

  // the handle mark links itself to last_handle_mark
  new HandleMark(this);

  // plain initialization
  debug_only(_owned_locks = NULL;)
  debug_only(_allow_allocation_count = 0;)
  NOT_PRODUCT(_allow_safepoint_count = 0;)
  NOT_PRODUCT(_skip_gcalot = false;)
  _jvmti_env_iteration_count = 0;
  set_allocated_bytes(0);
  _vm_operation_started_count = 0;
  _vm_operation_completed_count = 0;
  _current_pending_monitor = NULL;
  _current_pending_monitor_is_from_java = true;
  _current_waiting_monitor = NULL;
  _num_nested_signal = 0;
  omFreeList = NULL ;
  omFreeCount = 0 ;
  omFreeProvision = 32 ;
  omInUseList = NULL ;
  omInUseCount = 0 ;

#ifdef ASSERT
  _visited_for_critical_count = false;
#endif

  _SR_lock = new Monitor(Mutex::suspend_resume, "SR_lock", true);
  _suspend_flags = 0;

  // thread-specific hashCode stream generator state - Marsaglia shift-xor form
  _hashStateX = os::random() ;
  _hashStateY = 842502087 ;
  _hashStateZ = 0x8767 ;    // (int)(3579807591LL & 0xffff) ;
  _hashStateW = 273326509 ;

  _OnTrap   = 0 ;
  _schedctl = NULL ;
  _Stalled  = 0 ;
  _TypeTag  = 0x2BAD ;

  // Many of the following fields are effectively final - immutable
  // Note that nascent threads can't use the Native Monitor-Mutex
  // construct until the _MutexEvent is initialized ...
  // CONSIDER: instead of using a fixed set of purpose-dedicated ParkEvents
  // we might instead use a stack of ParkEvents that we could provision on-demand.
  // The stack would act as a cache to avoid calls to ParkEvent::Allocate()
  // and ::Release()
  _ParkEvent   = ParkEvent::Allocate (this) ;
  _SleepEvent  = ParkEvent::Allocate (this) ;
  _MutexEvent  = ParkEvent::Allocate (this) ;
  _MuxEvent    = ParkEvent::Allocate (this) ;

#ifdef CHECK_UNHANDLED_OOPS
  if (CheckUnhandledOops) {
    _unhandled_oops = new UnhandledOops(this);
  }
#endif // CHECK_UNHANDLED_OOPS
#ifdef ASSERT
  if (UseBiasedLocking) {
    assert((((uintptr_t) this) & (markOopDesc::biased_lock_alignment - 1)) == 0, "forced alignment of thread object failed");
    assert(this == _real_malloc_address ||
           this == (void*) align_size_up((intptr_t) _real_malloc_address, markOopDesc::biased_lock_alignment),
           "bug in forced alignment of thread objects");
  }
#endif /* ASSERT */
}

void Thread::initialize_thread_local_storage() {
  // Note: Make sure this method only calls
  // non-blocking operations. Otherwise, it might not work
  // with the thread-startup/safepoint interaction.

  // During Java thread startup, safepoint code should allow this
  // method to complete because it may need to allocate memory to
  // store information for the new thread.

  // initialize structure dependent on thread local storage
  ThreadLocalStorage::set_thread(this);
}

void Thread::record_stack_base_and_size() {
  set_stack_base(os::current_stack_base());
  set_stack_size(os::current_stack_size());
  if (is_Java_thread()) {
    ((JavaThread*) this)->set_stack_overflow_limit();
  }
  // CR 7190089: on Solaris, primordial thread's stack is adjusted
  // in initialize_thread(). Without the adjustment, stack size is
  // incorrect if stack is set to unlimited (ulimit -s unlimited).
  // So far, only Solaris has real implementation of initialize_thread().
  //
  // set up any platform-specific state.
  os::initialize_thread(this);

#if INCLUDE_NMT
  // record thread's native stack, stack grows downward
  address stack_low_addr = stack_base() - stack_size();
  MemTracker::record_thread_stack(stack_low_addr, stack_size(), this,
      CURRENT_PC);
#endif // INCLUDE_NMT
}


Thread::~Thread() {
  // Reclaim the objectmonitors from the omFreeList of the moribund thread.
  ObjectSynchronizer::omFlush (this) ;

  EVENT_THREAD_DESTRUCT(this);

  // stack_base can be NULL if the thread is never started or exited before
  // record_stack_base_and_size called. Although, we would like to ensure
  // that all started threads do call record_stack_base_and_size(), there is
  // not proper way to enforce that.
#if INCLUDE_NMT
  if (_stack_base != NULL) {
    address low_stack_addr = stack_base() - stack_size();
    MemTracker::release_thread_stack(low_stack_addr, stack_size(), this);
#ifdef ASSERT
    set_stack_base(NULL);
#endif
  }
#endif // INCLUDE_NMT

  // deallocate data structures
  delete resource_area();
  // since the handle marks are using the handle area, we have to deallocated the root
  // handle mark before deallocating the thread's handle area,
  assert(last_handle_mark() != NULL, "check we have an element");
  delete last_handle_mark();
  assert(last_handle_mark() == NULL, "check we have reached the end");

  // It's possible we can encounter a null _ParkEvent, etc., in stillborn threads.
  // We NULL out the fields for good hygiene.
  ParkEvent::Release (_ParkEvent)   ; _ParkEvent   = NULL ;
  ParkEvent::Release (_SleepEvent)  ; _SleepEvent  = NULL ;
  ParkEvent::Release (_MutexEvent)  ; _MutexEvent  = NULL ;
  ParkEvent::Release (_MuxEvent)    ; _MuxEvent    = NULL ;

  delete handle_area();
  delete metadata_handles();

  // osthread() can be NULL, if creation of thread failed.
  if (osthread() != NULL) os::free_thread(osthread());

  delete _SR_lock;

  // clear thread local storage if the Thread is deleting itself
  if (this == Thread::current()) {
    ThreadLocalStorage::set_thread(NULL);
  } else {
    // In the case where we're not the current thread, invalidate all the
    // caches in case some code tries to get the current thread or the
    // thread that was destroyed, and gets stale information.
    ThreadLocalStorage::invalidate_all();
  }
  CHECK_UNHANDLED_OOPS_ONLY(if (CheckUnhandledOops) delete unhandled_oops();)
}

// NOTE: dummy function for assertion purpose.
void Thread::run() {
  ShouldNotReachHere();
}

#ifdef ASSERT
// Private method to check for dangling thread pointer
void check_for_dangling_thread_pointer(Thread *thread) {
 assert(!thread->is_Java_thread() || Thread::current() == thread || Threads_lock->owned_by_self(),
         "possibility of dangling Thread pointer");
}
#endif


#ifndef PRODUCT
// Tracing method for basic thread operations
void Thread::trace(const char* msg, const Thread* const thread) {
  if (!TraceThreadEvents) return;
  ResourceMark rm;
  ThreadCritical tc;
  const char *name = "non-Java thread";
  int prio = -1;
  if (thread->is_Java_thread()
      && !thread->is_Compiler_thread()) {
    // The Threads_lock must be held to get information about
    // this thread but may not be in some situations when
    // tracing  thread events.
    bool release_Threads_lock = false;
    if (!Threads_lock->owned_by_self()) {
      Threads_lock->lock();
      release_Threads_lock = true;
    }
    JavaThread* jt = (JavaThread *)thread;
    name = (char *)jt->get_thread_name();
    oop thread_oop = jt->threadObj();
    if (thread_oop != NULL) {
      prio = java_lang_Thread::priority(thread_oop);
    }
    if (release_Threads_lock) {
      Threads_lock->unlock();
    }
  }
  tty->print_cr("Thread::%s " INTPTR_FORMAT " [%lx] %s (prio: %d)", msg, thread, thread->osthread()->thread_id(), name, prio);
}
#endif


ThreadPriority Thread::get_priority(const Thread* const thread) {
  trace("get priority", thread);
  ThreadPriority priority;
  // Can return an error!
  (void)os::get_priority(thread, priority);
  assert(MinPriority <= priority && priority <= MaxPriority, "non-Java priority found");
  return priority;
}

void Thread::set_priority(Thread* thread, ThreadPriority priority) {
  trace("set priority", thread);
  debug_only(check_for_dangling_thread_pointer(thread);)
  // Can return an error!
  (void)os::set_priority(thread, priority);
}


void Thread::start(Thread* thread) {
  trace("start", thread);
  // Start is different from resume in that its safety is guaranteed by context or
  // being called from a Java method synchronized on the Thread object.
  if (!DisableStartThread) {
    if (thread->is_Java_thread()) {
      // Initialize the thread state to RUNNABLE before starting this thread.
      // Can not set it after the thread started because we do not know the
      // exact thread state at that time. It could be in MONITOR_WAIT or
      // in SLEEPING or some other state.
      java_lang_Thread::set_thread_status(((JavaThread*)thread)->threadObj(),
                                          java_lang_Thread::RUNNABLE);
    }
    os::start_thread(thread);
  }
}

// Enqueue a VM_Operation to do the job for us - sometime later
void Thread::send_async_exception(oop java_thread, oop java_throwable) {
  VM_ThreadStop* vm_stop = new VM_ThreadStop(java_thread, java_throwable);
  VMThread::execute(vm_stop);
}


//
// Check if an external suspend request has completed (or has been
// cancelled). Returns true if the thread is externally suspended and
// false otherwise.
//
// The bits parameter returns information about the code path through
// the routine. Useful for debugging:
//
// set in is_ext_suspend_completed():
// 0x00000001 - routine was entered
// 0x00000010 - routine return false at end
// 0x00000100 - thread exited (return false)
// 0x00000200 - suspend request cancelled (return false)
// 0x00000400 - thread suspended (return true)
// 0x00001000 - thread is in a suspend equivalent state (return true)
// 0x00002000 - thread is native and walkable (return true)
// 0x00004000 - thread is native_trans and walkable (needed retry)
//
// set in wait_for_ext_suspend_completion():
// 0x00010000 - routine was entered
// 0x00020000 - suspend request cancelled before loop (return false)
// 0x00040000 - thread suspended before loop (return true)
// 0x00080000 - suspend request cancelled in loop (return false)
// 0x00100000 - thread suspended in loop (return true)
// 0x00200000 - suspend not completed during retry loop (return false)
//

// Helper class for tracing suspend wait debug bits.
//
// 0x00000100 indicates that the target thread exited before it could
// self-suspend which is not a wait failure. 0x00000200, 0x00020000 and
// 0x00080000 each indicate a cancelled suspend request so they don't
// count as wait failures either.
#define DEBUG_FALSE_BITS (0x00000010 | 0x00200000)

class TraceSuspendDebugBits : public StackObj {
 private:
  JavaThread * jt;
  bool         is_wait;
  bool         called_by_wait;  // meaningful when !is_wait
  uint32_t *   bits;

 public:
  TraceSuspendDebugBits(JavaThread *_jt, bool _is_wait, bool _called_by_wait,
                        uint32_t *_bits) {
    jt             = _jt;
    is_wait        = _is_wait;
    called_by_wait = _called_by_wait;
    bits           = _bits;
  }

  ~TraceSuspendDebugBits() {
    if (!is_wait) {
#if 1
      // By default, don't trace bits for is_ext_suspend_completed() calls.
      // That trace is very chatty.
      return;
#else
      if (!called_by_wait) {
        // If tracing for is_ext_suspend_completed() is enabled, then only
        // trace calls to it from wait_for_ext_suspend_completion()
        return;
      }
#endif
    }

    if (AssertOnSuspendWaitFailure || TraceSuspendWaitFailures) {
      if (bits != NULL && (*bits & DEBUG_FALSE_BITS) != 0) {
        MutexLocker ml(Threads_lock);  // needed for get_thread_name()
        ResourceMark rm;

        tty->print_cr(
            "Failed wait_for_ext_suspend_completion(thread=%s, debug_bits=%x)",
            jt->get_thread_name(), *bits);

        guarantee(!AssertOnSuspendWaitFailure, "external suspend wait failed");
      }
    }
  }
};
#undef DEBUG_FALSE_BITS


bool JavaThread::is_ext_suspend_completed(bool called_by_wait, int delay, uint32_t *bits) {
  TraceSuspendDebugBits tsdb(this, false /* !is_wait */, called_by_wait, bits);

  bool did_trans_retry = false;  // only do thread_in_native_trans retry once
  bool do_trans_retry;           // flag to force the retry

  *bits |= 0x00000001;

  do {
    do_trans_retry = false;

    if (is_exiting()) {
      // Thread is in the process of exiting. This is always checked
      // first to reduce the risk of dereferencing a freed JavaThread.
      *bits |= 0x00000100;
      return false;
    }

    if (!is_external_suspend()) {
      // Suspend request is cancelled. This is always checked before
      // is_ext_suspended() to reduce the risk of a rogue resume
      // confusing the thread that made the suspend request.
      *bits |= 0x00000200;
      return false;
    }

    if (is_ext_suspended()) {
      // thread is suspended
      *bits |= 0x00000400;
      return true;
    }

    // Now that we no longer do hard suspends of threads running
    // native code, the target thread can be changing thread state
    // while we are in this routine:
    //
    //   _thread_in_native -> _thread_in_native_trans -> _thread_blocked
    //
    // We save a copy of the thread state as observed at this moment
    // and make our decision about suspend completeness based on the
    // copy. This closes the race where the thread state is seen as
    // _thread_in_native_trans in the if-thread_blocked check, but is
    // seen as _thread_blocked in if-thread_in_native_trans check.
    JavaThreadState save_state = thread_state();

    if (save_state == _thread_blocked && is_suspend_equivalent()) {
      // If the thread's state is _thread_blocked and this blocking
      // condition is known to be equivalent to a suspend, then we can
      // consider the thread to be externally suspended. This means that
      // the code that sets _thread_blocked has been modified to do
      // self-suspension if the blocking condition releases. We also
      // used to check for CONDVAR_WAIT here, but that is now covered by
      // the _thread_blocked with self-suspension check.
      //
      // Return true since we wouldn't be here unless there was still an
      // external suspend request.
      *bits |= 0x00001000;
      return true;
    } else if (save_state == _thread_in_native && frame_anchor()->walkable()) {
      // Threads running native code will self-suspend on native==>VM/Java
      // transitions. If its stack is walkable (should always be the case
      // unless this function is called before the actual java_suspend()
      // call), then the wait is done.
      *bits |= 0x00002000;
      return true;
    } else if (!called_by_wait && !did_trans_retry &&
               save_state == _thread_in_native_trans &&
               frame_anchor()->walkable()) {
      // The thread is transitioning from thread_in_native to another
      // thread state. check_safepoint_and_suspend_for_native_trans()
      // will force the thread to self-suspend. If it hasn't gotten
      // there yet we may have caught the thread in-between the native
      // code check above and the self-suspend. Lucky us. If we were
      // called by wait_for_ext_suspend_completion(), then it
      // will be doing the retries so we don't have to.
      //
      // Since we use the saved thread state in the if-statement above,
      // there is a chance that the thread has already transitioned to
      // _thread_blocked by the time we get here. In that case, we will
      // make a single unnecessary pass through the logic below. This
      // doesn't hurt anything since we still do the trans retry.

      *bits |= 0x00004000;

      // Once the thread leaves thread_in_native_trans for another
      // thread state, we break out of this retry loop. We shouldn't
      // need this flag to prevent us from getting back here, but
      // sometimes paranoia is good.
      did_trans_retry = true;

      // We wait for the thread to transition to a more usable state.
      for (int i = 1; i <= SuspendRetryCount; i++) {
        // We used to do an "os::yield_all(i)" call here with the intention
        // that yielding would increase on each retry. However, the parameter
        // is ignored on Linux which means the yield didn't scale up. Waiting
        // on the SR_lock below provides a much more predictable scale up for
        // the delay. It also provides a simple/direct point to check for any
        // safepoint requests from the VMThread

        // temporarily drops SR_lock while doing wait with safepoint check
        // (if we're a JavaThread - the WatcherThread can also call this)
        // and increase delay with each retry
        SR_lock()->wait(!Thread::current()->is_Java_thread(), i * delay);

        // check the actual thread state instead of what we saved above
        if (thread_state() != _thread_in_native_trans) {
          // the thread has transitioned to another thread state so
          // try all the checks (except this one) one more time.
          do_trans_retry = true;
          break;
        }
      } // end retry loop


    }
  } while (do_trans_retry);

  *bits |= 0x00000010;
  return false;
}

//
// Wait for an external suspend request to complete (or be cancelled).
// Returns true if the thread is externally suspended and false otherwise.
//
bool JavaThread::wait_for_ext_suspend_completion(int retries, int delay,
       uint32_t *bits) {
  TraceSuspendDebugBits tsdb(this, true /* is_wait */,
                             false /* !called_by_wait */, bits);

  // local flag copies to minimize SR_lock hold time
  bool is_suspended;
  bool pending;
  uint32_t reset_bits;

  // set a marker so is_ext_suspend_completed() knows we are the caller
  *bits |= 0x00010000;

  // We use reset_bits to reinitialize the bits value at the top of
  // each retry loop. This allows the caller to make use of any
  // unused bits for their own marking purposes.
  reset_bits = *bits;

  {
    MutexLockerEx ml(SR_lock(), Mutex::_no_safepoint_check_flag);
    is_suspended = is_ext_suspend_completed(true /* called_by_wait */,
                                            delay, bits);
    pending = is_external_suspend();
  }
  // must release SR_lock to allow suspension to complete

  if (!pending) {
    // A cancelled suspend request is the only false return from
    // is_ext_suspend_completed() that keeps us from entering the
    // retry loop.
    *bits |= 0x00020000;
    return false;
  }

  if (is_suspended) {
    *bits |= 0x00040000;
    return true;
  }

  for (int i = 1; i <= retries; i++) {
    *bits = reset_bits;  // reinit to only track last retry

    // We used to do an "os::yield_all(i)" call here with the intention
    // that yielding would increase on each retry. However, the parameter
    // is ignored on Linux which means the yield didn't scale up. Waiting
    // on the SR_lock below provides a much more predictable scale up for
    // the delay. It also provides a simple/direct point to check for any
    // safepoint requests from the VMThread

    {
      MutexLocker ml(SR_lock());
      // wait with safepoint check (if we're a JavaThread - the WatcherThread
      // can also call this)  and increase delay with each retry
      SR_lock()->wait(!Thread::current()->is_Java_thread(), i * delay);

      is_suspended = is_ext_suspend_completed(true /* called_by_wait */,
                                              delay, bits);

      // It is possible for the external suspend request to be cancelled
      // (by a resume) before the actual suspend operation is completed.
      // Refresh our local copy to see if we still need to wait.
      pending = is_external_suspend();
    }

    if (!pending) {
      // A cancelled suspend request is the only false return from
      // is_ext_suspend_completed() that keeps us from staying in the
      // retry loop.
      *bits |= 0x00080000;
      return false;
    }

    if (is_suspended) {
      *bits |= 0x00100000;
      return true;
    }
  } // end retry loop

  // thread did not suspend after all our retries
  *bits |= 0x00200000;
  return false;
}

#ifndef PRODUCT
void JavaThread::record_jump(address target, address instr, const char* file, int line) {

  // This should not need to be atomic as the only way for simultaneous
  // updates is via interrupts. Even then this should be rare or non-existant
  // and we don't care that much anyway.

  int index = _jmp_ring_index;
  _jmp_ring_index = (index + 1 ) & (jump_ring_buffer_size - 1);
  _jmp_ring[index]._target = (intptr_t) target;
  _jmp_ring[index]._instruction = (intptr_t) instr;
  _jmp_ring[index]._file = file;
  _jmp_ring[index]._line = line;
}
#endif /* PRODUCT */

// Called by flat profiler
// Callers have already called wait_for_ext_suspend_completion
// The assertion for that is currently too complex to put here:
bool JavaThread::profile_last_Java_frame(frame* _fr) {
  bool gotframe = false;
  // self suspension saves needed state.
  if (has_last_Java_frame() && _anchor.walkable()) {
     *_fr = pd_last_frame();
     gotframe = true;
  }
  return gotframe;
}

void Thread::interrupt(Thread* thread) {
  trace("interrupt", thread);
  debug_only(check_for_dangling_thread_pointer(thread);)
  os::interrupt(thread);
}

bool Thread::is_interrupted(Thread* thread, bool clear_interrupted) {
  trace("is_interrupted", thread);
  debug_only(check_for_dangling_thread_pointer(thread);)
  // Note:  If clear_interrupted==false, this simply fetches and
  // returns the value of the field osthread()->interrupted().
  return os::is_interrupted(thread, clear_interrupted);
}


// GC Support
bool Thread::claim_oops_do_par_case(int strong_roots_parity) {
  jint thread_parity = _oops_do_parity;
  if (thread_parity != strong_roots_parity) {
    jint res = Atomic::cmpxchg(strong_roots_parity, &_oops_do_parity, thread_parity);
    if (res == thread_parity) {
      return true;
    } else {
      guarantee(res == strong_roots_parity, "Or else what?");
      assert(SharedHeap::heap()->workers()->active_workers() > 0,
         "Should only fail when parallel.");
      return false;
    }
  }
  assert(SharedHeap::heap()->workers()->active_workers() > 0,
         "Should only fail when parallel.");
  return false;
}

void Thread::oops_do(OopClosure* f, CLDToOopClosure* cld_f, CodeBlobClosure* cf) {
  active_handles()->oops_do(f);
  // Do oop for ThreadShadow
  f->do_oop((oop*)&_pending_exception);
#ifdef GRAAL
  f->do_oop((oop*)&_pending_failed_speculation);
#endif
  handle_area()->oops_do(f);
}

void Thread::nmethods_do(CodeBlobClosure* cf) {
  // no nmethods in a generic thread...
}

void Thread::metadata_do(void f(Metadata*)) {
  if (metadata_handles() != NULL) {
    for (int i = 0; i< metadata_handles()->length(); i++) {
      f(metadata_handles()->at(i));
    }
  }
}

void Thread::print_on(outputStream* st) const {
  // get_priority assumes osthread initialized
  if (osthread() != NULL) {
    int os_prio;
    if (os::get_native_priority(this, &os_prio) == OS_OK) {
      st->print("os_prio=%d ", os_prio);
    }
    st->print("tid=" INTPTR_FORMAT " ", this);
    osthread()->print_on(st);
  }
  debug_only(if (WizardMode) print_owned_locks_on(st);)
}

// Thread::print_on_error() is called by fatal error handler. Don't use
// any lock or allocate memory.
void Thread::print_on_error(outputStream* st, char* buf, int buflen) const {
  if      (is_VM_thread())                  st->print("VMThread");
  else if (is_Compiler_thread())            st->print("CompilerThread");
  else if (is_Java_thread())                st->print("JavaThread");
  else if (is_GC_task_thread())             st->print("GCTaskThread");
  else if (is_Watcher_thread())             st->print("WatcherThread");
  else if (is_ConcurrentGC_thread())        st->print("ConcurrentGCThread");
  else st->print("Thread");

  st->print(" [stack: " PTR_FORMAT "," PTR_FORMAT "]",
            _stack_base - _stack_size, _stack_base);

  if (osthread()) {
    st->print(" [id=%d]", osthread()->thread_id());
  }
}

#ifdef ASSERT
void Thread::print_owned_locks_on(outputStream* st) const {
  Monitor *cur = _owned_locks;
  if (cur == NULL) {
    st->print(" (no locks) ");
  } else {
    st->print_cr(" Locks owned:");
    while(cur) {
      cur->print_on(st);
      cur = cur->next();
    }
  }
}

static int ref_use_count  = 0;

bool Thread::owns_locks_but_compiled_lock() const {
  for(Monitor *cur = _owned_locks; cur; cur = cur->next()) {
    if (cur != Compile_lock) return true;
  }
  return false;
}


#endif

#ifndef PRODUCT

// The flag: potential_vm_operation notifies if this particular safepoint state could potential
// invoke the vm-thread (i.e., and oop allocation). In that case, we also have to make sure that
// no threads which allow_vm_block's are held
void Thread::check_for_valid_safepoint_state(bool potential_vm_operation) {
    // Check if current thread is allowed to block at a safepoint
    if (!(_allow_safepoint_count == 0))
      fatal("Possible safepoint reached by thread that does not allow it");
    if (is_Java_thread() && ((JavaThread*)this)->thread_state() != _thread_in_vm) {
      fatal("LEAF method calling lock?");
    }

#ifdef ASSERT
    if (potential_vm_operation && is_Java_thread()
        && !Universe::is_bootstrapping()) {
      // Make sure we do not hold any locks that the VM thread also uses.
      // This could potentially lead to deadlocks
      for(Monitor *cur = _owned_locks; cur; cur = cur->next()) {
        // Threads_lock is special, since the safepoint synchronization will not start before this is
        // acquired. Hence, a JavaThread cannot be holding it at a safepoint. So is VMOperationRequest_lock,
        // since it is used to transfer control between JavaThreads and the VMThread
        // Do not *exclude* any locks unless you are absolutly sure it is correct. Ask someone else first!
        if ( (cur->allow_vm_block() &&
              cur != Threads_lock &&
              cur != Compile_lock &&               // Temporary: should not be necessary when we get spearate compilation
              cur != VMOperationRequest_lock &&
              cur != VMOperationQueue_lock) ||
              cur->rank() == Mutex::special) {
          warning("Thread holding lock at safepoint that vm can block on: %s", cur->name());
        }
      }
    }

    if (GCALotAtAllSafepoints) {
      // We could enter a safepoint here and thus have a gc
      InterfaceSupport::check_gc_alot();
    }
#endif
}
#endif

bool Thread::is_in_stack(address adr) const {
  assert(Thread::current() == this, "is_in_stack can only be called from current thread");
  address end = os::current_stack_pointer();
  // Allow non Java threads to call this without stack_base
  if (_stack_base == NULL) return true;
  if (stack_base() >= adr && adr >= end) return true;

  return false;
}


bool Thread::is_in_usable_stack(address adr) const {
  size_t stack_guard_size = os::uses_stack_guard_pages() ? (StackYellowPages + StackRedPages) * os::vm_page_size() : 0;
  size_t usable_stack_size = _stack_size - stack_guard_size;

  return ((adr < stack_base()) && (adr >= stack_base() - usable_stack_size));
}


// We had to move these methods here, because vm threads get into ObjectSynchronizer::enter
// However, there is a note in JavaThread::is_lock_owned() about the VM threads not being
// used for compilation in the future. If that change is made, the need for these methods
// should be revisited, and they should be removed if possible.

bool Thread::is_lock_owned(address adr) const {
  return on_local_stack(adr);
}

bool Thread::set_as_starting_thread() {
 // NOTE: this must be called inside the main thread.
  return os::create_main_thread((JavaThread*)this);
}

static void initialize_class(Symbol* class_name, TRAPS) {
  Klass* klass = SystemDictionary::resolve_or_fail(class_name, true, CHECK);
  InstanceKlass::cast(klass)->initialize(CHECK);
}


// Creates the initial ThreadGroup
static Handle create_initial_thread_group(TRAPS) {
  Klass* k = SystemDictionary::resolve_or_fail(vmSymbols::java_lang_ThreadGroup(), true, CHECK_NH);
  instanceKlassHandle klass (THREAD, k);

  Handle system_instance = klass->allocate_instance_handle(CHECK_NH);
  {
    JavaValue result(T_VOID);
    JavaCalls::call_special(&result,
                            system_instance,
                            klass,
                            vmSymbols::object_initializer_name(),
                            vmSymbols::void_method_signature(),
                            CHECK_NH);
  }
  Universe::set_system_thread_group(system_instance());

  Handle main_instance = klass->allocate_instance_handle(CHECK_NH);
  {
    JavaValue result(T_VOID);
    Handle string = java_lang_String::create_from_str("main", CHECK_NH);
    JavaCalls::call_special(&result,
                            main_instance,
                            klass,
                            vmSymbols::object_initializer_name(),
                            vmSymbols::threadgroup_string_void_signature(),
                            system_instance,
                            string,
                            CHECK_NH);
  }
  return main_instance;
}

// Creates the initial Thread
static oop create_initial_thread(Handle thread_group, JavaThread* thread, TRAPS) {
  Klass* k = SystemDictionary::resolve_or_fail(vmSymbols::java_lang_Thread(), true, CHECK_NULL);
  instanceKlassHandle klass (THREAD, k);
  instanceHandle thread_oop = klass->allocate_instance_handle(CHECK_NULL);

  java_lang_Thread::set_thread(thread_oop(), thread);
  java_lang_Thread::set_priority(thread_oop(), NormPriority);
  thread->set_threadObj(thread_oop());

  Handle string = java_lang_String::create_from_str("main", CHECK_NULL);

  JavaValue result(T_VOID);
  JavaCalls::call_special(&result, thread_oop,
                                   klass,
                                   vmSymbols::object_initializer_name(),
                                   vmSymbols::threadgroup_string_void_signature(),
                                   thread_group,
                                   string,
                                   CHECK_NULL);
  return thread_oop();
}

static void call_initializeSystemClass(TRAPS) {
  Klass* k =  SystemDictionary::resolve_or_fail(vmSymbols::java_lang_System(), true, CHECK);
  instanceKlassHandle klass (THREAD, k);

  JavaValue result(T_VOID);
  JavaCalls::call_static(&result, klass, vmSymbols::initializeSystemClass_name(),
                                         vmSymbols::void_method_signature(), CHECK);
}

char java_runtime_name[128] = "";
char java_runtime_version[128] = "";

// extract the JRE name from sun.misc.Version.java_runtime_name
static const char* get_java_runtime_name(TRAPS) {
  Klass* k = SystemDictionary::find(vmSymbols::sun_misc_Version(),
                                      Handle(), Handle(), CHECK_AND_CLEAR_NULL);
  fieldDescriptor fd;
  bool found = k != NULL &&
               InstanceKlass::cast(k)->find_local_field(vmSymbols::java_runtime_name_name(),
                                                        vmSymbols::string_signature(), &fd);
  if (found) {
    oop name_oop = k->java_mirror()->obj_field(fd.offset());
    if (name_oop == NULL)
      return NULL;
    const char* name = java_lang_String::as_utf8_string(name_oop,
                                                        java_runtime_name,
                                                        sizeof(java_runtime_name));
    return name;
  } else {
    return NULL;
  }
}

// extract the JRE version from sun.misc.Version.java_runtime_version
static const char* get_java_runtime_version(TRAPS) {
  Klass* k = SystemDictionary::find(vmSymbols::sun_misc_Version(),
                                      Handle(), Handle(), CHECK_AND_CLEAR_NULL);
  fieldDescriptor fd;
  bool found = k != NULL &&
               InstanceKlass::cast(k)->find_local_field(vmSymbols::java_runtime_version_name(),
                                                        vmSymbols::string_signature(), &fd);
  if (found) {
    oop name_oop = k->java_mirror()->obj_field(fd.offset());
    if (name_oop == NULL)
      return NULL;
    const char* name = java_lang_String::as_utf8_string(name_oop,
                                                        java_runtime_version,
                                                        sizeof(java_runtime_version));
    return name;
  } else {
    return NULL;
  }
}

// General purpose hook into Java code, run once when the VM is initialized.
// The Java library method itself may be changed independently from the VM.
static void call_postVMInitHook(TRAPS) {
  Klass* k = SystemDictionary::resolve_or_null(vmSymbols::sun_misc_PostVMInitHook(), THREAD);
  instanceKlassHandle klass (THREAD, k);
  if (klass.not_null()) {
    JavaValue result(T_VOID);
    JavaCalls::call_static(&result, klass, vmSymbols::run_method_name(),
                                           vmSymbols::void_method_signature(),
                                           CHECK);
  }
}

static void reset_vm_info_property(TRAPS) {
  // the vm info string
  ResourceMark rm(THREAD);
  const char *vm_info = VM_Version::vm_info_string();

  // java.lang.System class
  Klass* k =  SystemDictionary::resolve_or_fail(vmSymbols::java_lang_System(), true, CHECK);
  instanceKlassHandle klass (THREAD, k);

  // setProperty arguments
  Handle key_str    = java_lang_String::create_from_str("java.vm.info", CHECK);
  Handle value_str  = java_lang_String::create_from_str(vm_info, CHECK);

  // return value
  JavaValue r(T_OBJECT);

  // public static String setProperty(String key, String value);
  JavaCalls::call_static(&r,
                         klass,
                         vmSymbols::setProperty_name(),
                         vmSymbols::string_string_string_signature(),
                         key_str,
                         value_str,
                         CHECK);
}


void JavaThread::allocate_threadObj(Handle thread_group, char* thread_name, bool daemon, TRAPS) {
  assert(thread_group.not_null(), "thread group should be specified");
  assert(threadObj() == NULL, "should only create Java thread object once");

  Klass* k = SystemDictionary::resolve_or_fail(vmSymbols::java_lang_Thread(), true, CHECK);
  instanceKlassHandle klass (THREAD, k);
  instanceHandle thread_oop = klass->allocate_instance_handle(CHECK);

  java_lang_Thread::set_thread(thread_oop(), this);
  java_lang_Thread::set_priority(thread_oop(), NormPriority);
  set_threadObj(thread_oop());

  JavaValue result(T_VOID);
  if (thread_name != NULL) {
    Handle name = java_lang_String::create_from_str(thread_name, CHECK);
    // Thread gets assigned specified name and null target
    JavaCalls::call_special(&result,
                            thread_oop,
                            klass,
                            vmSymbols::object_initializer_name(),
                            vmSymbols::threadgroup_string_void_signature(),
                            thread_group, // Argument 1
                            name,         // Argument 2
                            THREAD);
  } else {
    // Thread gets assigned name "Thread-nnn" and null target
    // (java.lang.Thread doesn't have a constructor taking only a ThreadGroup argument)
    JavaCalls::call_special(&result,
                            thread_oop,
                            klass,
                            vmSymbols::object_initializer_name(),
                            vmSymbols::threadgroup_runnable_void_signature(),
                            thread_group, // Argument 1
                            Handle(),     // Argument 2
                            THREAD);
  }


  if (daemon) {
      java_lang_Thread::set_daemon(thread_oop());
  }

  if (HAS_PENDING_EXCEPTION) {
    return;
  }

  KlassHandle group(this, SystemDictionary::ThreadGroup_klass());
  Handle threadObj(this, this->threadObj());

  JavaCalls::call_special(&result,
                         thread_group,
                         group,
                         vmSymbols::add_method_name(),
                         vmSymbols::thread_void_signature(),
                         threadObj,          // Arg 1
                         THREAD);


}

// NamedThread --  non-JavaThread subclasses with multiple
// uniquely named instances should derive from this.
NamedThread::NamedThread() : Thread() {
  _name = NULL;
  _processed_thread = NULL;
}

NamedThread::~NamedThread() {
  if (_name != NULL) {
    FREE_C_HEAP_ARRAY(char, _name, mtThread);
    _name = NULL;
  }
}

void NamedThread::set_name(const char* format, ...) {
  guarantee(_name == NULL, "Only get to set name once.");
  _name = NEW_C_HEAP_ARRAY(char, max_name_len, mtThread);
  guarantee(_name != NULL, "alloc failure");
  va_list ap;
  va_start(ap, format);
  jio_vsnprintf(_name, max_name_len, format, ap);
  va_end(ap);
}

// ======= WatcherThread ========

// The watcher thread exists to simulate timer interrupts.  It should
// be replaced by an abstraction over whatever native support for
// timer interrupts exists on the platform.

WatcherThread* WatcherThread::_watcher_thread   = NULL;
bool WatcherThread::_startable = false;
volatile bool  WatcherThread::_should_terminate = false;

WatcherThread::WatcherThread() : Thread(), _crash_protection(NULL) {
  assert(watcher_thread() == NULL, "we can only allocate one WatcherThread");
  if (os::create_thread(this, os::watcher_thread)) {
    _watcher_thread = this;

    // Set the watcher thread to the highest OS priority which should not be
    // used, unless a Java thread with priority java.lang.Thread.MAX_PRIORITY
    // is created. The only normal thread using this priority is the reference
    // handler thread, which runs for very short intervals only.
    // If the VMThread's priority is not lower than the WatcherThread profiling
    // will be inaccurate.
    os::set_priority(this, MaxPriority);
    if (!DisableStartThread) {
      os::start_thread(this);
    }
  }
}

int WatcherThread::sleep() const {
  MutexLockerEx ml(PeriodicTask_lock, Mutex::_no_safepoint_check_flag);

  // remaining will be zero if there are no tasks,
  // causing the WatcherThread to sleep until a task is
  // enrolled
  int remaining = PeriodicTask::time_to_wait();
  int time_slept = 0;

  // we expect this to timeout - we only ever get unparked when
  // we should terminate or when a new task has been enrolled
  OSThreadWaitState osts(this->osthread(), false /* not Object.wait() */);

  jlong time_before_loop = os::javaTimeNanos();

  for (;;) {
    bool timedout = PeriodicTask_lock->wait(Mutex::_no_safepoint_check_flag, remaining);
    jlong now = os::javaTimeNanos();

    if (remaining == 0) {
        // if we didn't have any tasks we could have waited for a long time
        // consider the time_slept zero and reset time_before_loop
        time_slept = 0;
        time_before_loop = now;
    } else {
        // need to recalulate since we might have new tasks in _tasks
        time_slept = (int) ((now - time_before_loop) / 1000000);
    }

    // Change to task list or spurious wakeup of some kind
    if (timedout || _should_terminate) {
        break;
    }

    remaining = PeriodicTask::time_to_wait();
    if (remaining == 0) {
        // Last task was just disenrolled so loop around and wait until
        // another task gets enrolled
        continue;
    }

    remaining -= time_slept;
    if (remaining <= 0)
      break;
  }

  return time_slept;
}

void WatcherThread::run() {
  assert(this == watcher_thread(), "just checking");

  this->record_stack_base_and_size();
  this->initialize_thread_local_storage();
  this->set_active_handles(JNIHandleBlock::allocate_block());
  while(!_should_terminate) {
    assert(watcher_thread() == Thread::current(),  "thread consistency check");
    assert(watcher_thread() == this,  "thread consistency check");

    // Calculate how long it'll be until the next PeriodicTask work
    // should be done, and sleep that amount of time.
    int time_waited = sleep();

    if (is_error_reported()) {
      // A fatal error has happened, the error handler(VMError::report_and_die)
      // should abort JVM after creating an error log file. However in some
      // rare cases, the error handler itself might deadlock. Here we try to
      // kill JVM if the fatal error handler fails to abort in 2 minutes.
      //
      // This code is in WatcherThread because WatcherThread wakes up
      // periodically so the fatal error handler doesn't need to do anything;
      // also because the WatcherThread is less likely to crash than other
      // threads.

      for (;;) {
        if (!ShowMessageBoxOnError
         && (OnError == NULL || OnError[0] == '\0')
         && Arguments::abort_hook() == NULL) {
             os::sleep(this, 2 * 60 * 1000, false);
             fdStream err(defaultStream::output_fd());
             err.print_raw_cr("# [ timer expired, abort... ]");
             // skip atexit/vm_exit/vm_abort hooks
             os::die();
        }

        // Wake up 5 seconds later, the fatal handler may reset OnError or
        // ShowMessageBoxOnError when it is ready to abort.
        os::sleep(this, 5 * 1000, false);
      }
    }

    PeriodicTask::real_time_tick(time_waited);
  }

  // Signal that it is terminated
  {
    MutexLockerEx mu(Terminator_lock, Mutex::_no_safepoint_check_flag);
    _watcher_thread = NULL;
    Terminator_lock->notify();
  }

  // Thread destructor usually does this..
  ThreadLocalStorage::set_thread(NULL);
}

void WatcherThread::start() {
  assert(PeriodicTask_lock->owned_by_self(), "PeriodicTask_lock required");

  if (watcher_thread() == NULL && _startable) {
    _should_terminate = false;
    // Create the single instance of WatcherThread
    new WatcherThread();
  }
}

void WatcherThread::make_startable() {
  assert(PeriodicTask_lock->owned_by_self(), "PeriodicTask_lock required");
  _startable = true;
}

void WatcherThread::stop() {
  {
    MutexLockerEx ml(PeriodicTask_lock, Mutex::_no_safepoint_check_flag);
    _should_terminate = true;
    OrderAccess::fence();  // ensure WatcherThread sees update in main loop

    WatcherThread* watcher = watcher_thread();
    if (watcher != NULL)
      watcher->unpark();
  }

  // it is ok to take late safepoints here, if needed
  MutexLocker mu(Terminator_lock);

  while(watcher_thread() != NULL) {
    // This wait should make safepoint checks, wait without a timeout,
    // and wait as a suspend-equivalent condition.
    //
    // Note: If the FlatProfiler is running, then this thread is waiting
    // for the WatcherThread to terminate and the WatcherThread, via the
    // FlatProfiler task, is waiting for the external suspend request on
    // this thread to complete. wait_for_ext_suspend_completion() will
    // eventually timeout, but that takes time. Making this wait a
    // suspend-equivalent condition solves that timeout problem.
    //
    Terminator_lock->wait(!Mutex::_no_safepoint_check_flag, 0,
                          Mutex::_as_suspend_equivalent_flag);
  }
}

void WatcherThread::unpark() {
  MutexLockerEx ml(PeriodicTask_lock->owned_by_self() ? NULL : PeriodicTask_lock, Mutex::_no_safepoint_check_flag);
  PeriodicTask_lock->notify();
}

void WatcherThread::print_on(outputStream* st) const {
  st->print("\"%s\" ", name());
  Thread::print_on(st);
  st->cr();
}

// ======= JavaThread ========

#ifdef GRAAL

jlong* JavaThread::_graal_old_thread_counters;

bool graal_counters_include(oop threadObj) {
  return !GraalCountersExcludeCompiler || threadObj == NULL || threadObj->klass() != SystemDictionary::CompilerThread_klass();
}

void JavaThread::collect_counters(typeArrayOop array) {
  if (GraalCounterSize > 0) {
    MutexLocker tl(Threads_lock);
    for (int i = 0; i < array->length(); i++) {
      array->long_at_put(i, _graal_old_thread_counters[i]);
    }
    for (JavaThread* tp = Threads::first(); tp != NULL; tp = tp->next()) {
      if (graal_counters_include(tp->threadObj())) {
        for (int i = 0; i < array->length(); i++) {
          array->long_at_put(i, array->long_at(i) + tp->_graal_counters[i]);
        }
      }
    }
  }
}

#endif // GRAAL

// A JavaThread is a normal Java thread

void JavaThread::initialize() {
  // Initialize fields

<<<<<<< HEAD
  // Set the claimed par_id to -1 (ie not claiming any par_ids)
  set_claimed_par_id(-1);
  
  _buffer_blob = NULL;
=======
  // Set the claimed par_id to UINT_MAX (ie not claiming any par_ids)
  set_claimed_par_id(UINT_MAX);

>>>>>>> 75c249bd
  set_saved_exception_pc(NULL);
  set_threadObj(NULL);
  _anchor.clear();
  set_entry_point(NULL);
  set_jni_functions(jni_functions());
  set_callee_target(NULL);
  set_vm_result(NULL);
  set_vm_result_2(NULL);
  set_vframe_array_head(NULL);
  set_vframe_array_last(NULL);
  set_deferred_locals(NULL);
  set_deopt_mark(NULL);
  set_deopt_nmethod(NULL);
  clear_must_deopt_id();
  set_monitor_chunks(NULL);
  set_next(NULL);
#ifdef GRAAL
  set_gpu_exception_bci(0);
  set_gpu_exception_method(NULL);  
  set_gpu_hsail_deopt_info(NULL);
  _gpu_hsail_tlabs_count = 0;
  _gpu_hsail_tlabs = NULL;
#endif
  set_thread_state(_thread_new);
#if INCLUDE_NMT
  set_recorder(NULL);
#endif
  _terminated = _not_terminated;
  _privileged_stack_top = NULL;
  _array_for_gc = NULL;
  _suspend_equivalent = false;
  _in_deopt_handler = 0;
  _doing_unsafe_access = false;
  _stack_guard_state = stack_guard_unused;
#ifdef GRAAL
  _graal_alternate_call_target = NULL;
  _graal_implicit_exception_pc = NULL;
  if (GraalCounterSize > 0) {
    _graal_counters = NEW_C_HEAP_ARRAY(jlong, GraalCounterSize, mtInternal);
    memset(_graal_counters, 0, sizeof(jlong) * GraalCounterSize);
  } else {
    _graal_counters = NULL;
  }
#endif // GRAAL
  (void)const_cast<oop&>(_exception_oop = NULL);
  _exception_pc  = 0;
  _exception_handler_pc = 0;
  _is_method_handle_return = 0;
  _jvmti_thread_state= NULL;
  _should_post_on_exceptions_flag = JNI_FALSE;
  _jvmti_get_loaded_classes_closure = NULL;
  _interp_only_mode    = 0;
  _special_runtime_exit_condition = _no_async_condition;
  _pending_async_exception = NULL;
  _thread_stat = NULL;
  _thread_stat = new ThreadStatistics();
  _blocked_on_compilation = false;
  _jni_active_critical = 0;
  _do_not_unlock_if_synchronized = false;
  _cached_monitor_info = NULL;
  _parker = Parker::Allocate(this) ;
  _scanned_nmethod = NULL;

#ifndef PRODUCT
  _jmp_ring_index = 0;
  for (int ji = 0 ; ji < jump_ring_buffer_size ; ji++ ) {
    record_jump(NULL, NULL, NULL, 0);
  }
#endif /* PRODUCT */

  set_thread_profiler(NULL);
  if (FlatProfiler::is_active()) {
    // This is where we would decide to either give each thread it's own profiler
    // or use one global one from FlatProfiler,
    // or up to some count of the number of profiled threads, etc.
    ThreadProfiler* pp = new ThreadProfiler();
    pp->engage();
    set_thread_profiler(pp);
  }

  // Setup safepoint state info for this thread
  ThreadSafepointState::create(this);

  debug_only(_java_call_counter = 0);

  // JVMTI PopFrame support
  _popframe_condition = popframe_inactive;
  _popframe_preserved_args = NULL;
  _popframe_preserved_args_size = 0;

  pd_initialize();
}

#if INCLUDE_ALL_GCS
SATBMarkQueueSet JavaThread::_satb_mark_queue_set;
DirtyCardQueueSet JavaThread::_dirty_card_queue_set;
#endif // INCLUDE_ALL_GCS

JavaThread::JavaThread(bool is_attaching_via_jni) :
  Thread()
#if INCLUDE_ALL_GCS
  , _satb_mark_queue(&_satb_mark_queue_set),
  _dirty_card_queue(&_dirty_card_queue_set)
#endif // INCLUDE_ALL_GCS
{
  initialize();
  if (is_attaching_via_jni) {
    _jni_attach_state = _attaching_via_jni;
  } else {
    _jni_attach_state = _not_attaching_via_jni;
  }
  assert(deferred_card_mark().is_empty(), "Default MemRegion ctor");
  _safepoint_visible = false;
}

bool JavaThread::reguard_stack(address cur_sp) {
  if (_stack_guard_state != stack_guard_yellow_disabled) {
    return true; // Stack already guarded or guard pages not needed.
  }

  if (register_stack_overflow()) {
    // For those architectures which have separate register and
    // memory stacks, we must check the register stack to see if
    // it has overflowed.
    return false;
  }

  // Java code never executes within the yellow zone: the latter is only
  // there to provoke an exception during stack banging.  If java code
  // is executing there, either StackShadowPages should be larger, or
  // some exception code in c1, c2 or the interpreter isn't unwinding
  // when it should.
  guarantee(cur_sp > stack_yellow_zone_base(), "not enough space to reguard - increase StackShadowPages");

  enable_stack_yellow_zone();
  return true;
}

bool JavaThread::reguard_stack(void) {
  return reguard_stack(os::current_stack_pointer());
}


void JavaThread::block_if_vm_exited() {
  if (_terminated == _vm_exited) {
    // _vm_exited is set at safepoint, and Threads_lock is never released
    // we will block here forever
    Threads_lock->lock_without_safepoint_check();
    ShouldNotReachHere();
  }
}


// Remove this ifdef when C1 is ported to the compiler interface.
static void compiler_thread_entry(JavaThread* thread, TRAPS);

JavaThread::JavaThread(ThreadFunction entry_point, size_t stack_sz) :
  Thread()
#if INCLUDE_ALL_GCS
  , _satb_mark_queue(&_satb_mark_queue_set),
  _dirty_card_queue(&_dirty_card_queue_set)
#endif // INCLUDE_ALL_GCS
{
  if (TraceThreadEvents) {
    tty->print_cr("creating thread %p", this);
  }
  initialize();
  _jni_attach_state = _not_attaching_via_jni;
  set_entry_point(entry_point);
  // Create the native thread itself.
  // %note runtime_23
  os::ThreadType thr_type = os::java_thread;
  thr_type = entry_point == &compiler_thread_entry ? os::compiler_thread :
                                                     os::java_thread;
  os::create_thread(this, thr_type, stack_sz);
  _safepoint_visible = false;
  // The _osthread may be NULL here because we ran out of memory (too many threads active).
  // We need to throw and OutOfMemoryError - however we cannot do this here because the caller
  // may hold a lock and all locks must be unlocked before throwing the exception (throwing
  // the exception consists of creating the exception object & initializing it, initialization
  // will leave the VM via a JavaCall and then all locks must be unlocked).
  //
  // The thread is still suspended when we reach here. Thread must be explicit started
  // by creator! Furthermore, the thread must also explicitly be added to the Threads list
  // by calling Threads:add. The reason why this is not done here, is because the thread
  // object must be fully initialized (take a look at JVM_Start)
}

JavaThread::~JavaThread() {
  if (TraceThreadEvents) {
      tty->print_cr("terminate thread %p", this);
  }

  // By now, this thread should already be invisible to safepoint,
  // and its per-thread recorder also collected.
  assert(!is_safepoint_visible(), "wrong state");
#if INCLUDE_NMT
  assert(get_recorder() == NULL, "Already collected");
#endif // INCLUDE_NMT

  // JSR166 -- return the parker to the free list
  Parker::Release(_parker);
  _parker = NULL ;

  // Free any remaining  previous UnrollBlock
  vframeArray* old_array = vframe_array_last();

  if (old_array != NULL) {
    Deoptimization::UnrollBlock* old_info = old_array->unroll_block();
    old_array->set_unroll_block(NULL);
    delete old_info;
    delete old_array;
  }

  GrowableArray<jvmtiDeferredLocalVariableSet*>* deferred = deferred_locals();
  if (deferred != NULL) {
    // This can only happen if thread is destroyed before deoptimization occurs.
    assert(deferred->length() != 0, "empty array!");
    do {
      jvmtiDeferredLocalVariableSet* dlv = deferred->at(0);
      deferred->remove_at(0);
      // individual jvmtiDeferredLocalVariableSet are CHeapObj's
      delete dlv;
    } while (deferred->length() != 0);
    delete deferred;
  }

  // All Java related clean up happens in exit
  ThreadSafepointState::destroy(this);
  if (_thread_profiler != NULL) delete _thread_profiler;
  if (_thread_stat != NULL) delete _thread_stat;

#ifdef GRAAL
  if (GraalCounterSize > 0) {
    if (graal_counters_include(threadObj())) {
      for (int i = 0; i < GraalCounterSize; i++) {
        _graal_old_thread_counters[i] += _graal_counters[i];
      }
    }
    FREE_C_HEAP_ARRAY(jlong, _graal_counters, mtInternal);
  }

  delete_gpu_hsail_tlabs();
#endif // GRAAL
}


// The first routine called by a new Java thread
void JavaThread::run() {
  // initialize thread-local alloc buffer related fields
  this->initialize_tlab();

  // used to test validitity of stack trace backs
  this->record_base_of_stack_pointer();

  // Record real stack base and size.
  this->record_stack_base_and_size();

  // Initialize thread local storage; set before calling MutexLocker
  this->initialize_thread_local_storage();

  this->create_stack_guard_pages();

  this->cache_global_variables();

  // Thread is now sufficient initialized to be handled by the safepoint code as being
  // in the VM. Change thread state from _thread_new to _thread_in_vm
  ThreadStateTransition::transition_and_fence(this, _thread_new, _thread_in_vm);

  assert(JavaThread::current() == this, "sanity check");
  assert(!Thread::current()->owns_locks(), "sanity check");

  DTRACE_THREAD_PROBE(start, this);

  // This operation might block. We call that after all safepoint checks for a new thread has
  // been completed.
  this->set_active_handles(JNIHandleBlock::allocate_block());

  if (JvmtiExport::should_post_thread_life()) {
    JvmtiExport::post_thread_start(this);
  }

  EventThreadStart event;
  if (event.should_commit()) {
     event.set_javalangthread(java_lang_Thread::thread_id(this->threadObj()));
     event.commit();
  }

  // We call another function to do the rest so we are sure that the stack addresses used
  // from there will be lower than the stack base just computed
  thread_main_inner();

  // Note, thread is no longer valid at this point!
}


void JavaThread::thread_main_inner() {
  assert(JavaThread::current() == this, "sanity check");
  assert(this->threadObj() != NULL, "just checking");

  // Execute thread entry point unless this thread has a pending exception
  // or has been stopped before starting.
  // Note: Due to JVM_StopThread we can have pending exceptions already!
  if (!this->has_pending_exception() &&
      !java_lang_Thread::is_stillborn(this->threadObj())) {
    {
      ResourceMark rm(this);
      this->set_native_thread_name(this->get_thread_name());
    }
    HandleMark hm(this);
    this->entry_point()(this, this);
  }

  DTRACE_THREAD_PROBE(stop, this);

  this->exit(false);
  delete this;
}


static void ensure_join(JavaThread* thread) {
  // We do not need to grap the Threads_lock, since we are operating on ourself.
  Handle threadObj(thread, thread->threadObj());
  assert(threadObj.not_null(), "java thread object must exist");
  ObjectLocker lock(threadObj, thread);
  // Ignore pending exception (ThreadDeath), since we are exiting anyway
  thread->clear_pending_exception();
  // Thread is exiting. So set thread_status field in  java.lang.Thread class to TERMINATED.
  java_lang_Thread::set_thread_status(threadObj(), java_lang_Thread::TERMINATED);
  // Clear the native thread instance - this makes isAlive return false and allows the join()
  // to complete once we've done the notify_all below
  java_lang_Thread::set_thread(threadObj(), NULL);
  lock.notify_all(thread);
  // Ignore pending exception (ThreadDeath), since we are exiting anyway
  thread->clear_pending_exception();
}


// For any new cleanup additions, please check to see if they need to be applied to
// cleanup_failed_attach_current_thread as well.
void JavaThread::exit(bool destroy_vm, ExitType exit_type) {
  assert(this == JavaThread::current(),  "thread consistency check");

  HandleMark hm(this);
  Handle uncaught_exception(this, this->pending_exception());
  this->clear_pending_exception();
  Handle threadObj(this, this->threadObj());
  assert(threadObj.not_null(), "Java thread object should be created");

  if (get_thread_profiler() != NULL) {
    get_thread_profiler()->disengage();
    ResourceMark rm;
    get_thread_profiler()->print(get_thread_name());
  }


  // FIXIT: This code should be moved into else part, when reliable 1.2/1.3 check is in place
  {
    EXCEPTION_MARK;

    CLEAR_PENDING_EXCEPTION;
  }
  // FIXIT: The is_null check is only so it works better on JDK1.2 VM's. This
  // has to be fixed by a runtime query method
  if (!destroy_vm || JDK_Version::is_jdk12x_version()) {
    // JSR-166: change call from from ThreadGroup.uncaughtException to
    // java.lang.Thread.dispatchUncaughtException
    if (uncaught_exception.not_null()) {
      Handle group(this, java_lang_Thread::threadGroup(threadObj()));
      {
        EXCEPTION_MARK;
        // Check if the method Thread.dispatchUncaughtException() exists. If so
        // call it.  Otherwise we have an older library without the JSR-166 changes,
        // so call ThreadGroup.uncaughtException()
        KlassHandle recvrKlass(THREAD, threadObj->klass());
        CallInfo callinfo;
        KlassHandle thread_klass(THREAD, SystemDictionary::Thread_klass());
        LinkResolver::resolve_virtual_call(callinfo, threadObj, recvrKlass, thread_klass,
                                           vmSymbols::dispatchUncaughtException_name(),
                                           vmSymbols::throwable_void_signature(),
                                           KlassHandle(), false, false, THREAD);
        CLEAR_PENDING_EXCEPTION;
        methodHandle method = callinfo.selected_method();
        if (method.not_null()) {
          JavaValue result(T_VOID);
          JavaCalls::call_virtual(&result,
                                  threadObj, thread_klass,
                                  vmSymbols::dispatchUncaughtException_name(),
                                  vmSymbols::throwable_void_signature(),
                                  uncaught_exception,
                                  THREAD);
        } else {
          KlassHandle thread_group(THREAD, SystemDictionary::ThreadGroup_klass());
          JavaValue result(T_VOID);
          JavaCalls::call_virtual(&result,
                                  group, thread_group,
                                  vmSymbols::uncaughtException_name(),
                                  vmSymbols::thread_throwable_void_signature(),
                                  threadObj,           // Arg 1
                                  uncaught_exception,  // Arg 2
                                  THREAD);
        }
        if (HAS_PENDING_EXCEPTION) {
          ResourceMark rm(this);
          jio_fprintf(defaultStream::error_stream(),
                "\nException: %s thrown from the UncaughtExceptionHandler"
                " in thread \"%s\"\n",
                pending_exception()->klass()->external_name(),
                get_thread_name());
          CLEAR_PENDING_EXCEPTION;
        }
      }
    }

    // Called before the java thread exit since we want to read info
    // from java_lang_Thread object
    EventThreadEnd event;
    if (event.should_commit()) {
        event.set_javalangthread(java_lang_Thread::thread_id(this->threadObj()));
        event.commit();
    }

    // Call after last event on thread
    EVENT_THREAD_EXIT(this);

    // Call Thread.exit(). We try 3 times in case we got another Thread.stop during
    // the execution of the method. If that is not enough, then we don't really care. Thread.stop
    // is deprecated anyhow.
    if (!is_Compiler_thread()) {
      int count = 3;
      while (java_lang_Thread::threadGroup(threadObj()) != NULL && (count-- > 0)) {
        EXCEPTION_MARK;
        JavaValue result(T_VOID);
        KlassHandle thread_klass(THREAD, SystemDictionary::Thread_klass());
        JavaCalls::call_virtual(&result,
                              threadObj, thread_klass,
                              vmSymbols::exit_method_name(),
                              vmSymbols::void_method_signature(),
                              THREAD);
        CLEAR_PENDING_EXCEPTION;
      }
    }
    // notify JVMTI
    if (JvmtiExport::should_post_thread_life()) {
      JvmtiExport::post_thread_end(this);
    }

    // We have notified the agents that we are exiting, before we go on,
    // we must check for a pending external suspend request and honor it
    // in order to not surprise the thread that made the suspend request.
    while (true) {
      {
        MutexLockerEx ml(SR_lock(), Mutex::_no_safepoint_check_flag);
        if (!is_external_suspend()) {
          set_terminated(_thread_exiting);
          ThreadService::current_thread_exiting(this);
          break;
        }
        // Implied else:
        // Things get a little tricky here. We have a pending external
        // suspend request, but we are holding the SR_lock so we
        // can't just self-suspend. So we temporarily drop the lock
        // and then self-suspend.
      }

      ThreadBlockInVM tbivm(this);
      java_suspend_self();

      // We're done with this suspend request, but we have to loop around
      // and check again. Eventually we will get SR_lock without a pending
      // external suspend request and will be able to mark ourselves as
      // exiting.
    }
    // no more external suspends are allowed at this point
  } else {
    // before_exit() has already posted JVMTI THREAD_END events
  }

  // Notify waiters on thread object. This has to be done after exit() is called
  // on the thread (if the thread is the last thread in a daemon ThreadGroup the
  // group should have the destroyed bit set before waiters are notified).
  ensure_join(this);
  assert(!this->has_pending_exception(), "ensure_join should have cleared");

  // 6282335 JNI DetachCurrentThread spec states that all Java monitors
  // held by this thread must be released.  A detach operation must only
  // get here if there are no Java frames on the stack.  Therefore, any
  // owned monitors at this point MUST be JNI-acquired monitors which are
  // pre-inflated and in the monitor cache.
  //
  // ensure_join() ignores IllegalThreadStateExceptions, and so does this.
  if (exit_type == jni_detach && JNIDetachReleasesMonitors) {
    assert(!this->has_last_Java_frame(), "detaching with Java frames?");
    ObjectSynchronizer::release_monitors_owned_by_thread(this);
    assert(!this->has_pending_exception(), "release_monitors should have cleared");
  }

  // These things needs to be done while we are still a Java Thread. Make sure that thread
  // is in a consistent state, in case GC happens
  assert(_privileged_stack_top == NULL, "must be NULL when we get here");

  if (active_handles() != NULL) {
    JNIHandleBlock* block = active_handles();
    set_active_handles(NULL);
    JNIHandleBlock::release_block(block);
  }

  if (free_handle_block() != NULL) {
    JNIHandleBlock* block = free_handle_block();
    set_free_handle_block(NULL);
    JNIHandleBlock::release_block(block);
  }

  // These have to be removed while this is still a valid thread.
  remove_stack_guard_pages();

  if (UseTLAB) {
    tlabs_make_parsable(true);   // retire TLABs, if any
  }

  if (JvmtiEnv::environments_might_exist()) {
    JvmtiExport::cleanup_thread(this);
  }

  // We must flush any deferred card marks before removing a thread from
  // the list of active threads.
  Universe::heap()->flush_deferred_store_barrier(this);
  assert(deferred_card_mark().is_empty(), "Should have been flushed");

#if INCLUDE_ALL_GCS
  // We must flush the G1-related buffers before removing a thread
  // from the list of active threads. We must do this after any deferred
  // card marks have been flushed (above) so that any entries that are
  // added to the thread's dirty card queue as a result are not lost.
  if (UseG1GC) {
    flush_barrier_queues();
  }
#endif // INCLUDE_ALL_GCS

  // Remove from list of active threads list, and notify VM thread if we are the last non-daemon thread
  Threads::remove(this);
}

#if INCLUDE_ALL_GCS
// Flush G1-related queues.
void JavaThread::flush_barrier_queues() {
  satb_mark_queue().flush();
  dirty_card_queue().flush();
}

void JavaThread::initialize_queues() {
  assert(!SafepointSynchronize::is_at_safepoint(),
         "we should not be at a safepoint");

  ObjPtrQueue& satb_queue = satb_mark_queue();
  SATBMarkQueueSet& satb_queue_set = satb_mark_queue_set();
  // The SATB queue should have been constructed with its active
  // field set to false.
  assert(!satb_queue.is_active(), "SATB queue should not be active");
  assert(satb_queue.is_empty(), "SATB queue should be empty");
  // If we are creating the thread during a marking cycle, we should
  // set the active field of the SATB queue to true.
  if (satb_queue_set.is_active()) {
    satb_queue.set_active(true);
  }

  DirtyCardQueue& dirty_queue = dirty_card_queue();
  // The dirty card queue should have been constructed with its
  // active field set to true.
  assert(dirty_queue.is_active(), "dirty card queue should be active");
}
#endif // INCLUDE_ALL_GCS

void JavaThread::cleanup_failed_attach_current_thread() {
  if (get_thread_profiler() != NULL) {
    get_thread_profiler()->disengage();
    ResourceMark rm;
    get_thread_profiler()->print(get_thread_name());
  }

  if (active_handles() != NULL) {
    JNIHandleBlock* block = active_handles();
    set_active_handles(NULL);
    JNIHandleBlock::release_block(block);
  }

  if (free_handle_block() != NULL) {
    JNIHandleBlock* block = free_handle_block();
    set_free_handle_block(NULL);
    JNIHandleBlock::release_block(block);
  }

  // These have to be removed while this is still a valid thread.
  remove_stack_guard_pages();

  if (UseTLAB) {
    tlabs_make_parsable(true);   // retire TLABs, if any
  }

#if INCLUDE_ALL_GCS
  if (UseG1GC) {
    flush_barrier_queues();
  }
#endif // INCLUDE_ALL_GCS

  Threads::remove(this);
  delete this;
}




JavaThread* JavaThread::active() {
  Thread* thread = ThreadLocalStorage::thread();
  assert(thread != NULL, "just checking");
  if (thread->is_Java_thread()) {
    return (JavaThread*) thread;
  } else {
    assert(thread->is_VM_thread(), "this must be a vm thread");
    VM_Operation* op = ((VMThread*) thread)->vm_operation();
    JavaThread *ret=op == NULL ? NULL : (JavaThread *)op->calling_thread();
    assert(ret->is_Java_thread(), "must be a Java thread");
    return ret;
  }
}

bool JavaThread::is_lock_owned(address adr) const {
  if (Thread::is_lock_owned(adr)) return true;

  for (MonitorChunk* chunk = monitor_chunks(); chunk != NULL; chunk = chunk->next()) {
    if (chunk->contains(adr)) return true;
  }

  return false;
}


void JavaThread::add_monitor_chunk(MonitorChunk* chunk) {
  chunk->set_next(monitor_chunks());
  set_monitor_chunks(chunk);
}

void JavaThread::remove_monitor_chunk(MonitorChunk* chunk) {
  guarantee(monitor_chunks() != NULL, "must be non empty");
  if (monitor_chunks() == chunk) {
    set_monitor_chunks(chunk->next());
  } else {
    MonitorChunk* prev = monitor_chunks();
    while (prev->next() != chunk) prev = prev->next();
    prev->set_next(chunk->next());
  }
}

// JVM support.

// Note: this function shouldn't block if it's called in
// _thread_in_native_trans state (such as from
// check_special_condition_for_native_trans()).
void JavaThread::check_and_handle_async_exceptions(bool check_unsafe_error) {

  if (has_last_Java_frame() && has_async_condition()) {
    // If we are at a polling page safepoint (not a poll return)
    // then we must defer async exception because live registers
    // will be clobbered by the exception path. Poll return is
    // ok because the call we a returning from already collides
    // with exception handling registers and so there is no issue.
    // (The exception handling path kills call result registers but
    //  this is ok since the exception kills the result anyway).

    if (is_at_poll_safepoint()) {
      // if the code we are returning to has deoptimized we must defer
      // the exception otherwise live registers get clobbered on the
      // exception path before deoptimization is able to retrieve them.
      //
      RegisterMap map(this, false);
      frame caller_fr = last_frame().sender(&map);
      assert(caller_fr.is_compiled_frame(), "what?");
      if (caller_fr.is_deoptimized_frame()) {
        if (TraceExceptions) {
          ResourceMark rm;
          tty->print_cr("deferred async exception at compiled safepoint");
        }
        return;
      }
    }
  }

  JavaThread::AsyncRequests condition = clear_special_runtime_exit_condition();
  if (condition == _no_async_condition) {
    // Conditions have changed since has_special_runtime_exit_condition()
    // was called:
    // - if we were here only because of an external suspend request,
    //   then that was taken care of above (or cancelled) so we are done
    // - if we were here because of another async request, then it has
    //   been cleared between the has_special_runtime_exit_condition()
    //   and now so again we are done
    return;
  }

  // Check for pending async. exception
  if (_pending_async_exception != NULL) {
    // Only overwrite an already pending exception, if it is not a threadDeath.
    if (!has_pending_exception() || !pending_exception()->is_a(SystemDictionary::ThreadDeath_klass())) {

      // We cannot call Exceptions::_throw(...) here because we cannot block
      set_pending_exception(_pending_async_exception, __FILE__, __LINE__);

      if (TraceExceptions) {
        ResourceMark rm;
        tty->print("Async. exception installed at runtime exit (" INTPTR_FORMAT ")", this);
        if (has_last_Java_frame() ) {
          frame f = last_frame();
          tty->print(" (pc: " INTPTR_FORMAT " sp: " INTPTR_FORMAT " )", f.pc(), f.sp());
        }
        tty->print_cr(" of type: %s", InstanceKlass::cast(_pending_async_exception->klass())->external_name());
      }
      _pending_async_exception = NULL;
      clear_has_async_exception();
    }
  }

  if (check_unsafe_error &&
      condition == _async_unsafe_access_error && !has_pending_exception()) {
    condition = _no_async_condition;  // done
    switch (thread_state()) {
    case _thread_in_vm:
      {
        JavaThread* THREAD = this;
        THROW_MSG(vmSymbols::java_lang_InternalError(), "a fault occurred in an unsafe memory access operation");
      }
    case _thread_in_native:
      {
        ThreadInVMfromNative tiv(this);
        JavaThread* THREAD = this;
        THROW_MSG(vmSymbols::java_lang_InternalError(), "a fault occurred in an unsafe memory access operation");
      }
    case _thread_in_Java:
      {
        ThreadInVMfromJava tiv(this);
        JavaThread* THREAD = this;
        THROW_MSG(vmSymbols::java_lang_InternalError(), "a fault occurred in a recent unsafe memory access operation in compiled Java code");
      }
    default:
      ShouldNotReachHere();
    }
  }

  assert(condition == _no_async_condition || has_pending_exception() ||
         (!check_unsafe_error && condition == _async_unsafe_access_error),
         "must have handled the async condition, if no exception");
}

void JavaThread::handle_special_runtime_exit_condition(bool check_asyncs) {
  //
  // Check for pending external suspend. Internal suspend requests do
  // not use handle_special_runtime_exit_condition().
  // If JNIEnv proxies are allowed, don't self-suspend if the target
  // thread is not the current thread. In older versions of jdbx, jdbx
  // threads could call into the VM with another thread's JNIEnv so we
  // can be here operating on behalf of a suspended thread (4432884).
  bool do_self_suspend = is_external_suspend_with_lock();
  if (do_self_suspend && (!AllowJNIEnvProxy || this == JavaThread::current())) {
    //
    // Because thread is external suspended the safepoint code will count
    // thread as at a safepoint. This can be odd because we can be here
    // as _thread_in_Java which would normally transition to _thread_blocked
    // at a safepoint. We would like to mark the thread as _thread_blocked
    // before calling java_suspend_self like all other callers of it but
    // we must then observe proper safepoint protocol. (We can't leave
    // _thread_blocked with a safepoint in progress). However we can be
    // here as _thread_in_native_trans so we can't use a normal transition
    // constructor/destructor pair because they assert on that type of
    // transition. We could do something like:
    //
    // JavaThreadState state = thread_state();
    // set_thread_state(_thread_in_vm);
    // {
    //   ThreadBlockInVM tbivm(this);
    //   java_suspend_self()
    // }
    // set_thread_state(_thread_in_vm_trans);
    // if (safepoint) block;
    // set_thread_state(state);
    //
    // but that is pretty messy. Instead we just go with the way the
    // code has worked before and note that this is the only path to
    // java_suspend_self that doesn't put the thread in _thread_blocked
    // mode.

    frame_anchor()->make_walkable(this);
    java_suspend_self();

    // We might be here for reasons in addition to the self-suspend request
    // so check for other async requests.
  }

  if (check_asyncs) {
    check_and_handle_async_exceptions();
  }
}

void JavaThread::send_thread_stop(oop java_throwable)  {
  assert(Thread::current()->is_VM_thread(), "should be in the vm thread");
  assert(Threads_lock->is_locked(), "Threads_lock should be locked by safepoint code");
  assert(SafepointSynchronize::is_at_safepoint(), "all threads are stopped");

  // Do not throw asynchronous exceptions against the compiler thread
  // (the compiler thread should not be a Java thread -- fix in 1.4.2)
  if (!can_call_java()) return;

  {
    // Actually throw the Throwable against the target Thread - however
    // only if there is no thread death exception installed already.
    if (_pending_async_exception == NULL || !_pending_async_exception->is_a(SystemDictionary::ThreadDeath_klass())) {
      // If the topmost frame is a runtime stub, then we are calling into
      // OptoRuntime from compiled code. Some runtime stubs (new, monitor_exit..)
      // must deoptimize the caller before continuing, as the compiled  exception handler table
      // may not be valid
      if (has_last_Java_frame()) {
        frame f = last_frame();
        if (f.is_runtime_frame() || f.is_safepoint_blob_frame()) {
          // BiasedLocking needs an updated RegisterMap for the revoke monitors pass
          RegisterMap reg_map(this, UseBiasedLocking);
          frame compiled_frame = f.sender(&reg_map);
          if (!StressCompiledExceptionHandlers && compiled_frame.can_be_deoptimized()) {
            Deoptimization::deoptimize(this, compiled_frame, &reg_map);
          }
        }
      }

      // Set async. pending exception in thread.
      set_pending_async_exception(java_throwable);

      if (TraceExceptions) {
       ResourceMark rm;
       tty->print_cr("Pending Async. exception installed of type: %s", InstanceKlass::cast(_pending_async_exception->klass())->external_name());
      }
      // for AbortVMOnException flag
      NOT_PRODUCT(Exceptions::debug_check_abort(InstanceKlass::cast(_pending_async_exception->klass())->external_name()));
    }
  }


  // Interrupt thread so it will wake up from a potential wait()
  Thread::interrupt(this);
}

// External suspension mechanism.
//
// Tell the VM to suspend a thread when ever it knows that it does not hold on
// to any VM_locks and it is at a transition
// Self-suspension will happen on the transition out of the vm.
// Catch "this" coming in from JNIEnv pointers when the thread has been freed
//
// Guarantees on return:
//   + Target thread will not execute any new bytecode (that's why we need to
//     force a safepoint)
//   + Target thread will not enter any new monitors
//
void JavaThread::java_suspend() {
  { MutexLocker mu(Threads_lock);
    if (!Threads::includes(this) || is_exiting() || this->threadObj() == NULL) {
       return;
    }
  }

  { MutexLockerEx ml(SR_lock(), Mutex::_no_safepoint_check_flag);
    if (!is_external_suspend()) {
      // a racing resume has cancelled us; bail out now
      return;
    }

    // suspend is done
    uint32_t debug_bits = 0;
    // Warning: is_ext_suspend_completed() may temporarily drop the
    // SR_lock to allow the thread to reach a stable thread state if
    // it is currently in a transient thread state.
    if (is_ext_suspend_completed(false /* !called_by_wait */,
                                 SuspendRetryDelay, &debug_bits) ) {
      return;
    }
  }

  VM_ForceSafepoint vm_suspend;
  VMThread::execute(&vm_suspend);
}

// Part II of external suspension.
// A JavaThread self suspends when it detects a pending external suspend
// request. This is usually on transitions. It is also done in places
// where continuing to the next transition would surprise the caller,
// e.g., monitor entry.
//
// Returns the number of times that the thread self-suspended.
//
// Note: DO NOT call java_suspend_self() when you just want to block current
//       thread. java_suspend_self() is the second stage of cooperative
//       suspension for external suspend requests and should only be used
//       to complete an external suspend request.
//
int JavaThread::java_suspend_self() {
  int ret = 0;

  // we are in the process of exiting so don't suspend
  if (is_exiting()) {
     clear_external_suspend();
     return ret;
  }

  assert(_anchor.walkable() ||
    (is_Java_thread() && !((JavaThread*)this)->has_last_Java_frame()),
    "must have walkable stack");

  MutexLockerEx ml(SR_lock(), Mutex::_no_safepoint_check_flag);

  assert(!this->is_ext_suspended(),
    "a thread trying to self-suspend should not already be suspended");

  if (this->is_suspend_equivalent()) {
    // If we are self-suspending as a result of the lifting of a
    // suspend equivalent condition, then the suspend_equivalent
    // flag is not cleared until we set the ext_suspended flag so
    // that wait_for_ext_suspend_completion() returns consistent
    // results.
    this->clear_suspend_equivalent();
  }

  // A racing resume may have cancelled us before we grabbed SR_lock
  // above. Or another external suspend request could be waiting for us
  // by the time we return from SR_lock()->wait(). The thread
  // that requested the suspension may already be trying to walk our
  // stack and if we return now, we can change the stack out from under
  // it. This would be a "bad thing (TM)" and cause the stack walker
  // to crash. We stay self-suspended until there are no more pending
  // external suspend requests.
  while (is_external_suspend()) {
    ret++;
    this->set_ext_suspended();

    // _ext_suspended flag is cleared by java_resume()
    while (is_ext_suspended()) {
      this->SR_lock()->wait(Mutex::_no_safepoint_check_flag);
    }
  }

  return ret;
}

#ifdef ASSERT
// verify the JavaThread has not yet been published in the Threads::list, and
// hence doesn't need protection from concurrent access at this stage
void JavaThread::verify_not_published() {
  if (!Threads_lock->owned_by_self()) {
   MutexLockerEx ml(Threads_lock,  Mutex::_no_safepoint_check_flag);
   assert( !Threads::includes(this),
           "java thread shouldn't have been published yet!");
  }
  else {
   assert( !Threads::includes(this),
           "java thread shouldn't have been published yet!");
  }
}
#endif

// Slow path when the native==>VM/Java barriers detect a safepoint is in
// progress or when _suspend_flags is non-zero.
// Current thread needs to self-suspend if there is a suspend request and/or
// block if a safepoint is in progress.
// Async exception ISN'T checked.
// Note only the ThreadInVMfromNative transition can call this function
// directly and when thread state is _thread_in_native_trans
void JavaThread::check_safepoint_and_suspend_for_native_trans(JavaThread *thread) {
  assert(thread->thread_state() == _thread_in_native_trans, "wrong state");

  JavaThread *curJT = JavaThread::current();
  bool do_self_suspend = thread->is_external_suspend();

  assert(!curJT->has_last_Java_frame() || curJT->frame_anchor()->walkable(), "Unwalkable stack in native->vm transition");

  // If JNIEnv proxies are allowed, don't self-suspend if the target
  // thread is not the current thread. In older versions of jdbx, jdbx
  // threads could call into the VM with another thread's JNIEnv so we
  // can be here operating on behalf of a suspended thread (4432884).
  if (do_self_suspend && (!AllowJNIEnvProxy || curJT == thread)) {
    JavaThreadState state = thread->thread_state();

    // We mark this thread_blocked state as a suspend-equivalent so
    // that a caller to is_ext_suspend_completed() won't be confused.
    // The suspend-equivalent state is cleared by java_suspend_self().
    thread->set_suspend_equivalent();

    // If the safepoint code sees the _thread_in_native_trans state, it will
    // wait until the thread changes to other thread state. There is no
    // guarantee on how soon we can obtain the SR_lock and complete the
    // self-suspend request. It would be a bad idea to let safepoint wait for
    // too long. Temporarily change the state to _thread_blocked to
    // let the VM thread know that this thread is ready for GC. The problem
    // of changing thread state is that safepoint could happen just after
    // java_suspend_self() returns after being resumed, and VM thread will
    // see the _thread_blocked state. We must check for safepoint
    // after restoring the state and make sure we won't leave while a safepoint
    // is in progress.
    thread->set_thread_state(_thread_blocked);
    thread->java_suspend_self();
    thread->set_thread_state(state);
    // Make sure new state is seen by VM thread
    if (os::is_MP()) {
      if (UseMembar) {
        // Force a fence between the write above and read below
        OrderAccess::fence();
      } else {
        // Must use this rather than serialization page in particular on Windows
        InterfaceSupport::serialize_memory(thread);
      }
    }
  }

  if (SafepointSynchronize::do_call_back()) {
    // If we are safepointing, then block the caller which may not be
    // the same as the target thread (see above).
    SafepointSynchronize::block(curJT);
  }

  if (thread->is_deopt_suspend()) {
    thread->clear_deopt_suspend();
    RegisterMap map(thread, false);
    frame f = thread->last_frame();
    while ( f.id() != thread->must_deopt_id() && ! f.is_first_frame()) {
      f = f.sender(&map);
    }
    if (f.id() == thread->must_deopt_id()) {
      thread->clear_must_deopt_id();
      f.deoptimize(thread);
    } else {
      fatal("missed deoptimization!");
    }
  }
}

// Slow path when the native==>VM/Java barriers detect a safepoint is in
// progress or when _suspend_flags is non-zero.
// Current thread needs to self-suspend if there is a suspend request and/or
// block if a safepoint is in progress.
// Also check for pending async exception (not including unsafe access error).
// Note only the native==>VM/Java barriers can call this function and when
// thread state is _thread_in_native_trans.
void JavaThread::check_special_condition_for_native_trans(JavaThread *thread) {
  check_safepoint_and_suspend_for_native_trans(thread);

  if (thread->has_async_exception()) {
    // We are in _thread_in_native_trans state, don't handle unsafe
    // access error since that may block.
    thread->check_and_handle_async_exceptions(false);
  }
}

// This is a variant of the normal
// check_special_condition_for_native_trans with slightly different
// semantics for use by critical native wrappers.  It does all the
// normal checks but also performs the transition back into
// thread_in_Java state.  This is required so that critical natives
// can potentially block and perform a GC if they are the last thread
// exiting the GC_locker.
void JavaThread::check_special_condition_for_native_trans_and_transition(JavaThread *thread) {
  check_special_condition_for_native_trans(thread);

  // Finish the transition
  thread->set_thread_state(_thread_in_Java);

  if (thread->do_critical_native_unlock()) {
    ThreadInVMfromJavaNoAsyncException tiv(thread);
    GC_locker::unlock_critical(thread);
    thread->clear_critical_native_unlock();
  }
}

// We need to guarantee the Threads_lock here, since resumes are not
// allowed during safepoint synchronization
// Can only resume from an external suspension
void JavaThread::java_resume() {
  assert_locked_or_safepoint(Threads_lock);

  // Sanity check: thread is gone, has started exiting or the thread
  // was not externally suspended.
  if (!Threads::includes(this) || is_exiting() || !is_external_suspend()) {
    return;
  }

  MutexLockerEx ml(SR_lock(), Mutex::_no_safepoint_check_flag);

  clear_external_suspend();

  if (is_ext_suspended()) {
    clear_ext_suspended();
    SR_lock()->notify_all();
  }
}

void JavaThread::create_stack_guard_pages() {
  if (! os::uses_stack_guard_pages() || _stack_guard_state != stack_guard_unused) return;
  address low_addr = stack_base() - stack_size();
  size_t len = (StackYellowPages + StackRedPages) * os::vm_page_size();

  int allocate = os::allocate_stack_guard_pages();
  // warning("Guarding at " PTR_FORMAT " for len " SIZE_FORMAT "\n", low_addr, len);

  if (allocate && !os::create_stack_guard_pages((char *) low_addr, len)) {
    warning("Attempt to allocate stack guard pages failed.");
    return;
  }

  if (os::guard_memory((char *) low_addr, len)) {
    _stack_guard_state = stack_guard_enabled;
  } else {
    warning("Attempt to protect stack guard pages failed.");
    if (os::uncommit_memory((char *) low_addr, len)) {
      warning("Attempt to deallocate stack guard pages failed.");
    }
  }
}

void JavaThread::remove_stack_guard_pages() {
  assert(Thread::current() == this, "from different thread");
  if (_stack_guard_state == stack_guard_unused) return;
  address low_addr = stack_base() - stack_size();
  size_t len = (StackYellowPages + StackRedPages) * os::vm_page_size();

  if (os::allocate_stack_guard_pages()) {
    if (os::remove_stack_guard_pages((char *) low_addr, len)) {
      _stack_guard_state = stack_guard_unused;
    } else {
      warning("Attempt to deallocate stack guard pages failed.");
    }
  } else {
    if (_stack_guard_state == stack_guard_unused) return;
    if (os::unguard_memory((char *) low_addr, len)) {
      _stack_guard_state = stack_guard_unused;
    } else {
        warning("Attempt to unprotect stack guard pages failed.");
    }
  }
}

void JavaThread::enable_stack_yellow_zone() {
  assert(_stack_guard_state != stack_guard_unused, "must be using guard pages.");
  assert(_stack_guard_state != stack_guard_enabled, "already enabled");

  // The base notation is from the stacks point of view, growing downward.
  // We need to adjust it to work correctly with guard_memory()
  address base = stack_yellow_zone_base() - stack_yellow_zone_size();

  guarantee(base < stack_base(),"Error calculating stack yellow zone");
  guarantee(base < os::current_stack_pointer(),"Error calculating stack yellow zone");

  if (os::guard_memory((char *) base, stack_yellow_zone_size())) {
    _stack_guard_state = stack_guard_enabled;
  } else {
    warning("Attempt to guard stack yellow zone failed.");
  }
  enable_register_stack_guard();
}

void JavaThread::disable_stack_yellow_zone() {
  assert(_stack_guard_state != stack_guard_unused, "must be using guard pages.");
  assert(_stack_guard_state != stack_guard_yellow_disabled, "already disabled");

  // Simply return if called for a thread that does not use guard pages.
  if (_stack_guard_state == stack_guard_unused) return;

  // The base notation is from the stacks point of view, growing downward.
  // We need to adjust it to work correctly with guard_memory()
  address base = stack_yellow_zone_base() - stack_yellow_zone_size();

  if (os::unguard_memory((char *)base, stack_yellow_zone_size())) {
    _stack_guard_state = stack_guard_yellow_disabled;
  } else {
    warning("Attempt to unguard stack yellow zone failed.");
  }
  disable_register_stack_guard();
}

void JavaThread::enable_stack_red_zone() {
  // The base notation is from the stacks point of view, growing downward.
  // We need to adjust it to work correctly with guard_memory()
  assert(_stack_guard_state != stack_guard_unused, "must be using guard pages.");
  address base = stack_red_zone_base() - stack_red_zone_size();

  guarantee(base < stack_base(),"Error calculating stack red zone");
  guarantee(base < os::current_stack_pointer(),"Error calculating stack red zone");

  if(!os::guard_memory((char *) base, stack_red_zone_size())) {
    warning("Attempt to guard stack red zone failed.");
  }
}

void JavaThread::disable_stack_red_zone() {
  // The base notation is from the stacks point of view, growing downward.
  // We need to adjust it to work correctly with guard_memory()
  assert(_stack_guard_state != stack_guard_unused, "must be using guard pages.");
  address base = stack_red_zone_base() - stack_red_zone_size();
  if (!os::unguard_memory((char *)base, stack_red_zone_size())) {
    warning("Attempt to unguard stack red zone failed.");
  }
}

void JavaThread::frames_do(void f(frame*, const RegisterMap* map)) {
  // ignore is there is no stack
  if (!has_last_Java_frame()) return;
  // traverse the stack frames. Starts from top frame.
  for(StackFrameStream fst(this); !fst.is_done(); fst.next()) {
    frame* fr = fst.current();
    f(fr, fst.register_map());
  }
}


#ifndef PRODUCT
// Deoptimization
// Function for testing deoptimization
void JavaThread::deoptimize() {
  // BiasedLocking needs an updated RegisterMap for the revoke monitors pass
  StackFrameStream fst(this, UseBiasedLocking);
  bool deopt = false;           // Dump stack only if a deopt actually happens.
  bool only_at = strlen(DeoptimizeOnlyAt) > 0;
  // Iterate over all frames in the thread and deoptimize
  for(; !fst.is_done(); fst.next()) {
    if(fst.current()->can_be_deoptimized()) {

      if (only_at) {
        // Deoptimize only at particular bcis.  DeoptimizeOnlyAt
        // consists of comma or carriage return separated numbers so
        // search for the current bci in that string.
        address pc = fst.current()->pc();
        nmethod* nm =  (nmethod*) fst.current()->cb();
        ScopeDesc* sd = nm->scope_desc_at( pc);
        char buffer[8];
        jio_snprintf(buffer, sizeof(buffer), "%d", sd->bci());
        size_t len = strlen(buffer);
        const char * found = strstr(DeoptimizeOnlyAt, buffer);
        while (found != NULL) {
          if ((found[len] == ',' || found[len] == '\n' || found[len] == '\0') &&
              (found == DeoptimizeOnlyAt || found[-1] == ',' || found[-1] == '\n')) {
            // Check that the bci found is bracketed by terminators.
            break;
          }
          found = strstr(found + 1, buffer);
        }
        if (!found) {
          continue;
        }
      }

      if (DebugDeoptimization && !deopt) {
        deopt = true; // One-time only print before deopt
        tty->print_cr("[BEFORE Deoptimization]");
        trace_frames();
        trace_stack();
      }
      Deoptimization::deoptimize(this, *fst.current(), fst.register_map());
    }
  }

  if (DebugDeoptimization && deopt) {
    tty->print_cr("[AFTER Deoptimization]");
    trace_frames();
  }
}


// Make zombies
void JavaThread::make_zombies() {
  for(StackFrameStream fst(this); !fst.is_done(); fst.next()) {
    if (fst.current()->can_be_deoptimized()) {
      // it is a Java nmethod
      nmethod* nm = CodeCache::find_nmethod(fst.current()->pc());
      nm->make_not_entrant();
    }
  }
}
#endif // PRODUCT


void JavaThread::deoptimized_wrt_marked_nmethods() {
  if (!has_last_Java_frame()) return;
  // BiasedLocking needs an updated RegisterMap for the revoke monitors pass
  StackFrameStream fst(this, UseBiasedLocking);
  for(; !fst.is_done(); fst.next()) {
    if (fst.current()->should_be_deoptimized()) {
      if (LogCompilation && xtty != NULL) {
        nmethod* nm = fst.current()->cb()->as_nmethod_or_null();
        xtty->elem("deoptimized thread='" UINTX_FORMAT "' compile_id='%d'",
                   this->name(), nm != NULL ? nm->compile_id() : -1);
      }

      Deoptimization::deoptimize(this, *fst.current(), fst.register_map());
    }
  }
}


// GC support
static void frame_gc_epilogue(frame* f, const RegisterMap* map) { f->gc_epilogue(); }

void JavaThread::gc_epilogue() {
  frames_do(frame_gc_epilogue);
}


static void frame_gc_prologue(frame* f, const RegisterMap* map) { f->gc_prologue(); }

void JavaThread::gc_prologue() {
  frames_do(frame_gc_prologue);
}

// If the caller is a NamedThread, then remember, in the current scope,
// the given JavaThread in its _processed_thread field.
class RememberProcessedThread: public StackObj {
  NamedThread* _cur_thr;
public:
  RememberProcessedThread(JavaThread* jthr) {
    Thread* thread = Thread::current();
    if (thread->is_Named_thread()) {
      _cur_thr = (NamedThread *)thread;
      _cur_thr->set_processed_thread(jthr);
    } else {
      _cur_thr = NULL;
    }
  }

  ~RememberProcessedThread() {
    if (_cur_thr) {
      _cur_thr->set_processed_thread(NULL);
    }
  }
};

void JavaThread::oops_do(OopClosure* f, CLDToOopClosure* cld_f, CodeBlobClosure* cf) {
  // Verify that the deferred card marks have been flushed.
  assert(deferred_card_mark().is_empty(), "Should be empty during GC");

  // The ThreadProfiler oops_do is done from FlatProfiler::oops_do
  // since there may be more than one thread using each ThreadProfiler.

  // Traverse the GCHandles
  Thread::oops_do(f, cld_f, cf);

  assert( (!has_last_Java_frame() && java_call_counter() == 0) ||
          (has_last_Java_frame() && java_call_counter() > 0), "wrong java_sp info!");

  if (has_last_Java_frame()) {
    // Record JavaThread to GC thread
    RememberProcessedThread rpt(this);

    // Traverse the privileged stack
    if (_privileged_stack_top != NULL) {
      _privileged_stack_top->oops_do(f);
    }

    // traverse the registered growable array
    if (_array_for_gc != NULL) {
      for (int index = 0; index < _array_for_gc->length(); index++) {
        f->do_oop(_array_for_gc->adr_at(index));
      }
    }

    // Traverse the monitor chunks
    for (MonitorChunk* chunk = monitor_chunks(); chunk != NULL; chunk = chunk->next()) {
      chunk->oops_do(f);
    }

    // Traverse the execution stack
    for(StackFrameStream fst(this); !fst.is_done(); fst.next()) {
      fst.current()->oops_do(f, cld_f, cf, fst.register_map());
    }
  }

  // callee_target is never live across a gc point so NULL it here should
  // it still contain a methdOop.

  set_callee_target(NULL);

  assert(vframe_array_head() == NULL, "deopt in progress at a safepoint!");
  // If we have deferred set_locals there might be oops waiting to be
  // written
  GrowableArray<jvmtiDeferredLocalVariableSet*>* list = deferred_locals();
  if (list != NULL) {
    for (int i = 0; i < list->length(); i++) {
      list->at(i)->oops_do(f);
    }
  }

  // Traverse instance variables at the end since the GC may be moving things
  // around using this function
  f->do_oop((oop*) &_threadObj);
  f->do_oop((oop*) &_vm_result);
  f->do_oop((oop*) &_exception_oop);
  f->do_oop((oop*) &_pending_async_exception);

  if (jvmti_thread_state() != NULL) {
    jvmti_thread_state()->oops_do(f);
  }

  if (_scanned_nmethod != NULL && cf != NULL) {
    // Safepoints can occur when the sweeper is scanning an nmethod so
    // process it here to make sure it isn't unloaded in the middle of
    // a scan.
    cf->do_code_blob(_scanned_nmethod);
  }

#ifdef GRAAL
  Hsail::HSAILDeoptimizationInfo* gpu_hsail_deopt_info = (Hsail::HSAILDeoptimizationInfo*) get_gpu_hsail_deopt_info();
  if (gpu_hsail_deopt_info != NULL) {
    gpu_hsail_deopt_info->oops_do(f);
  }
#endif
}

void JavaThread::nmethods_do(CodeBlobClosure* cf) {
  Thread::nmethods_do(cf);  // (super method is a no-op)

  assert( (!has_last_Java_frame() && java_call_counter() == 0) ||
          (has_last_Java_frame() && java_call_counter() > 0), "wrong java_sp info!");

  if (has_last_Java_frame()) {
    // Traverse the execution stack
    for(StackFrameStream fst(this); !fst.is_done(); fst.next()) {
      fst.current()->nmethods_do(cf);
    }
  }
}

void JavaThread::metadata_do(void f(Metadata*)) {
  Thread::metadata_do(f);
  if (has_last_Java_frame()) {
    // Traverse the execution stack to call f() on the methods in the stack
    for(StackFrameStream fst(this); !fst.is_done(); fst.next()) {
      fst.current()->metadata_do(f);
    }
  } else if (is_Compiler_thread()) {
    // need to walk ciMetadata in current compile tasks to keep alive.
    CompilerThread* ct = (CompilerThread*)this;
    if (ct->env() != NULL) {
      ct->env()->metadata_do(f);
    }
  }
}

// Printing
const char* _get_thread_state_name(JavaThreadState _thread_state) {
  switch (_thread_state) {
  case _thread_uninitialized:     return "_thread_uninitialized";
  case _thread_new:               return "_thread_new";
  case _thread_new_trans:         return "_thread_new_trans";
  case _thread_in_native:         return "_thread_in_native";
  case _thread_in_native_trans:   return "_thread_in_native_trans";
  case _thread_in_vm:             return "_thread_in_vm";
  case _thread_in_vm_trans:       return "_thread_in_vm_trans";
  case _thread_in_Java:           return "_thread_in_Java";
  case _thread_in_Java_trans:     return "_thread_in_Java_trans";
  case _thread_blocked:           return "_thread_blocked";
  case _thread_blocked_trans:     return "_thread_blocked_trans";
  default:                        return "unknown thread state";
  }
}

#ifndef PRODUCT
void JavaThread::print_thread_state_on(outputStream *st) const {
  st->print_cr("   JavaThread state: %s", _get_thread_state_name(_thread_state));
};
void JavaThread::print_thread_state() const {
  print_thread_state_on(tty);
};
#endif // PRODUCT

// Called by Threads::print() for VM_PrintThreads operation
void JavaThread::print_on(outputStream *st) const {
  st->print("\"%s\" ", get_thread_name());
  oop thread_oop = threadObj();
  if (thread_oop != NULL) {
    st->print("#" INT64_FORMAT " ", java_lang_Thread::thread_id(thread_oop));
    if (java_lang_Thread::is_daemon(thread_oop))  st->print("daemon ");
    st->print("prio=%d ", java_lang_Thread::priority(thread_oop));
  }
  Thread::print_on(st);
  // print guess for valid stack memory region (assume 4K pages); helps lock debugging
  st->print_cr("[" INTPTR_FORMAT "]", (intptr_t)last_Java_sp() & ~right_n_bits(12));
  if (thread_oop != NULL && JDK_Version::is_gte_jdk15x_version()) {
    st->print_cr("   java.lang.Thread.State: %s", java_lang_Thread::thread_status_name(thread_oop));
  }
#ifndef PRODUCT
  print_thread_state_on(st);
  _safepoint_state->print_on(st);
#endif // PRODUCT
}

// Called by fatal error handler. The difference between this and
// JavaThread::print() is that we can't grab lock or allocate memory.
void JavaThread::print_on_error(outputStream* st, char *buf, int buflen) const {
  st->print("JavaThread \"%s\"",  get_thread_name_string(buf, buflen));
  oop thread_obj = threadObj();
  if (thread_obj != NULL) {
     if (java_lang_Thread::is_daemon(thread_obj)) st->print(" daemon");
  }
  st->print(" [");
  st->print("%s", _get_thread_state_name(_thread_state));
  if (osthread()) {
    st->print(", id=%d", osthread()->thread_id());
  }
  st->print(", stack(" PTR_FORMAT "," PTR_FORMAT ")",
            _stack_base - _stack_size, _stack_base);
  st->print("]");
  return;
}

// Verification

static void frame_verify(frame* f, const RegisterMap *map) { f->verify(map); }

void JavaThread::verify() {
  // Verify oops in the thread.
  oops_do(&VerifyOopClosure::verify_oop, NULL, NULL);

  // Verify the stack frames.
  frames_do(frame_verify);
}

// CR 6300358 (sub-CR 2137150)
// Most callers of this method assume that it can't return NULL but a
// thread may not have a name whilst it is in the process of attaching to
// the VM - see CR 6412693, and there are places where a JavaThread can be
// seen prior to having it's threadObj set (eg JNI attaching threads and
// if vm exit occurs during initialization). These cases can all be accounted
// for such that this method never returns NULL.
const char* JavaThread::get_thread_name() const {
#ifdef ASSERT
  // early safepoints can hit while current thread does not yet have TLS
  if (!SafepointSynchronize::is_at_safepoint()) {
    Thread *cur = Thread::current();
    if (!(cur->is_Java_thread() && cur == this)) {
      // Current JavaThreads are allowed to get their own name without
      // the Threads_lock.
      assert_locked_or_safepoint(Threads_lock);
    }
  }
#endif // ASSERT
    return get_thread_name_string();
}

// Returns a non-NULL representation of this thread's name, or a suitable
// descriptive string if there is no set name
const char* JavaThread::get_thread_name_string(char* buf, int buflen) const {
  const char* name_str;
  oop thread_obj = threadObj();
  if (thread_obj != NULL) {
    typeArrayOop name = java_lang_Thread::name(thread_obj);
    if (name != NULL) {
      if (buf == NULL) {
        name_str = UNICODE::as_utf8((jchar*) name->base(T_CHAR), name->length());
      }
      else {
        name_str = UNICODE::as_utf8((jchar*) name->base(T_CHAR), name->length(), buf, buflen);
      }
    }
    else if (is_attaching_via_jni()) { // workaround for 6412693 - see 6404306
      name_str = "<no-name - thread is attaching>";
    }
    else {
      name_str = Thread::name();
    }
  }
  else {
    name_str = Thread::name();
  }
  assert(name_str != NULL, "unexpected NULL thread name");
  return name_str;
}


const char* JavaThread::get_threadgroup_name() const {
  debug_only(if (JavaThread::current() != this) assert_locked_or_safepoint(Threads_lock);)
  oop thread_obj = threadObj();
  if (thread_obj != NULL) {
    oop thread_group = java_lang_Thread::threadGroup(thread_obj);
    if (thread_group != NULL) {
      typeArrayOop name = java_lang_ThreadGroup::name(thread_group);
      // ThreadGroup.name can be null
      if (name != NULL) {
        const char* str = UNICODE::as_utf8((jchar*) name->base(T_CHAR), name->length());
        return str;
      }
    }
  }
  return NULL;
}

const char* JavaThread::get_parent_name() const {
  debug_only(if (JavaThread::current() != this) assert_locked_or_safepoint(Threads_lock);)
  oop thread_obj = threadObj();
  if (thread_obj != NULL) {
    oop thread_group = java_lang_Thread::threadGroup(thread_obj);
    if (thread_group != NULL) {
      oop parent = java_lang_ThreadGroup::parent(thread_group);
      if (parent != NULL) {
        typeArrayOop name = java_lang_ThreadGroup::name(parent);
        // ThreadGroup.name can be null
        if (name != NULL) {
          const char* str = UNICODE::as_utf8((jchar*) name->base(T_CHAR), name->length());
          return str;
        }
      }
    }
  }
  return NULL;
}

ThreadPriority JavaThread::java_priority() const {
  oop thr_oop = threadObj();
  if (thr_oop == NULL) return NormPriority; // Bootstrapping
  ThreadPriority priority = java_lang_Thread::priority(thr_oop);
  assert(MinPriority <= priority && priority <= MaxPriority, "sanity check");
  return priority;
}

void JavaThread::prepare(jobject jni_thread, ThreadPriority prio) {

  assert(Threads_lock->owner() == Thread::current(), "must have threads lock");
  // Link Java Thread object <-> C++ Thread

  // Get the C++ thread object (an oop) from the JNI handle (a jthread)
  // and put it into a new Handle.  The Handle "thread_oop" can then
  // be used to pass the C++ thread object to other methods.

  // Set the Java level thread object (jthread) field of the
  // new thread (a JavaThread *) to C++ thread object using the
  // "thread_oop" handle.

  // Set the thread field (a JavaThread *) of the
  // oop representing the java_lang_Thread to the new thread (a JavaThread *).

  Handle thread_oop(Thread::current(),
                    JNIHandles::resolve_non_null(jni_thread));
  assert(InstanceKlass::cast(thread_oop->klass())->is_linked(),
    "must be initialized");
  set_threadObj(thread_oop());
  java_lang_Thread::set_thread(thread_oop(), this);

  if (prio == NoPriority) {
    prio = java_lang_Thread::priority(thread_oop());
    assert(prio != NoPriority, "A valid priority should be present");
  }

  // Push the Java priority down to the native thread; needs Threads_lock
  Thread::set_priority(this, prio);

  // Add the new thread to the Threads list and set it in motion.
  // We must have threads lock in order to call Threads::add.
  // It is crucial that we do not block before the thread is
  // added to the Threads list for if a GC happens, then the java_thread oop
  // will not be visited by GC.
  Threads::add(this);
}

oop JavaThread::current_park_blocker() {
  // Support for JSR-166 locks
  oop thread_oop = threadObj();
  if (thread_oop != NULL &&
      JDK_Version::current().supports_thread_park_blocker()) {
    return java_lang_Thread::park_blocker(thread_oop);
  }
  return NULL;
}


void JavaThread::print_stack_on(outputStream* st) {
  if (!has_last_Java_frame()) return;
  ResourceMark rm;
  HandleMark   hm;

  RegisterMap reg_map(this);
  vframe* start_vf = last_java_vframe(&reg_map);
  int count = 0;
  for (vframe* f = start_vf; f; f = f->sender() ) {
    if (f->is_java_frame()) {
      javaVFrame* jvf = javaVFrame::cast(f);
      java_lang_Throwable::print_stack_element(st, jvf->method(), jvf->bci());

      // Print out lock information
      if (JavaMonitorsInStackTrace) {
        jvf->print_lock_info_on(st, count);
      }
    } else {
      // Ignore non-Java frames
    }

    // Bail-out case for too deep stacks
    count++;
    if (MaxJavaStackTraceDepth == count) return;
  }
}


// JVMTI PopFrame support
void JavaThread::popframe_preserve_args(ByteSize size_in_bytes, void* start) {
  assert(_popframe_preserved_args == NULL, "should not wipe out old PopFrame preserved arguments");
  if (in_bytes(size_in_bytes) != 0) {
    _popframe_preserved_args = NEW_C_HEAP_ARRAY(char, in_bytes(size_in_bytes), mtThread);
    _popframe_preserved_args_size = in_bytes(size_in_bytes);
    Copy::conjoint_jbytes(start, _popframe_preserved_args, _popframe_preserved_args_size);
  }
}

void* JavaThread::popframe_preserved_args() {
  return _popframe_preserved_args;
}

ByteSize JavaThread::popframe_preserved_args_size() {
  return in_ByteSize(_popframe_preserved_args_size);
}

WordSize JavaThread::popframe_preserved_args_size_in_words() {
  int sz = in_bytes(popframe_preserved_args_size());
  assert(sz % wordSize == 0, "argument size must be multiple of wordSize");
  return in_WordSize(sz / wordSize);
}

void JavaThread::popframe_free_preserved_args() {
  assert(_popframe_preserved_args != NULL, "should not free PopFrame preserved arguments twice");
  FREE_C_HEAP_ARRAY(char, (char*) _popframe_preserved_args, mtThread);
  _popframe_preserved_args = NULL;
  _popframe_preserved_args_size = 0;
}

#ifndef PRODUCT

void JavaThread::trace_frames() {
  tty->print_cr("[Describe stack]");
  int frame_no = 1;
  for(StackFrameStream fst(this); !fst.is_done(); fst.next()) {
    tty->print("  %d. ", frame_no++);
    fst.current()->print_value_on(tty,this);
    tty->cr();
  }
}

class PrintAndVerifyOopClosure: public OopClosure {
 protected:
  template <class T> inline void do_oop_work(T* p) {
    oop obj = oopDesc::load_decode_heap_oop(p);
    if (obj == NULL) return;
    tty->print(INTPTR_FORMAT ": ", p);
    if (obj->is_oop_or_null()) {
      if (obj->is_objArray()) {
        tty->print_cr("valid objArray: " INTPTR_FORMAT, (oopDesc*) obj);
      } else {
        obj->print();
      }
    } else {
      tty->print_cr("invalid oop: " INTPTR_FORMAT, (oopDesc*) obj);
    }
    tty->cr();
  }
 public:
  virtual void do_oop(oop* p) { do_oop_work(p); }
  virtual void do_oop(narrowOop* p)  { do_oop_work(p); }
};


static void oops_print(frame* f, const RegisterMap *map) {
  PrintAndVerifyOopClosure print;
  f->print_value();
  f->oops_do(&print, NULL, NULL, (RegisterMap*)map);
}

// Print our all the locations that contain oops and whether they are
// valid or not.  This useful when trying to find the oldest frame
// where an oop has gone bad since the frame walk is from youngest to
// oldest.
void JavaThread::trace_oops() {
  tty->print_cr("[Trace oops]");
  frames_do(oops_print);
}


#ifdef ASSERT
// Print or validate the layout of stack frames
void JavaThread::print_frame_layout(int depth, bool validate_only) {
  ResourceMark rm;
  PRESERVE_EXCEPTION_MARK;
  FrameValues values;
  int frame_no = 0;
  for(StackFrameStream fst(this, false); !fst.is_done(); fst.next()) {
    fst.current()->describe(values, ++frame_no);
    if (depth == frame_no) break;
  }
  if (validate_only) {
    values.validate();
  } else {
    tty->print_cr("[Describe stack layout]");
    values.print(this);
  }
}
#endif

void JavaThread::trace_stack_from(vframe* start_vf) {
  ResourceMark rm;
  int vframe_no = 1;
  for (vframe* f = start_vf; f; f = f->sender() ) {
    if (f->is_java_frame()) {
      javaVFrame::cast(f)->print_activation(vframe_no++);
    } else {
      f->print();
    }
    if (vframe_no > StackPrintLimit) {
      tty->print_cr("...<more frames>...");
      return;
    }
  }
}


void JavaThread::trace_stack() {
  if (!has_last_Java_frame()) return;
  ResourceMark rm;
  HandleMark   hm;
  RegisterMap reg_map(this);
  trace_stack_from(last_java_vframe(&reg_map));
}


#endif // PRODUCT


javaVFrame* JavaThread::last_java_vframe(RegisterMap *reg_map) {
  assert(reg_map != NULL, "a map must be given");
  frame f = last_frame();
  for (vframe* vf = vframe::new_vframe(&f, reg_map, this); vf; vf = vf->sender() ) {
    if (vf->is_java_frame()) return javaVFrame::cast(vf);
  }
  return NULL;
}


Klass* JavaThread::security_get_caller_class(int depth) {
  vframeStream vfst(this);
  vfst.security_get_caller_frame(depth);
  if (!vfst.at_end()) {
    return vfst.method()->method_holder();
  }
  return NULL;
}

static void compiler_thread_entry(JavaThread* thread, TRAPS) {
  assert(thread->is_Compiler_thread(), "must be compiler thread");
  CompileBroker::compiler_thread_loop();
}

// Create a CompilerThread
CompilerThread::CompilerThread(CompileQueue* queue, CompilerCounters* counters)
: JavaThread(&compiler_thread_entry) {
  _env   = NULL;
  _log   = NULL;
  _task  = NULL;
  _queue = queue;
  _counters = counters;
  _buffer_blob = NULL;
  _scanned_nmethod = NULL;
  _compiler = NULL;

#ifndef PRODUCT
  _ideal_graph_printer = NULL;
#endif
}

#ifdef COMPILERGRAAL
bool CompilerThread::can_call_java() const {
  return _compiler != NULL && _compiler->is_graal();
}
#endif

void CompilerThread::oops_do(OopClosure* f, CLDToOopClosure* cld_f, CodeBlobClosure* cf) {
  JavaThread::oops_do(f, cld_f, cf);
  if (_scanned_nmethod != NULL && cf != NULL) {
    // Safepoints can occur when the sweeper is scanning an nmethod so
    // process it here to make sure it isn't unloaded in the middle of
    // a scan.
    cf->do_code_blob(_scanned_nmethod);
  }
}


// ======= Threads ========

// The Threads class links together all active threads, and provides
// operations over all threads.  It is protected by its own Mutex
// lock, which is also used in other contexts to protect thread
// operations from having the thread being operated on from exiting
// and going away unexpectedly (e.g., safepoint synchronization)

JavaThread* Threads::_thread_list = NULL;
int         Threads::_number_of_threads = 0;
int         Threads::_number_of_non_daemon_threads = 0;
int         Threads::_return_code = 0;
size_t      JavaThread::_stack_size_at_create = 0;
#ifdef ASSERT
bool        Threads::_vm_complete = false;
#endif

// All JavaThreads
#define ALL_JAVA_THREADS(X) for (JavaThread* X = _thread_list; X; X = X->next())

// All JavaThreads + all non-JavaThreads (i.e., every thread in the system)
void Threads::threads_do(ThreadClosure* tc) {
  assert_locked_or_safepoint(Threads_lock);
  // ALL_JAVA_THREADS iterates through all JavaThreads
  ALL_JAVA_THREADS(p) {
    tc->do_thread(p);
  }
  // Someday we could have a table or list of all non-JavaThreads.
  // For now, just manually iterate through them.
  tc->do_thread(VMThread::vm_thread());
  Universe::heap()->gc_threads_do(tc);
  WatcherThread *wt = WatcherThread::watcher_thread();
  // Strictly speaking, the following NULL check isn't sufficient to make sure
  // the data for WatcherThread is still valid upon being examined. However,
  // considering that WatchThread terminates when the VM is on the way to
  // exit at safepoint, the chance of the above is extremely small. The right
  // way to prevent termination of WatcherThread would be to acquire
  // Terminator_lock, but we can't do that without violating the lock rank
  // checking in some cases.
  if (wt != NULL)
    tc->do_thread(wt);

  // If CompilerThreads ever become non-JavaThreads, add them here
}

jint Threads::create_vm(JavaVMInitArgs* args, bool* canTryAgain) {

  extern void JDK_Version_init();

  // Check version
  if (!is_supported_jni_version(args->version)) return JNI_EVERSION;

  // Initialize the output stream module
  ostream_init();

  // Process java launcher properties.
  Arguments::process_sun_java_launcher_properties(args);

  // Initialize the os module before using TLS
  os::init();

  // Initialize system properties.
  Arguments::init_system_properties();

  // So that JDK version can be used as a discrimintor when parsing arguments
  JDK_Version_init();

  // Update/Initialize System properties after JDK version number is known
  Arguments::init_version_specific_system_properties();

  // Parse arguments
  jint parse_result = Arguments::parse(args);
  if (parse_result != JNI_OK) return parse_result;

  os::init_before_ergo();

  jint ergo_result = Arguments::apply_ergo();
  if (ergo_result != JNI_OK) return ergo_result;

  if (PauseAtStartup) {
    os::pause();
  }

#ifndef USDT2
  HS_DTRACE_PROBE(hotspot, vm__init__begin);
#else /* USDT2 */
  HOTSPOT_VM_INIT_BEGIN();
#endif /* USDT2 */

  // Record VM creation timing statistics
  TraceVmCreationTime create_vm_timer;
  create_vm_timer.start();

  // Timing (must come after argument parsing)
  TraceTime timer("Create VM", TraceStartupTime);

  // Initialize the os module after parsing the args
  jint os_init_2_result = os::init_2();
  if (os_init_2_result != JNI_OK) return os_init_2_result;

  jint adjust_after_os_result = Arguments::adjust_after_os();
  if (adjust_after_os_result != JNI_OK) return adjust_after_os_result;

  // intialize TLS
  ThreadLocalStorage::init();

  // Bootstrap native memory tracking, so it can start recording memory
  // activities before worker thread is started. This is the first phase
  // of bootstrapping, VM is currently running in single-thread mode.
  MemTracker::bootstrap_single_thread();

  // Initialize output stream logging
  ostream_init_log();

  // Convert -Xrun to -agentlib: if there is no JVM_OnLoad
  // Must be before create_vm_init_agents()
  if (Arguments::init_libraries_at_startup()) {
    convert_vm_init_libraries_to_agents();
  }

  // Launch -agentlib/-agentpath and converted -Xrun agents
  if (Arguments::init_agents_at_startup()) {
    create_vm_init_agents();
  }

  // Initialize Threads state
  _thread_list = NULL;
  _number_of_threads = 0;
  _number_of_non_daemon_threads = 0;

  // Initialize global data structures and create system classes in heap
  vm_init_globals();

#ifdef GRAAL
  if (GraalCounterSize > 0) {
    JavaThread::_graal_old_thread_counters = NEW_C_HEAP_ARRAY(jlong, GraalCounterSize, mtInternal);
    memset(JavaThread::_graal_old_thread_counters, 0, sizeof(jlong) * GraalCounterSize);
  } else {
    JavaThread::_graal_old_thread_counters = NULL;
  }
#endif // GRAAL

  // Attach the main thread to this os thread
  JavaThread* main_thread = new JavaThread();
  main_thread->set_thread_state(_thread_in_vm);
  // must do this before set_active_handles and initialize_thread_local_storage
  // Note: on solaris initialize_thread_local_storage() will (indirectly)
  // change the stack size recorded here to one based on the java thread
  // stacksize. This adjusted size is what is used to figure the placement
  // of the guard pages.
  main_thread->record_stack_base_and_size();
  main_thread->initialize_thread_local_storage();

  main_thread->set_active_handles(JNIHandleBlock::allocate_block());

  if (!main_thread->set_as_starting_thread()) {
    vm_shutdown_during_initialization(
      "Failed necessary internal allocation. Out of swap space");
    delete main_thread;
    *canTryAgain = false; // don't let caller call JNI_CreateJavaVM again
    return JNI_ENOMEM;
  }

  // Enable guard page *after* os::create_main_thread(), otherwise it would
  // crash Linux VM, see notes in os_linux.cpp.
  main_thread->create_stack_guard_pages();

  // Initialize Java-Level synchronization subsystem
  ObjectMonitor::Initialize() ;

  // Second phase of bootstrapping, VM is about entering multi-thread mode
  MemTracker::bootstrap_multi_thread();

  // Initialize global modules
  jint status = init_globals();
  if (status != JNI_OK) {
    delete main_thread;
    *canTryAgain = false; // don't let caller call JNI_CreateJavaVM again
    return status;
  }

  // Should be done after the heap is fully created
  main_thread->cache_global_variables();

  HandleMark hm;

  { MutexLocker mu(Threads_lock);
    Threads::add(main_thread);
  }

  // Any JVMTI raw monitors entered in onload will transition into
  // real raw monitor. VM is setup enough here for raw monitor enter.
  JvmtiExport::transition_pending_onload_raw_monitors();

  // Fully start NMT
  MemTracker::start();

  // Create the VMThread
  { TraceTime timer("Start VMThread", TraceStartupTime);
    VMThread::create();
    Thread* vmthread = VMThread::vm_thread();

    if (!os::create_thread(vmthread, os::vm_thread))
      vm_exit_during_initialization("Cannot create VM thread. Out of system resources.");

    // Wait for the VM thread to become ready, and VMThread::run to initialize
    // Monitors can have spurious returns, must always check another state flag
    {
      MutexLocker ml(Notify_lock);
      os::start_thread(vmthread);
      while (vmthread->active_handles() == NULL) {
        Notify_lock->wait();
      }
    }
  }

  assert (Universe::is_fully_initialized(), "not initialized");
  if (VerifyDuringStartup) {
    // Make sure we're starting with a clean slate.
    VM_Verify verify_op;
    VMThread::execute(&verify_op);
  }

  EXCEPTION_MARK;

  // At this point, the Universe is initialized, but we have not executed
  // any byte code.  Now is a good time (the only time) to dump out the
  // internal state of the JVM for sharing.
  if (DumpSharedSpaces) {
    MetaspaceShared::preload_and_dump(CHECK_0);
    ShouldNotReachHere();
  }

  // Always call even when there are not JVMTI environments yet, since environments
  // may be attached late and JVMTI must track phases of VM execution
  JvmtiExport::enter_start_phase();

  // Notify JVMTI agents that VM has started (JNI is up) - nop if no agents.
  JvmtiExport::post_vm_start();

  {
    TraceTime timer("Initialize java.lang classes", TraceStartupTime);

    if (EagerXrunInit && Arguments::init_libraries_at_startup()) {
      create_vm_init_libraries();
    }

    initialize_class(vmSymbols::java_lang_String(), CHECK_0);

    // Initialize java_lang.System (needed before creating the thread)
    initialize_class(vmSymbols::java_lang_System(), CHECK_0);
    initialize_class(vmSymbols::java_lang_ThreadGroup(), CHECK_0);
    Handle thread_group = create_initial_thread_group(CHECK_0);
    Universe::set_main_thread_group(thread_group());
    initialize_class(vmSymbols::java_lang_Thread(), CHECK_0);
    oop thread_object = create_initial_thread(thread_group, main_thread, CHECK_0);
    main_thread->set_threadObj(thread_object);
    // Set thread status to running since main thread has
    // been started and running.
    java_lang_Thread::set_thread_status(thread_object,
                                        java_lang_Thread::RUNNABLE);

    // The VM creates & returns objects of this class. Make sure it's initialized.
    initialize_class(vmSymbols::java_lang_Class(), CHECK_0);

    // The VM preresolves methods to these classes. Make sure that they get initialized
    initialize_class(vmSymbols::java_lang_reflect_Method(), CHECK_0);
    initialize_class(vmSymbols::java_lang_ref_Finalizer(),  CHECK_0);
    call_initializeSystemClass(CHECK_0);

    // get the Java runtime name after java.lang.System is initialized
    JDK_Version::set_runtime_name(get_java_runtime_name(THREAD));
    JDK_Version::set_runtime_version(get_java_runtime_version(THREAD));

    // an instance of OutOfMemory exception has been allocated earlier
    initialize_class(vmSymbols::java_lang_OutOfMemoryError(), CHECK_0);
    initialize_class(vmSymbols::java_lang_NullPointerException(), CHECK_0);
    initialize_class(vmSymbols::java_lang_ClassCastException(), CHECK_0);
    initialize_class(vmSymbols::java_lang_ArrayStoreException(), CHECK_0);
    initialize_class(vmSymbols::java_lang_ArithmeticException(), CHECK_0);
    initialize_class(vmSymbols::java_lang_StackOverflowError(), CHECK_0);
    initialize_class(vmSymbols::java_lang_IllegalMonitorStateException(), CHECK_0);
    initialize_class(vmSymbols::java_lang_IllegalArgumentException(), CHECK_0);
  }

  // See        : bugid 4211085.
  // Background : the static initializer of java.lang.Compiler tries to read
  //              property"java.compiler" and read & write property "java.vm.info".
  //              When a security manager is installed through the command line
  //              option "-Djava.security.manager", the above properties are not
  //              readable and the static initializer for java.lang.Compiler fails
  //              resulting in a NoClassDefFoundError.  This can happen in any
  //              user code which calls methods in java.lang.Compiler.
  // Hack :       the hack is to pre-load and initialize this class, so that only
  //              system domains are on the stack when the properties are read.
  //              Currently even the AWT code has calls to methods in java.lang.Compiler.
  //              On the classic VM, java.lang.Compiler is loaded very early to load the JIT.
  // Future Fix : the best fix is to grant everyone permissions to read "java.compiler" and
  //              read and write"java.vm.info" in the default policy file. See bugid 4211383
  //              Once that is done, we should remove this hack.
  initialize_class(vmSymbols::java_lang_Compiler(), CHECK_0);

  // More hackery - the static initializer of java.lang.Compiler adds the string "nojit" to
  // the java.vm.info property if no jit gets loaded through java.lang.Compiler (the hotspot
  // compiler does not get loaded through java.lang.Compiler).  "java -version" with the
  // hotspot vm says "nojit" all the time which is confusing.  So, we reset it here.
  // This should also be taken out as soon as 4211383 gets fixed.
  reset_vm_info_property(CHECK_0);

  quicken_jni_functions();

  // Must be run after init_ft which initializes ft_enabled
  if (TRACE_INITIALIZE() != JNI_OK) {
    vm_exit_during_initialization("Failed to initialize tracing backend");
  }

  // Set flag that basic initialization has completed. Used by exceptions and various
  // debug stuff, that does not work until all basic classes have been initialized.
  set_init_completed();

  Metaspace::post_initialize();

#ifndef USDT2
  HS_DTRACE_PROBE(hotspot, vm__init__end);
#else /* USDT2 */
  HOTSPOT_VM_INIT_END();
#endif /* USDT2 */

  // record VM initialization completion time
#if INCLUDE_MANAGEMENT
  Management::record_vm_init_completed();
#endif // INCLUDE_MANAGEMENT

  // Compute system loader. Note that this has to occur after set_init_completed, since
  // valid exceptions may be thrown in the process.
  // Note that we do not use CHECK_0 here since we are inside an EXCEPTION_MARK and
  // set_init_completed has just been called, causing exceptions not to be shortcut
  // anymore. We call vm_exit_during_initialization directly instead.
  SystemDictionary::compute_java_system_loader(THREAD);
#ifdef GRAAL
  if (!HAS_PENDING_EXCEPTION) {
    SystemDictionary::initialize_preloaded_graal_classes(THREAD);
  }
#endif
  if (HAS_PENDING_EXCEPTION) {
    vm_exit_during_initialization(Handle(THREAD, PENDING_EXCEPTION));
  }

#if INCLUDE_ALL_GCS
  // Support for ConcurrentMarkSweep. This should be cleaned up
  // and better encapsulated. The ugly nested if test would go away
  // once things are properly refactored. XXX YSR
  if (UseConcMarkSweepGC || UseG1GC) {
    if (UseConcMarkSweepGC) {
      ConcurrentMarkSweepThread::makeSurrogateLockerThread(THREAD);
    } else {
      ConcurrentMarkThread::makeSurrogateLockerThread(THREAD);
    }
    if (HAS_PENDING_EXCEPTION) {
      vm_exit_during_initialization(Handle(THREAD, PENDING_EXCEPTION));
    }
  }
#endif // INCLUDE_ALL_GCS

  // Always call even when there are not JVMTI environments yet, since environments
  // may be attached late and JVMTI must track phases of VM execution
  JvmtiExport::enter_live_phase();

  // Signal Dispatcher needs to be started before VMInit event is posted
  os::signal_init();

  // Start Attach Listener if +StartAttachListener or it can't be started lazily
  if (!DisableAttachMechanism) {
    AttachListener::vm_start();
    if (StartAttachListener || AttachListener::init_at_startup()) {
      AttachListener::init();
    }
  }

  // Launch -Xrun agents
  // Must be done in the JVMTI live phase so that for backward compatibility the JDWP
  // back-end can launch with -Xdebug -Xrunjdwp.
  if (!EagerXrunInit && Arguments::init_libraries_at_startup()) {
    create_vm_init_libraries();
  }

  // Notify JVMTI agents that VM initialization is complete - nop if no agents.
  JvmtiExport::post_vm_initialized();

  if (TRACE_START() != JNI_OK) {
    vm_exit_during_initialization("Failed to start tracing backend.");
  }

  if (CleanChunkPoolAsync) {
    Chunk::start_chunk_pool_cleaner_task();
  }

#ifdef GRAAL
  status = GraalRuntime::check_arguments(main_thread);
  if (status != JNI_OK) {
    *canTryAgain = false; // don't let caller call JNI_CreateJavaVM again
    return status;
  }
#endif

  // initialize compiler(s)
#if defined(COMPILER1) || defined(COMPILER2) || defined(SHARK) || defined(COMPILERGRAAL)
  CompileBroker::compilation_init();
#endif

  if (EnableInvokeDynamic) {
    // Pre-initialize some JSR292 core classes to avoid deadlock during class loading.
    // It is done after compilers are initialized, because otherwise compilations of
    // signature polymorphic MH intrinsics can be missed
    // (see SystemDictionary::find_method_handle_intrinsic).
    initialize_class(vmSymbols::java_lang_invoke_MethodHandle(), CHECK_0);
    initialize_class(vmSymbols::java_lang_invoke_MemberName(), CHECK_0);
    initialize_class(vmSymbols::java_lang_invoke_MethodHandleNatives(), CHECK_0);
  }

#if INCLUDE_MANAGEMENT
  Management::initialize(THREAD);
#endif // INCLUDE_MANAGEMENT

  if (HAS_PENDING_EXCEPTION) {
    // management agent fails to start possibly due to
    // configuration problem and is responsible for printing
    // stack trace if appropriate. Simply exit VM.
    vm_exit(1);
  }

  if (Arguments::has_profile())       FlatProfiler::engage(main_thread, true);
  if (MemProfiling)                   MemProfiler::engage();
  StatSampler::engage();
  if (CheckJNICalls)                  JniPeriodicChecker::engage();

  BiasedLocking::init();

#if INCLUDE_RTM_OPT
  RTMLockingCounters::init();
#endif

  if (JDK_Version::current().post_vm_init_hook_enabled()) {
    call_postVMInitHook(THREAD);
    // The Java side of PostVMInitHook.run must deal with all
    // exceptions and provide means of diagnosis.
    if (HAS_PENDING_EXCEPTION) {
      CLEAR_PENDING_EXCEPTION;
    }
  }

  {
      MutexLockerEx ml(PeriodicTask_lock, Mutex::_no_safepoint_check_flag);
      // Make sure the watcher thread can be started by WatcherThread::start()
      // or by dynamic enrollment.
      WatcherThread::make_startable();
      // Start up the WatcherThread if there are any periodic tasks
      // NOTE:  All PeriodicTasks should be registered by now. If they
      //   aren't, late joiners might appear to start slowly (we might
      //   take a while to process their first tick).
      if (PeriodicTask::num_tasks() > 0) {
          WatcherThread::start();
      }
  }

  // Give os specific code one last chance to start
  os::init_3();

  create_vm_timer.end();
#ifdef ASSERT
  _vm_complete = true;
#endif
  return JNI_OK;
}

// type for the Agent_OnLoad and JVM_OnLoad entry points
extern "C" {
  typedef jint (JNICALL *OnLoadEntry_t)(JavaVM *, char *, void *);
}
// Find a command line agent library and return its entry point for
//         -agentlib:  -agentpath:   -Xrun
// num_symbol_entries must be passed-in since only the caller knows the number of symbols in the array.
static OnLoadEntry_t lookup_on_load(AgentLibrary* agent, const char *on_load_symbols[], size_t num_symbol_entries) {
  OnLoadEntry_t on_load_entry = NULL;
  void *library = NULL;

  if (!agent->valid()) {
    char buffer[JVM_MAXPATHLEN];
    char ebuf[1024];
    const char *name = agent->name();
    const char *msg = "Could not find agent library ";

    // First check to see if agent is statically linked into executable
    if (os::find_builtin_agent(agent, on_load_symbols, num_symbol_entries)) {
      library = agent->os_lib();
    } else if (agent->is_absolute_path()) {
      library = os::dll_load(name, ebuf, sizeof ebuf);
      if (library == NULL) {
        const char *sub_msg = " in absolute path, with error: ";
        size_t len = strlen(msg) + strlen(name) + strlen(sub_msg) + strlen(ebuf) + 1;
        char *buf = NEW_C_HEAP_ARRAY(char, len, mtThread);
        jio_snprintf(buf, len, "%s%s%s%s", msg, name, sub_msg, ebuf);
        // If we can't find the agent, exit.
        vm_exit_during_initialization(buf, NULL);
        FREE_C_HEAP_ARRAY(char, buf, mtThread);
      }
    } else {
      // Try to load the agent from the standard dll directory
      if (os::dll_build_name(buffer, sizeof(buffer), Arguments::get_dll_dir(),
                             name)) {
        library = os::dll_load(buffer, ebuf, sizeof ebuf);
      }
      if (library == NULL) { // Try the local directory
        char ns[1] = {0};
        if (os::dll_build_name(buffer, sizeof(buffer), ns, name)) {
          library = os::dll_load(buffer, ebuf, sizeof ebuf);
        }
        if (library == NULL) {
          const char *sub_msg = " on the library path, with error: ";
          size_t len = strlen(msg) + strlen(name) + strlen(sub_msg) + strlen(ebuf) + 1;
          char *buf = NEW_C_HEAP_ARRAY(char, len, mtThread);
          jio_snprintf(buf, len, "%s%s%s%s", msg, name, sub_msg, ebuf);
          // If we can't find the agent, exit.
          vm_exit_during_initialization(buf, NULL);
          FREE_C_HEAP_ARRAY(char, buf, mtThread);
        }
      }
    }
    agent->set_os_lib(library);
    agent->set_valid();
  }

  // Find the OnLoad function.
  on_load_entry =
    CAST_TO_FN_PTR(OnLoadEntry_t, os::find_agent_function(agent,
                                                          false,
                                                          on_load_symbols,
                                                          num_symbol_entries));
  return on_load_entry;
}

// Find the JVM_OnLoad entry point
static OnLoadEntry_t lookup_jvm_on_load(AgentLibrary* agent) {
  const char *on_load_symbols[] = JVM_ONLOAD_SYMBOLS;
  return lookup_on_load(agent, on_load_symbols, sizeof(on_load_symbols) / sizeof(char*));
}

// Find the Agent_OnLoad entry point
static OnLoadEntry_t lookup_agent_on_load(AgentLibrary* agent) {
  const char *on_load_symbols[] = AGENT_ONLOAD_SYMBOLS;
  return lookup_on_load(agent, on_load_symbols, sizeof(on_load_symbols) / sizeof(char*));
}

// For backwards compatibility with -Xrun
// Convert libraries with no JVM_OnLoad, but which have Agent_OnLoad to be
// treated like -agentpath:
// Must be called before agent libraries are created
void Threads::convert_vm_init_libraries_to_agents() {
  AgentLibrary* agent;
  AgentLibrary* next;

  for (agent = Arguments::libraries(); agent != NULL; agent = next) {
    next = agent->next();  // cache the next agent now as this agent may get moved off this list
    OnLoadEntry_t on_load_entry = lookup_jvm_on_load(agent);

    // If there is an JVM_OnLoad function it will get called later,
    // otherwise see if there is an Agent_OnLoad
    if (on_load_entry == NULL) {
      on_load_entry = lookup_agent_on_load(agent);
      if (on_load_entry != NULL) {
        // switch it to the agent list -- so that Agent_OnLoad will be called,
        // JVM_OnLoad won't be attempted and Agent_OnUnload will
        Arguments::convert_library_to_agent(agent);
      } else {
        vm_exit_during_initialization("Could not find JVM_OnLoad or Agent_OnLoad function in the library", agent->name());
      }
    }
  }
}

// Create agents for -agentlib:  -agentpath:  and converted -Xrun
// Invokes Agent_OnLoad
// Called very early -- before JavaThreads exist
void Threads::create_vm_init_agents() {
  extern struct JavaVM_ main_vm;
  AgentLibrary* agent;

  JvmtiExport::enter_onload_phase();

  for (agent = Arguments::agents(); agent != NULL; agent = agent->next()) {
    OnLoadEntry_t  on_load_entry = lookup_agent_on_load(agent);

    if (on_load_entry != NULL) {
      // Invoke the Agent_OnLoad function
      jint err = (*on_load_entry)(&main_vm, agent->options(), NULL);
      if (err != JNI_OK) {
        vm_exit_during_initialization("agent library failed to init", agent->name());
      }
    } else {
      vm_exit_during_initialization("Could not find Agent_OnLoad function in the agent library", agent->name());
    }
  }
  JvmtiExport::enter_primordial_phase();
}

extern "C" {
  typedef void (JNICALL *Agent_OnUnload_t)(JavaVM *);
}

void Threads::shutdown_vm_agents() {
  // Send any Agent_OnUnload notifications
  const char *on_unload_symbols[] = AGENT_ONUNLOAD_SYMBOLS;
  size_t num_symbol_entries = ARRAY_SIZE(on_unload_symbols);
  extern struct JavaVM_ main_vm;
  for (AgentLibrary* agent = Arguments::agents(); agent != NULL; agent = agent->next()) {

    // Find the Agent_OnUnload function.
    Agent_OnUnload_t unload_entry = CAST_TO_FN_PTR(Agent_OnUnload_t,
      os::find_agent_function(agent,
      false,
      on_unload_symbols,
      num_symbol_entries));

    // Invoke the Agent_OnUnload function
    if (unload_entry != NULL) {
      JavaThread* thread = JavaThread::current();
      ThreadToNativeFromVM ttn(thread);
      HandleMark hm(thread);
      (*unload_entry)(&main_vm);
    }
  }
}

// Called for after the VM is initialized for -Xrun libraries which have not been converted to agent libraries
// Invokes JVM_OnLoad
void Threads::create_vm_init_libraries() {
  extern struct JavaVM_ main_vm;
  AgentLibrary* agent;

  for (agent = Arguments::libraries(); agent != NULL; agent = agent->next()) {
    OnLoadEntry_t on_load_entry = lookup_jvm_on_load(agent);

    if (on_load_entry != NULL) {
      // Invoke the JVM_OnLoad function
      JavaThread* thread = JavaThread::current();
      ThreadToNativeFromVM ttn(thread);
      HandleMark hm(thread);
      jint err = (*on_load_entry)(&main_vm, agent->options(), NULL);
      if (err != JNI_OK) {
        vm_exit_during_initialization("-Xrun library failed to init", agent->name());
      }
    } else {
      vm_exit_during_initialization("Could not find JVM_OnLoad function in -Xrun library", agent->name());
    }
  }
}

// Last thread running calls java.lang.Shutdown.shutdown()
void JavaThread::invoke_shutdown_hooks() {
  HandleMark hm(this);

  // We could get here with a pending exception, if so clear it now.
  if (this->has_pending_exception()) {
    this->clear_pending_exception();
  }

  EXCEPTION_MARK;
  Klass* k =
    SystemDictionary::resolve_or_null(vmSymbols::java_lang_Shutdown(),
                                      THREAD);
  if (k != NULL) {
    // SystemDictionary::resolve_or_null will return null if there was
    // an exception.  If we cannot load the Shutdown class, just don't
    // call Shutdown.shutdown() at all.  This will mean the shutdown hooks
    // and finalizers (if runFinalizersOnExit is set) won't be run.
    // Note that if a shutdown hook was registered or runFinalizersOnExit
    // was called, the Shutdown class would have already been loaded
    // (Runtime.addShutdownHook and runFinalizersOnExit will load it).
    instanceKlassHandle shutdown_klass (THREAD, k);
    JavaValue result(T_VOID);
    JavaCalls::call_static(&result,
                           shutdown_klass,
                           vmSymbols::shutdown_method_name(),
                           vmSymbols::void_method_signature(),
                           THREAD);
  }
  CLEAR_PENDING_EXCEPTION;
}

// Threads::destroy_vm() is normally called from jni_DestroyJavaVM() when
// the program falls off the end of main(). Another VM exit path is through
// vm_exit() when the program calls System.exit() to return a value or when
// there is a serious error in VM. The two shutdown paths are not exactly
// the same, but they share Shutdown.shutdown() at Java level and before_exit()
// and VM_Exit op at VM level.
//
// Shutdown sequence:
//   + Shutdown native memory tracking if it is on
//   + Wait until we are the last non-daemon thread to execute
//     <-- every thing is still working at this moment -->
//   + Call java.lang.Shutdown.shutdown(), which will invoke Java level
//        shutdown hooks, run finalizers if finalization-on-exit
//   + Call before_exit(), prepare for VM exit
//      > run VM level shutdown hooks (they are registered through JVM_OnExit(),
//        currently the only user of this mechanism is File.deleteOnExit())
//      > stop flat profiler, StatSampler, watcher thread, CMS threads,
//        post thread end and vm death events to JVMTI,
//        stop signal thread
//   + Call JavaThread::exit(), it will:
//      > release JNI handle blocks, remove stack guard pages
//      > remove this thread from Threads list
//     <-- no more Java code from this thread after this point -->
//   + Stop VM thread, it will bring the remaining VM to a safepoint and stop
//     the compiler threads at safepoint
//     <-- do not use anything that could get blocked by Safepoint -->
//   + Disable tracing at JNI/JVM barriers
//   + Set _vm_exited flag for threads that are still running native code
//   + Delete this thread
//   + Call exit_globals()
//      > deletes tty
//      > deletes PerfMemory resources
//   + Return to caller

bool Threads::destroy_vm() {
  JavaThread* thread = JavaThread::current();

#ifdef ASSERT
  _vm_complete = false;
#endif
  // Wait until we are the last non-daemon thread to execute
  { MutexLocker nu(Threads_lock);
    while (Threads::number_of_non_daemon_threads() > 1 )
      // This wait should make safepoint checks, wait without a timeout,
      // and wait as a suspend-equivalent condition.
      //
      // Note: If the FlatProfiler is running and this thread is waiting
      // for another non-daemon thread to finish, then the FlatProfiler
      // is waiting for the external suspend request on this thread to
      // complete. wait_for_ext_suspend_completion() will eventually
      // timeout, but that takes time. Making this wait a suspend-
      // equivalent condition solves that timeout problem.
      //
      Threads_lock->wait(!Mutex::_no_safepoint_check_flag, 0,
                         Mutex::_as_suspend_equivalent_flag);
  }

  // Hang forever on exit if we are reporting an error.
  if (ShowMessageBoxOnError && is_error_reported()) {
    os::infinite_sleep();
  }
  os::wait_for_keypress_at_exit();

  if (JDK_Version::is_jdk12x_version()) {
    // We are the last thread running, so check if finalizers should be run.
    // For 1.3 or later this is done in thread->invoke_shutdown_hooks()
    HandleMark rm(thread);
    Universe::run_finalizers_on_exit();
  } else {
    // run Java level shutdown hooks
    thread->invoke_shutdown_hooks();
  }

  before_exit(thread);

  thread->exit(true);

  // Stop VM thread.
  {
    // 4945125 The vm thread comes to a safepoint during exit.
    // GC vm_operations can get caught at the safepoint, and the
    // heap is unparseable if they are caught. Grab the Heap_lock
    // to prevent this. The GC vm_operations will not be able to
    // queue until after the vm thread is dead. After this point,
    // we'll never emerge out of the safepoint before the VM exits.

    MutexLocker ml(Heap_lock);

    VMThread::wait_for_vm_thread_exit();
    assert(SafepointSynchronize::is_at_safepoint(), "VM thread should exit at Safepoint");
    VMThread::destroy();
  }

  // clean up ideal graph printers
#if defined(COMPILER2) && !defined(PRODUCT)
  IdealGraphPrinter::clean_up();
#endif

  // Now, all Java threads are gone except daemon threads. Daemon threads
  // running Java code or in VM are stopped by the Safepoint. However,
  // daemon threads executing native code are still running.  But they
  // will be stopped at native=>Java/VM barriers. Note that we can't
  // simply kill or suspend them, as it is inherently deadlock-prone.

#ifndef PRODUCT
  // disable function tracing at JNI/JVM barriers
  TraceJNICalls = false;
  TraceJVMCalls = false;
  TraceRuntimeCalls = false;
#endif

  VM_Exit::set_vm_exited();

  notify_vm_shutdown();

  delete thread;

#ifdef GRAAL
  if (GraalCounterSize > 0) {
    FREE_C_HEAP_ARRAY(jlong, JavaThread::_graal_old_thread_counters, mtInternal);
  }
#endif // GRAAL

  // exit_globals() will delete tty
  exit_globals();

  return true;
}


jboolean Threads::is_supported_jni_version_including_1_1(jint version) {
  if (version == JNI_VERSION_1_1) return JNI_TRUE;
  return is_supported_jni_version(version);
}


jboolean Threads::is_supported_jni_version(jint version) {
  if (version == JNI_VERSION_1_2) return JNI_TRUE;
  if (version == JNI_VERSION_1_4) return JNI_TRUE;
  if (version == JNI_VERSION_1_6) return JNI_TRUE;
  if (version == JNI_VERSION_1_8) return JNI_TRUE;
  return JNI_FALSE;
}


void Threads::add(JavaThread* p, bool force_daemon) {
  // The threads lock must be owned at this point
  assert_locked_or_safepoint(Threads_lock);

  // See the comment for this method in thread.hpp for its purpose and
  // why it is called here.
  p->initialize_queues();
  p->set_next(_thread_list);
  _thread_list = p;
  _number_of_threads++;
  oop threadObj = p->threadObj();
  bool daemon = true;
  // Bootstrapping problem: threadObj can be null for initial
  // JavaThread (or for threads attached via JNI)
  if ((!force_daemon) && (threadObj == NULL || !java_lang_Thread::is_daemon(threadObj))) {
    _number_of_non_daemon_threads++;
    daemon = false;
  }

  p->set_safepoint_visible(true);

  ThreadService::add_thread(p, daemon);

  // Possible GC point.
  Events::log(p, "Thread added: " INTPTR_FORMAT, p);
}

void Threads::remove(JavaThread* p) {
  // Extra scope needed for Thread_lock, so we can check
  // that we do not remove thread without safepoint code notice
  { MutexLocker ml(Threads_lock);

    assert(includes(p), "p must be present");

    JavaThread* current = _thread_list;
    JavaThread* prev    = NULL;

    while (current != p) {
      prev    = current;
      current = current->next();
    }

    if (prev) {
      prev->set_next(current->next());
    } else {
      _thread_list = p->next();
    }
    _number_of_threads--;
    oop threadObj = p->threadObj();
    bool daemon = true;
    if (threadObj == NULL || !java_lang_Thread::is_daemon(threadObj)) {
      _number_of_non_daemon_threads--;
      daemon = false;

      // Only one thread left, do a notify on the Threads_lock so a thread waiting
      // on destroy_vm will wake up.
      if (number_of_non_daemon_threads() == 1)
        Threads_lock->notify_all();
    }
    ThreadService::remove_thread(p, daemon);

    // Make sure that safepoint code disregard this thread. This is needed since
    // the thread might mess around with locks after this point. This can cause it
    // to do callbacks into the safepoint code. However, the safepoint code is not aware
    // of this thread since it is removed from the queue.
    p->set_terminated_value();

    // Now, this thread is not visible to safepoint
    p->set_safepoint_visible(false);
    // once the thread becomes safepoint invisible, we can not use its per-thread
    // recorder. And Threads::do_threads() no longer walks this thread, so we have
    // to release its per-thread recorder here.
    MemTracker::thread_exiting(p);
  } // unlock Threads_lock

  // Since Events::log uses a lock, we grab it outside the Threads_lock
  Events::log(p, "Thread exited: " INTPTR_FORMAT, p);
}

// Threads_lock must be held when this is called (or must be called during a safepoint)
bool Threads::includes(JavaThread* p) {
  assert(Threads_lock->is_locked(), "sanity check");
  ALL_JAVA_THREADS(q) {
    if (q == p ) {
      return true;
    }
  }
  return false;
}

// Operations on the Threads list for GC.  These are not explicitly locked,
// but the garbage collector must provide a safe context for them to run.
// In particular, these things should never be called when the Threads_lock
// is held by some other thread. (Note: the Safepoint abstraction also
// uses the Threads_lock to gurantee this property. It also makes sure that
// all threads gets blocked when exiting or starting).

void Threads::oops_do(OopClosure* f, CLDToOopClosure* cld_f, CodeBlobClosure* cf) {
  ALL_JAVA_THREADS(p) {
    p->oops_do(f, cld_f, cf);
  }
  VMThread::vm_thread()->oops_do(f, cld_f, cf);
}

void Threads::possibly_parallel_oops_do(OopClosure* f, CLDToOopClosure* cld_f, CodeBlobClosure* cf) {
  // Introduce a mechanism allowing parallel threads to claim threads as
  // root groups.  Overhead should be small enough to use all the time,
  // even in sequential code.
  SharedHeap* sh = SharedHeap::heap();
  // Cannot yet substitute active_workers for n_par_threads
  // because of G1CollectedHeap::verify() use of
  // SharedHeap::process_strong_roots().  n_par_threads == 0 will
  // turn off parallelism in process_strong_roots while active_workers
  // is being used for parallelism elsewhere.
  bool is_par = sh->n_par_threads() > 0;
  assert(!is_par ||
         (SharedHeap::heap()->n_par_threads() ==
          SharedHeap::heap()->workers()->active_workers()), "Mismatch");
  int cp = SharedHeap::heap()->strong_roots_parity();
  ALL_JAVA_THREADS(p) {
    if (p->claim_oops_do(is_par, cp)) {
      p->oops_do(f, cld_f, cf);
    }
  }
  VMThread* vmt = VMThread::vm_thread();
  if (vmt->claim_oops_do(is_par, cp)) {
    vmt->oops_do(f, cld_f, cf);
  }
}

#if INCLUDE_ALL_GCS
// Used by ParallelScavenge
void Threads::create_thread_roots_tasks(GCTaskQueue* q) {
  ALL_JAVA_THREADS(p) {
    q->enqueue(new ThreadRootsTask(p));
  }
  q->enqueue(new ThreadRootsTask(VMThread::vm_thread()));
}

// Used by Parallel Old
void Threads::create_thread_roots_marking_tasks(GCTaskQueue* q) {
  ALL_JAVA_THREADS(p) {
    q->enqueue(new ThreadRootsMarkingTask(p));
  }
  q->enqueue(new ThreadRootsMarkingTask(VMThread::vm_thread()));
}
#endif // INCLUDE_ALL_GCS

void Threads::nmethods_do(CodeBlobClosure* cf) {
  ALL_JAVA_THREADS(p) {
    p->nmethods_do(cf);
  }
  VMThread::vm_thread()->nmethods_do(cf);
}

void Threads::metadata_do(void f(Metadata*)) {
  ALL_JAVA_THREADS(p) {
    p->metadata_do(f);
  }
}

void Threads::gc_epilogue() {
  ALL_JAVA_THREADS(p) {
    p->gc_epilogue();
  }
}

void Threads::gc_prologue() {
  ALL_JAVA_THREADS(p) {
    p->gc_prologue();
  }
}

void Threads::deoptimized_wrt_marked_nmethods() {
  ALL_JAVA_THREADS(p) {
    p->deoptimized_wrt_marked_nmethods();
  }
}


// Get count Java threads that are waiting to enter the specified monitor.
GrowableArray<JavaThread*>* Threads::get_pending_threads(int count,
  address monitor, bool doLock) {
  assert(doLock || SafepointSynchronize::is_at_safepoint(),
    "must grab Threads_lock or be at safepoint");
  GrowableArray<JavaThread*>* result = new GrowableArray<JavaThread*>(count);

  int i = 0;
  {
    MutexLockerEx ml(doLock ? Threads_lock : NULL);
    ALL_JAVA_THREADS(p) {
      if (!p->can_call_java()) continue;

      address pending = (address)p->current_pending_monitor();
      if (pending == monitor) {             // found a match
        if (i < count) result->append(p);   // save the first count matches
        i++;
      }
    }
  }
  return result;
}


JavaThread *Threads::owning_thread_from_monitor_owner(address owner, bool doLock) {
  assert(doLock ||
         Threads_lock->owned_by_self() ||
         SafepointSynchronize::is_at_safepoint(),
         "must grab Threads_lock or be at safepoint");

  // NULL owner means not locked so we can skip the search
  if (owner == NULL) return NULL;

  {
    MutexLockerEx ml(doLock ? Threads_lock : NULL);
    ALL_JAVA_THREADS(p) {
      // first, see if owner is the address of a Java thread
      if (owner == (address)p) return p;
    }
  }
  // Cannot assert on lack of success here since this function may be
  // used by code that is trying to report useful problem information
  // like deadlock detection.
  if (UseHeavyMonitors) return NULL;

  //
  // If we didn't find a matching Java thread and we didn't force use of
  // heavyweight monitors, then the owner is the stack address of the
  // Lock Word in the owning Java thread's stack.
  //
  JavaThread* the_owner = NULL;
  {
    MutexLockerEx ml(doLock ? Threads_lock : NULL);
    ALL_JAVA_THREADS(q) {
      if (q->is_lock_owned(owner)) {
        the_owner = q;
        break;
      }
    }
  }
  // cannot assert on lack of success here; see above comment
  return the_owner;
}

// Threads::print_on() is called at safepoint by VM_PrintThreads operation.
void Threads::print_on(outputStream* st, bool print_stacks, bool internal_format, bool print_concurrent_locks) {
  char buf[32];
  st->print_cr("%s", os::local_time_string(buf, sizeof(buf)));

  st->print_cr("Full thread dump %s (%s %s):",
                Abstract_VM_Version::vm_name(),
                Abstract_VM_Version::vm_release(),
                Abstract_VM_Version::vm_info_string()
               );
  st->cr();

#if INCLUDE_ALL_GCS
  // Dump concurrent locks
  ConcurrentLocksDump concurrent_locks;
  if (print_concurrent_locks) {
    concurrent_locks.dump_at_safepoint();
  }
#endif // INCLUDE_ALL_GCS

  ALL_JAVA_THREADS(p) {
    ResourceMark rm;
    p->print_on(st);
    if (print_stacks) {
      if (internal_format) {
        p->trace_stack();
      } else {
        p->print_stack_on(st);
      }
    }
    st->cr();
#if INCLUDE_ALL_GCS
    if (print_concurrent_locks) {
      concurrent_locks.print_locks_on(p, st);
    }
#endif // INCLUDE_ALL_GCS
  }

  VMThread::vm_thread()->print_on(st);
  st->cr();
  Universe::heap()->print_gc_threads_on(st);
  WatcherThread* wt = WatcherThread::watcher_thread();
  if (wt != NULL) {
    wt->print_on(st);
    st->cr();
  }
  CompileBroker::print_compiler_threads_on(st);
  st->flush();
}

// Threads::print_on_error() is called by fatal error handler. It's possible
// that VM is not at safepoint and/or current thread is inside signal handler.
// Don't print stack trace, as the stack may not be walkable. Don't allocate
// memory (even in resource area), it might deadlock the error handler.
void Threads::print_on_error(outputStream* st, Thread* current, char* buf, int buflen) {
  bool found_current = false;
  st->print_cr("Java Threads: ( => current thread )");
  ALL_JAVA_THREADS(thread) {
    bool is_current = (current == thread);
    found_current = found_current || is_current;

    st->print("%s", is_current ? "=>" : "  ");

    st->print(PTR_FORMAT, thread);
    st->print(" ");
    thread->print_on_error(st, buf, buflen);
    st->cr();
  }
  st->cr();

  st->print_cr("Other Threads:");
  if (VMThread::vm_thread()) {
    bool is_current = (current == VMThread::vm_thread());
    found_current = found_current || is_current;
    st->print("%s", current == VMThread::vm_thread() ? "=>" : "  ");

    st->print(PTR_FORMAT, VMThread::vm_thread());
    st->print(" ");
    VMThread::vm_thread()->print_on_error(st, buf, buflen);
    st->cr();
  }
  WatcherThread* wt = WatcherThread::watcher_thread();
  if (wt != NULL) {
    bool is_current = (current == wt);
    found_current = found_current || is_current;
    st->print("%s", is_current ? "=>" : "  ");

    st->print(PTR_FORMAT, wt);
    st->print(" ");
    wt->print_on_error(st, buf, buflen);
    st->cr();
  }
  if (!found_current) {
    st->cr();
    st->print("=>" PTR_FORMAT " (exited) ", current);
    current->print_on_error(st, buf, buflen);
    st->cr();
  }
}

// Internal SpinLock and Mutex
// Based on ParkEvent

// Ad-hoc mutual exclusion primitives: SpinLock and Mux
//
// We employ SpinLocks _only for low-contention, fixed-length
// short-duration critical sections where we're concerned
// about native mutex_t or HotSpot Mutex:: latency.
// The mux construct provides a spin-then-block mutual exclusion
// mechanism.
//
// Testing has shown that contention on the ListLock guarding gFreeList
// is common.  If we implement ListLock as a simple SpinLock it's common
// for the JVM to devolve to yielding with little progress.  This is true
// despite the fact that the critical sections protected by ListLock are
// extremely short.
//
// TODO-FIXME: ListLock should be of type SpinLock.
// We should make this a 1st-class type, integrated into the lock
// hierarchy as leaf-locks.  Critically, the SpinLock structure
// should have sufficient padding to avoid false-sharing and excessive
// cache-coherency traffic.


typedef volatile int SpinLockT ;

void Thread::SpinAcquire (volatile int * adr, const char * LockName) {
  if (Atomic::cmpxchg (1, adr, 0) == 0) {
     return ;   // normal fast-path return
  }

  // Slow-path : We've encountered contention -- Spin/Yield/Block strategy.
  TEVENT (SpinAcquire - ctx) ;
  int ctr = 0 ;
  int Yields = 0 ;
  for (;;) {
     while (*adr != 0) {
        ++ctr ;
        if ((ctr & 0xFFF) == 0 || !os::is_MP()) {
           if (Yields > 5) {
             os::naked_short_sleep(1);
           } else {
             os::NakedYield() ;
             ++Yields ;
           }
        } else {
           SpinPause() ;
        }
     }
     if (Atomic::cmpxchg (1, adr, 0) == 0) return ;
  }
}

void Thread::SpinRelease (volatile int * adr) {
  assert (*adr != 0, "invariant") ;
  OrderAccess::fence() ;      // guarantee at least release consistency.
  // Roach-motel semantics.
  // It's safe if subsequent LDs and STs float "up" into the critical section,
  // but prior LDs and STs within the critical section can't be allowed
  // to reorder or float past the ST that releases the lock.
  *adr = 0 ;
}

// muxAcquire and muxRelease:
//
// *  muxAcquire and muxRelease support a single-word lock-word construct.
//    The LSB of the word is set IFF the lock is held.
//    The remainder of the word points to the head of a singly-linked list
//    of threads blocked on the lock.
//
// *  The current implementation of muxAcquire-muxRelease uses its own
//    dedicated Thread._MuxEvent instance.  If we're interested in
//    minimizing the peak number of extant ParkEvent instances then
//    we could eliminate _MuxEvent and "borrow" _ParkEvent as long
//    as certain invariants were satisfied.  Specifically, care would need
//    to be taken with regards to consuming unpark() "permits".
//    A safe rule of thumb is that a thread would never call muxAcquire()
//    if it's enqueued (cxq, EntryList, WaitList, etc) and will subsequently
//    park().  Otherwise the _ParkEvent park() operation in muxAcquire() could
//    consume an unpark() permit intended for monitorenter, for instance.
//    One way around this would be to widen the restricted-range semaphore
//    implemented in park().  Another alternative would be to provide
//    multiple instances of the PlatformEvent() for each thread.  One
//    instance would be dedicated to muxAcquire-muxRelease, for instance.
//
// *  Usage:
//    -- Only as leaf locks
//    -- for short-term locking only as muxAcquire does not perform
//       thread state transitions.
//
// Alternatives:
// *  We could implement muxAcquire and muxRelease with MCS or CLH locks
//    but with parking or spin-then-park instead of pure spinning.
// *  Use Taura-Oyama-Yonenzawa locks.
// *  It's possible to construct a 1-0 lock if we encode the lockword as
//    (List,LockByte).  Acquire will CAS the full lockword while Release
//    will STB 0 into the LockByte.  The 1-0 scheme admits stranding, so
//    acquiring threads use timers (ParkTimed) to detect and recover from
//    the stranding window.  Thread/Node structures must be aligned on 256-byte
//    boundaries by using placement-new.
// *  Augment MCS with advisory back-link fields maintained with CAS().
//    Pictorially:  LockWord -> T1 <-> T2 <-> T3 <-> ... <-> Tn <-> Owner.
//    The validity of the backlinks must be ratified before we trust the value.
//    If the backlinks are invalid the exiting thread must back-track through the
//    the forward links, which are always trustworthy.
// *  Add a successor indication.  The LockWord is currently encoded as
//    (List, LOCKBIT:1).  We could also add a SUCCBIT or an explicit _succ variable
//    to provide the usual futile-wakeup optimization.
//    See RTStt for details.
// *  Consider schedctl.sc_nopreempt to cover the critical section.
//


typedef volatile intptr_t MutexT ;      // Mux Lock-word
enum MuxBits { LOCKBIT = 1 } ;

void Thread::muxAcquire (volatile intptr_t * Lock, const char * LockName) {
  intptr_t w = Atomic::cmpxchg_ptr (LOCKBIT, Lock, 0) ;
  if (w == 0) return ;
  if ((w & LOCKBIT) == 0 && Atomic::cmpxchg_ptr (w|LOCKBIT, Lock, w) == w) {
     return ;
  }

  TEVENT (muxAcquire - Contention) ;
  ParkEvent * const Self = Thread::current()->_MuxEvent ;
  assert ((intptr_t(Self) & LOCKBIT) == 0, "invariant") ;
  for (;;) {
     int its = (os::is_MP() ? 100 : 0) + 1 ;

     // Optional spin phase: spin-then-park strategy
     while (--its >= 0) {
       w = *Lock ;
       if ((w & LOCKBIT) == 0 && Atomic::cmpxchg_ptr (w|LOCKBIT, Lock, w) == w) {
          return ;
       }
     }

     Self->reset() ;
     Self->OnList = intptr_t(Lock) ;
     // The following fence() isn't _strictly necessary as the subsequent
     // CAS() both serializes execution and ratifies the fetched *Lock value.
     OrderAccess::fence();
     for (;;) {
        w = *Lock ;
        if ((w & LOCKBIT) == 0) {
            if (Atomic::cmpxchg_ptr (w|LOCKBIT, Lock, w) == w) {
                Self->OnList = 0 ;   // hygiene - allows stronger asserts
                return ;
            }
            continue ;      // Interference -- *Lock changed -- Just retry
        }
        assert (w & LOCKBIT, "invariant") ;
        Self->ListNext = (ParkEvent *) (w & ~LOCKBIT );
        if (Atomic::cmpxchg_ptr (intptr_t(Self)|LOCKBIT, Lock, w) == w) break ;
     }

     while (Self->OnList != 0) {
        Self->park() ;
     }
  }
}

void Thread::muxAcquireW (volatile intptr_t * Lock, ParkEvent * ev) {
  intptr_t w = Atomic::cmpxchg_ptr (LOCKBIT, Lock, 0) ;
  if (w == 0) return ;
  if ((w & LOCKBIT) == 0 && Atomic::cmpxchg_ptr (w|LOCKBIT, Lock, w) == w) {
    return ;
  }

  TEVENT (muxAcquire - Contention) ;
  ParkEvent * ReleaseAfter = NULL ;
  if (ev == NULL) {
    ev = ReleaseAfter = ParkEvent::Allocate (NULL) ;
  }
  assert ((intptr_t(ev) & LOCKBIT) == 0, "invariant") ;
  for (;;) {
    guarantee (ev->OnList == 0, "invariant") ;
    int its = (os::is_MP() ? 100 : 0) + 1 ;

    // Optional spin phase: spin-then-park strategy
    while (--its >= 0) {
      w = *Lock ;
      if ((w & LOCKBIT) == 0 && Atomic::cmpxchg_ptr (w|LOCKBIT, Lock, w) == w) {
        if (ReleaseAfter != NULL) {
          ParkEvent::Release (ReleaseAfter) ;
        }
        return ;
      }
    }

    ev->reset() ;
    ev->OnList = intptr_t(Lock) ;
    // The following fence() isn't _strictly necessary as the subsequent
    // CAS() both serializes execution and ratifies the fetched *Lock value.
    OrderAccess::fence();
    for (;;) {
      w = *Lock ;
      if ((w & LOCKBIT) == 0) {
        if (Atomic::cmpxchg_ptr (w|LOCKBIT, Lock, w) == w) {
          ev->OnList = 0 ;
          // We call ::Release while holding the outer lock, thus
          // artificially lengthening the critical section.
          // Consider deferring the ::Release() until the subsequent unlock(),
          // after we've dropped the outer lock.
          if (ReleaseAfter != NULL) {
            ParkEvent::Release (ReleaseAfter) ;
          }
          return ;
        }
        continue ;      // Interference -- *Lock changed -- Just retry
      }
      assert (w & LOCKBIT, "invariant") ;
      ev->ListNext = (ParkEvent *) (w & ~LOCKBIT );
      if (Atomic::cmpxchg_ptr (intptr_t(ev)|LOCKBIT, Lock, w) == w) break ;
    }

    while (ev->OnList != 0) {
      ev->park() ;
    }
  }
}

// Release() must extract a successor from the list and then wake that thread.
// It can "pop" the front of the list or use a detach-modify-reattach (DMR) scheme
// similar to that used by ParkEvent::Allocate() and ::Release().  DMR-based
// Release() would :
// (A) CAS() or swap() null to *Lock, releasing the lock and detaching the list.
// (B) Extract a successor from the private list "in-hand"
// (C) attempt to CAS() the residual back into *Lock over null.
//     If there were any newly arrived threads and the CAS() would fail.
//     In that case Release() would detach the RATs, re-merge the list in-hand
//     with the RATs and repeat as needed.  Alternately, Release() might
//     detach and extract a successor, but then pass the residual list to the wakee.
//     The wakee would be responsible for reattaching and remerging before it
//     competed for the lock.
//
// Both "pop" and DMR are immune from ABA corruption -- there can be
// multiple concurrent pushers, but only one popper or detacher.
// This implementation pops from the head of the list.  This is unfair,
// but tends to provide excellent throughput as hot threads remain hot.
// (We wake recently run threads first).

void Thread::muxRelease (volatile intptr_t * Lock)  {
  for (;;) {
    const intptr_t w = Atomic::cmpxchg_ptr (0, Lock, LOCKBIT) ;
    assert (w & LOCKBIT, "invariant") ;
    if (w == LOCKBIT) return ;
    ParkEvent * List = (ParkEvent *) (w & ~LOCKBIT) ;
    assert (List != NULL, "invariant") ;
    assert (List->OnList == intptr_t(Lock), "invariant") ;
    ParkEvent * nxt = List->ListNext ;

    // The following CAS() releases the lock and pops the head element.
    if (Atomic::cmpxchg_ptr (intptr_t(nxt), Lock, w) != w) {
      continue ;
    }
    List->OnList = 0 ;
    OrderAccess::fence() ;
    List->unpark () ;
    return ;
  }
}


void Threads::verify() {
  ALL_JAVA_THREADS(p) {
    p->verify();
  }
  VMThread* thread = VMThread::vm_thread();
  if (thread != NULL) thread->verify();
}

void JavaThread::tlabs_make_parsable(bool retire) {
  // do the primary tlab for this thread
  tlab().make_parsable(retire);
#ifdef GRAAL
  // do the gpu_hsail tlabs if any
  gpu_hsail_tlabs_make_parsable(retire);
#endif
}


#ifdef GRAAL
void JavaThread::initialize_gpu_hsail_tlabs(jint count) {
  if (!UseTLAB) return;
  // create tlabs
  _gpu_hsail_tlabs = NEW_C_HEAP_ARRAY(ThreadLocalAllocBuffer*, count, mtInternal);
  // initialize
  for (jint i = 0; i < count; i++) {
    _gpu_hsail_tlabs[i] = new ThreadLocalAllocBuffer();
    _gpu_hsail_tlabs[i]->initialize(Thread::current());
  }
  _gpu_hsail_tlabs_count = count;
}

ThreadLocalAllocBuffer* JavaThread::get_gpu_hsail_tlab_at(jint idx) {
  assert(idx >= 0 && idx < get_gpu_hsail_tlabs_count(), "illegal gpu tlab index");
  return _gpu_hsail_tlabs[idx];
}

void JavaThread::gpu_hsail_tlabs_make_parsable(bool retire) {
  for (jint i = 0; i < get_gpu_hsail_tlabs_count(); i++) {
    get_gpu_hsail_tlab_at(i)->make_parsable(retire);
  }
}

void JavaThread::delete_gpu_hsail_tlabs() {
  if (!UseTLAB) return;
  if (_gpu_hsail_tlabs_count == 0) return;

  gpu_hsail_tlabs_make_parsable(true);
  for (jint i = 0; i < get_gpu_hsail_tlabs_count(); i++) {
    delete get_gpu_hsail_tlab_at(i);
  }
  FREE_C_HEAP_ARRAY(ThreadLocalAllocBuffer*, _gpu_hsail_tlabs, mtInternal);
  _gpu_hsail_tlabs = NULL;
  _gpu_hsail_tlabs_count = 0;
}


#endif
<|MERGE_RESOLUTION|>--- conflicted
+++ resolved
@@ -1458,16 +1458,10 @@
 void JavaThread::initialize() {
   // Initialize fields
 
-<<<<<<< HEAD
-  // Set the claimed par_id to -1 (ie not claiming any par_ids)
-  set_claimed_par_id(-1);
-  
-  _buffer_blob = NULL;
-=======
   // Set the claimed par_id to UINT_MAX (ie not claiming any par_ids)
   set_claimed_par_id(UINT_MAX);
 
->>>>>>> 75c249bd
+  _buffer_blob = NULL;
   set_saved_exception_pc(NULL);
   set_threadObj(NULL);
   _anchor.clear();
@@ -4439,7 +4433,7 @@
 // Threads::print_on() is called at safepoint by VM_PrintThreads operation.
 void Threads::print_on(outputStream* st, bool print_stacks, bool internal_format, bool print_concurrent_locks) {
   char buf[32];
-  st->print_cr("%s", os::local_time_string(buf, sizeof(buf)));
+  st->print_raw_cr(os::local_time_string(buf, sizeof(buf)));
 
   st->print_cr("Full thread dump %s (%s %s):",
                 Abstract_VM_Version::vm_name(),
