--- conflicted
+++ resolved
@@ -2206,13 +2206,8 @@
           // BiasedLocking needs an updated RegisterMap for the revoke monitors pass
           RegisterMap reg_map(this, UseBiasedLocking);
           frame compiled_frame = f.sender(&reg_map);
-<<<<<<< HEAD
-          if (compiled_frame.can_be_deoptimized()) {
-            Deoptimization::deoptimize(this, compiled_frame, &reg_map, Deoptimization::Reason_constraint);
-=======
           if (!StressCompiledExceptionHandlers && compiled_frame.can_be_deoptimized()) {
             Deoptimization::deoptimize(this, compiled_frame, &reg_map);
->>>>>>> 24e6d75a
           }
         }
       }
