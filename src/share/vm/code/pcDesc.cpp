/*
 * Copyright (c) 1997, 2010, Oracle and/or its affiliates. All rights reserved.
 * DO NOT ALTER OR REMOVE COPYRIGHT NOTICES OR THIS FILE HEADER.
 *
 * This code is free software; you can redistribute it and/or modify it
 * under the terms of the GNU General Public License version 2 only, as
 * published by the Free Software Foundation.
 *
 * This code is distributed in the hope that it will be useful, but WITHOUT
 * ANY WARRANTY; without even the implied warranty of MERCHANTABILITY or
 * FITNESS FOR A PARTICULAR PURPOSE.  See the GNU General Public License
 * version 2 for more details (a copy is included in the LICENSE file that
 * accompanied this code).
 *
 * You should have received a copy of the GNU General Public License version
 * 2 along with this work; if not, write to the Free Software Foundation,
 * Inc., 51 Franklin St, Fifth Floor, Boston, MA 02110-1301 USA.
 *
 * Please contact Oracle, 500 Oracle Parkway, Redwood Shores, CA 94065 USA
 * or visit www.oracle.com if you need additional information or have any
 * questions.
 *
 */

#include "precompiled.hpp"
#include "code/debugInfoRec.hpp"
#include "code/nmethod.hpp"
#include "code/pcDesc.hpp"
#include "code/scopeDesc.hpp"
#include "memory/resourceArea.hpp"

PcDesc::PcDesc(int pc_offset, int scope_decode_offset, int obj_decode_offset) {
  _pc_offset           = pc_offset;
  _scope_decode_offset = scope_decode_offset;
  _obj_decode_offset   = obj_decode_offset;
  _flags               = 0;
}

address PcDesc::real_pc(const nmethod* code) const {
  return code->code_begin() + pc_offset();
}

void PcDesc::print(nmethod* code) {
#ifndef PRODUCT
  ResourceMark rm;
<<<<<<< HEAD
  tty->print_cr("PcDesc(pc=0x%lx offset=%x bits=%x):", real_pc(code), pc_offset(), _flags.bits);
=======
  tty->print_cr("PcDesc(pc=0x%lx offset=%x bits=%x):", real_pc(code), pc_offset(), _flags);
>>>>>>> 15786a5c

  if (scope_decode_offset() == DebugInformationRecorder::serialized_null) {
    return;
  }

  for (ScopeDesc* sd = code->scope_desc_at(real_pc(code));
       sd != NULL;
       sd = sd->sender()) {
    tty->print("  ");
    sd->method()->print_short_name(tty);
    tty->print("  @%d", sd->bci());
    if (sd->should_reexecute())
      tty->print("  reexecute=true");
    tty->cr();
  }
#endif
}

bool PcDesc::verify(nmethod* code) {
  //Unimplemented();
  return true;
}<|MERGE_RESOLUTION|>--- conflicted
+++ resolved
@@ -43,11 +43,7 @@
 void PcDesc::print(nmethod* code) {
 #ifndef PRODUCT
   ResourceMark rm;
-<<<<<<< HEAD
-  tty->print_cr("PcDesc(pc=0x%lx offset=%x bits=%x):", real_pc(code), pc_offset(), _flags.bits);
-=======
   tty->print_cr("PcDesc(pc=0x%lx offset=%x bits=%x):", real_pc(code), pc_offset(), _flags);
->>>>>>> 15786a5c
 
   if (scope_decode_offset() == DebugInformationRecorder::serialized_null) {
     return;
