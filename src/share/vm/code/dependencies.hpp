--- conflicted
+++ resolved
@@ -249,10 +249,6 @@
   // State for writing a new set of dependencies:
   GrowableArray<int>*       _dep_seen;  // (seen[h->ident] & (1<<dept))
   GrowableArray<ciBaseObject*>*  _deps[TYPE_LIMIT];
-#ifdef GRAAL
-  bool _using_dep_values;
-  GrowableArray<DepValue>*  _dep_values[TYPE_LIMIT];
-#endif
 
   static const char* _dep_name[TYPE_LIMIT];
   static int         _dep_args[TYPE_LIMIT];
@@ -509,13 +505,8 @@
   };
 
   static void print_dependency(DepType dept,
-<<<<<<< HEAD
-                               int nargs, DepArgument args[],
+                               GrowableArray<DepArgument>* args,
                                Klass* witness = NULL, outputStream* st = tty);
-=======
-                               GrowableArray<DepArgument>* args,
-                               Klass* witness = NULL);
->>>>>>> 516a8678
 
  private:
   // helper for encoding common context types as zero:
