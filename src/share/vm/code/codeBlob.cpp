--- conflicted
+++ resolved
@@ -187,7 +187,6 @@
     _oop_maps = NULL;
   }
   _strings.free();
-<<<<<<< HEAD
 }
 
 
@@ -349,14 +348,14 @@
 
 
 void* RuntimeStub::operator new(size_t s, unsigned size) {
-  void* p = CodeCache::allocate(size);
+  void* p = CodeCache::allocate(size, true);
   if (!p) fatal("Initial size of CodeCache is too small");
   return p;
 }
 
 // operator new shared by all singletons:
 void* SingletonBlob::operator new(size_t s, unsigned size) {
-  void* p = CodeCache::allocate(size);
+  void* p = CodeCache::allocate(size, true);
   if (!p) fatal("Initial size of CodeCache is too small");
   return p;
 }
@@ -579,398 +578,4 @@
 
 void DeoptimizationBlob::print_value_on(outputStream* st) const {
   st->print_cr("Deoptimization (frame not available)");
-}
-=======
-}
-
-
-OopMap* CodeBlob::oop_map_for_return_address(address return_address) {
-  assert(oop_maps() != NULL, "nope");
-  return oop_maps()->find_map_at_offset((intptr_t) return_address - (intptr_t) code_begin());
-}
-
-
-//----------------------------------------------------------------------------------------------------
-// Implementation of BufferBlob
-
-
-BufferBlob::BufferBlob(const char* name, int size)
-: CodeBlob(name, sizeof(BufferBlob), size, CodeOffsets::frame_never_safe, /*locs_size:*/ 0)
-{}
-
-BufferBlob* BufferBlob::create(const char* name, int buffer_size) {
-  ThreadInVMfromUnknown __tiv;  // get to VM state in case we block on CodeCache_lock
-
-  BufferBlob* blob = NULL;
-  unsigned int size = sizeof(BufferBlob);
-  // align the size to CodeEntryAlignment
-  size = align_code_offset(size);
-  size += round_to(buffer_size, oopSize);
-  assert(name != NULL, "must provide a name");
-  {
-    MutexLockerEx mu(CodeCache_lock, Mutex::_no_safepoint_check_flag);
-    blob = new (size) BufferBlob(name, size);
-  }
-  // Track memory usage statistic after releasing CodeCache_lock
-  MemoryService::track_code_cache_memory_usage();
-
-  return blob;
-}
-
-
-BufferBlob::BufferBlob(const char* name, int size, CodeBuffer* cb)
-  : CodeBlob(name, cb, sizeof(BufferBlob), size, CodeOffsets::frame_never_safe, 0, NULL)
-{}
-
-BufferBlob* BufferBlob::create(const char* name, CodeBuffer* cb) {
-  ThreadInVMfromUnknown __tiv;  // get to VM state in case we block on CodeCache_lock
-
-  BufferBlob* blob = NULL;
-  unsigned int size = allocation_size(cb, sizeof(BufferBlob));
-  assert(name != NULL, "must provide a name");
-  {
-    MutexLockerEx mu(CodeCache_lock, Mutex::_no_safepoint_check_flag);
-    blob = new (size) BufferBlob(name, size, cb);
-  }
-  // Track memory usage statistic after releasing CodeCache_lock
-  MemoryService::track_code_cache_memory_usage();
-
-  return blob;
-}
-
-
-void* BufferBlob::operator new(size_t s, unsigned size) {
-  void* p = CodeCache::allocate(size);
-  return p;
-}
-
-
-void BufferBlob::free( BufferBlob *blob ) {
-  ThreadInVMfromUnknown __tiv;  // get to VM state in case we block on CodeCache_lock
-  {
-    MutexLockerEx mu(CodeCache_lock, Mutex::_no_safepoint_check_flag);
-    CodeCache::free((CodeBlob*)blob);
-  }
-  // Track memory usage statistic after releasing CodeCache_lock
-  MemoryService::track_code_cache_memory_usage();
-}
-
-
-//----------------------------------------------------------------------------------------------------
-// Implementation of AdapterBlob
-
-AdapterBlob::AdapterBlob(int size, CodeBuffer* cb) :
-  BufferBlob("I2C/C2I adapters", size, cb) {
-  CodeCache::commit(this);
-}
-
-AdapterBlob* AdapterBlob::create(CodeBuffer* cb) {
-  ThreadInVMfromUnknown __tiv;  // get to VM state in case we block on CodeCache_lock
-
-  AdapterBlob* blob = NULL;
-  unsigned int size = allocation_size(cb, sizeof(AdapterBlob));
-  {
-    MutexLockerEx mu(CodeCache_lock, Mutex::_no_safepoint_check_flag);
-    blob = new (size) AdapterBlob(size, cb);
-  }
-  // Track memory usage statistic after releasing CodeCache_lock
-  MemoryService::track_code_cache_memory_usage();
-
-  return blob;
-}
-
-
-//----------------------------------------------------------------------------------------------------
-// Implementation of MethodHandlesAdapterBlob
-
-MethodHandlesAdapterBlob* MethodHandlesAdapterBlob::create(int buffer_size) {
-  ThreadInVMfromUnknown __tiv;  // get to VM state in case we block on CodeCache_lock
-
-  MethodHandlesAdapterBlob* blob = NULL;
-  unsigned int size = sizeof(MethodHandlesAdapterBlob);
-  // align the size to CodeEntryAlignment
-  size = align_code_offset(size);
-  size += round_to(buffer_size, oopSize);
-  {
-    MutexLockerEx mu(CodeCache_lock, Mutex::_no_safepoint_check_flag);
-    blob = new (size) MethodHandlesAdapterBlob(size);
-  }
-  // Track memory usage statistic after releasing CodeCache_lock
-  MemoryService::track_code_cache_memory_usage();
-
-  return blob;
-}
-
-
-//----------------------------------------------------------------------------------------------------
-// Implementation of RuntimeStub
-
-RuntimeStub::RuntimeStub(
-  const char* name,
-  CodeBuffer* cb,
-  int         size,
-  int         frame_complete,
-  int         frame_size,
-  OopMapSet*  oop_maps,
-  bool        caller_must_gc_arguments
-)
-: CodeBlob(name, cb, sizeof(RuntimeStub), size, frame_complete, frame_size, oop_maps)
-{
-  _caller_must_gc_arguments = caller_must_gc_arguments;
-}
-
-
-RuntimeStub* RuntimeStub::new_runtime_stub(const char* stub_name,
-                                           CodeBuffer* cb,
-                                           int frame_complete,
-                                           int frame_size,
-                                           OopMapSet* oop_maps,
-                                           bool caller_must_gc_arguments)
-{
-  RuntimeStub* stub = NULL;
-  ThreadInVMfromUnknown __tiv;  // get to VM state in case we block on CodeCache_lock
-  {
-    MutexLockerEx mu(CodeCache_lock, Mutex::_no_safepoint_check_flag);
-    unsigned int size = allocation_size(cb, sizeof(RuntimeStub));
-    stub = new (size) RuntimeStub(stub_name, cb, size, frame_complete, frame_size, oop_maps, caller_must_gc_arguments);
-  }
-
-  trace_new_stub(stub, "RuntimeStub - ", stub_name);
-
-  return stub;
-}
-
-
-void* RuntimeStub::operator new(size_t s, unsigned size) {
-  void* p = CodeCache::allocate(size, true);
-  if (!p) fatal("Initial size of CodeCache is too small");
-  return p;
-}
-
-// operator new shared by all singletons:
-void* SingletonBlob::operator new(size_t s, unsigned size) {
-  void* p = CodeCache::allocate(size, true);
-  if (!p) fatal("Initial size of CodeCache is too small");
-  return p;
-}
-
-
-//----------------------------------------------------------------------------------------------------
-// Implementation of DeoptimizationBlob
-
-DeoptimizationBlob::DeoptimizationBlob(
-  CodeBuffer* cb,
-  int         size,
-  OopMapSet*  oop_maps,
-  int         unpack_offset,
-  int         unpack_with_exception_offset,
-  int         unpack_with_reexecution_offset,
-  int         frame_size
-)
-: SingletonBlob("DeoptimizationBlob", cb, sizeof(DeoptimizationBlob), size, frame_size, oop_maps)
-{
-  _unpack_offset           = unpack_offset;
-  _unpack_with_exception   = unpack_with_exception_offset;
-  _unpack_with_reexecution = unpack_with_reexecution_offset;
-#ifdef COMPILER1
-  _unpack_with_exception_in_tls   = -1;
-#endif
-}
-
-
-DeoptimizationBlob* DeoptimizationBlob::create(
-  CodeBuffer* cb,
-  OopMapSet*  oop_maps,
-  int        unpack_offset,
-  int        unpack_with_exception_offset,
-  int        unpack_with_reexecution_offset,
-  int        frame_size)
-{
-  DeoptimizationBlob* blob = NULL;
-  ThreadInVMfromUnknown __tiv;  // get to VM state in case we block on CodeCache_lock
-  {
-    MutexLockerEx mu(CodeCache_lock, Mutex::_no_safepoint_check_flag);
-    unsigned int size = allocation_size(cb, sizeof(DeoptimizationBlob));
-    blob = new (size) DeoptimizationBlob(cb,
-                                         size,
-                                         oop_maps,
-                                         unpack_offset,
-                                         unpack_with_exception_offset,
-                                         unpack_with_reexecution_offset,
-                                         frame_size);
-  }
-
-  trace_new_stub(blob, "DeoptimizationBlob");
-
-  return blob;
-}
-
-
-//----------------------------------------------------------------------------------------------------
-// Implementation of UncommonTrapBlob
-
-#ifdef COMPILER2
-UncommonTrapBlob::UncommonTrapBlob(
-  CodeBuffer* cb,
-  int         size,
-  OopMapSet*  oop_maps,
-  int         frame_size
-)
-: SingletonBlob("UncommonTrapBlob", cb, sizeof(UncommonTrapBlob), size, frame_size, oop_maps)
-{}
-
-
-UncommonTrapBlob* UncommonTrapBlob::create(
-  CodeBuffer* cb,
-  OopMapSet*  oop_maps,
-  int        frame_size)
-{
-  UncommonTrapBlob* blob = NULL;
-  ThreadInVMfromUnknown __tiv;  // get to VM state in case we block on CodeCache_lock
-  {
-    MutexLockerEx mu(CodeCache_lock, Mutex::_no_safepoint_check_flag);
-    unsigned int size = allocation_size(cb, sizeof(UncommonTrapBlob));
-    blob = new (size) UncommonTrapBlob(cb, size, oop_maps, frame_size);
-  }
-
-  trace_new_stub(blob, "UncommonTrapBlob");
-
-  return blob;
-}
-
-
-#endif // COMPILER2
-
-
-//----------------------------------------------------------------------------------------------------
-// Implementation of ExceptionBlob
-
-#ifdef COMPILER2
-ExceptionBlob::ExceptionBlob(
-  CodeBuffer* cb,
-  int         size,
-  OopMapSet*  oop_maps,
-  int         frame_size
-)
-: SingletonBlob("ExceptionBlob", cb, sizeof(ExceptionBlob), size, frame_size, oop_maps)
-{}
-
-
-ExceptionBlob* ExceptionBlob::create(
-  CodeBuffer* cb,
-  OopMapSet*  oop_maps,
-  int         frame_size)
-{
-  ExceptionBlob* blob = NULL;
-  ThreadInVMfromUnknown __tiv;  // get to VM state in case we block on CodeCache_lock
-  {
-    MutexLockerEx mu(CodeCache_lock, Mutex::_no_safepoint_check_flag);
-    unsigned int size = allocation_size(cb, sizeof(ExceptionBlob));
-    blob = new (size) ExceptionBlob(cb, size, oop_maps, frame_size);
-  }
-
-  trace_new_stub(blob, "ExceptionBlob");
-
-  return blob;
-}
-
-
-#endif // COMPILER2
-
-
-//----------------------------------------------------------------------------------------------------
-// Implementation of SafepointBlob
-
-SafepointBlob::SafepointBlob(
-  CodeBuffer* cb,
-  int         size,
-  OopMapSet*  oop_maps,
-  int         frame_size
-)
-: SingletonBlob("SafepointBlob", cb, sizeof(SafepointBlob), size, frame_size, oop_maps)
-{}
-
-
-SafepointBlob* SafepointBlob::create(
-  CodeBuffer* cb,
-  OopMapSet*  oop_maps,
-  int         frame_size)
-{
-  SafepointBlob* blob = NULL;
-  ThreadInVMfromUnknown __tiv;  // get to VM state in case we block on CodeCache_lock
-  {
-    MutexLockerEx mu(CodeCache_lock, Mutex::_no_safepoint_check_flag);
-    unsigned int size = allocation_size(cb, sizeof(SafepointBlob));
-    blob = new (size) SafepointBlob(cb, size, oop_maps, frame_size);
-  }
-
-  trace_new_stub(blob, "SafepointBlob");
-
-  return blob;
-}
-
-
-//----------------------------------------------------------------------------------------------------
-// Verification and printing
-
-void CodeBlob::verify() {
-  ShouldNotReachHere();
-}
-
-void CodeBlob::print_on(outputStream* st) const {
-  st->print_cr("[CodeBlob (" INTPTR_FORMAT ")]", this);
-  st->print_cr("Framesize: %d", _frame_size);
-}
-
-void CodeBlob::print_value_on(outputStream* st) const {
-  st->print_cr("[CodeBlob]");
-}
-
-void BufferBlob::verify() {
-  // unimplemented
-}
-
-void BufferBlob::print_on(outputStream* st) const {
-  CodeBlob::print_on(st);
-  print_value_on(st);
-}
-
-void BufferBlob::print_value_on(outputStream* st) const {
-  st->print_cr("BufferBlob (" INTPTR_FORMAT  ") used for %s", this, name());
-}
-
-void RuntimeStub::verify() {
-  // unimplemented
-}
-
-void RuntimeStub::print_on(outputStream* st) const {
-  ttyLocker ttyl;
-  CodeBlob::print_on(st);
-  st->print("Runtime Stub (" INTPTR_FORMAT "): ", this);
-  st->print_cr(name());
-  Disassembler::decode((CodeBlob*)this, st);
-}
-
-void RuntimeStub::print_value_on(outputStream* st) const {
-  st->print("RuntimeStub (" INTPTR_FORMAT "): ", this); st->print(name());
-}
-
-void SingletonBlob::verify() {
-  // unimplemented
-}
-
-void SingletonBlob::print_on(outputStream* st) const {
-  ttyLocker ttyl;
-  CodeBlob::print_on(st);
-  st->print_cr(name());
-  Disassembler::decode((CodeBlob*)this, st);
-}
-
-void SingletonBlob::print_value_on(outputStream* st) const {
-  st->print_cr(name());
-}
-
-void DeoptimizationBlob::print_value_on(outputStream* st) const {
-  st->print_cr("Deoptimization (frame not available)");
-}
->>>>>>> 10873c0f
+}