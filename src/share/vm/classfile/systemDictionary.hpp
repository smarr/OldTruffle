/*
 * Copyright (c) 1997, 2011, Oracle and/or its affiliates. All rights reserved.
 * DO NOT ALTER OR REMOVE COPYRIGHT NOTICES OR THIS FILE HEADER.
 *
 * This code is free software; you can redistribute it and/or modify it
 * under the terms of the GNU General Public License version 2 only, as
 * published by the Free Software Foundation.
 *
 * This code is distributed in the hope that it will be useful, but WITHOUT
 * ANY WARRANTY; without even the implied warranty of MERCHANTABILITY or
 * FITNESS FOR A PARTICULAR PURPOSE.  See the GNU General Public License
 * version 2 for more details (a copy is included in the LICENSE file that
 * accompanied this code).
 *
 * You should have received a copy of the GNU General Public License version
 * 2 along with this work; if not, write to the Free Software Foundation,
 * Inc., 51 Franklin St, Fifth Floor, Boston, MA 02110-1301 USA.
 *
 * Please contact Oracle, 500 Oracle Parkway, Redwood Shores, CA 94065 USA
 * or visit www.oracle.com if you need additional information or have any
 * questions.
 *
 */

#ifndef SHARE_VM_CLASSFILE_SYSTEMDICTIONARY_HPP
#define SHARE_VM_CLASSFILE_SYSTEMDICTIONARY_HPP

#include "classfile/classFileStream.hpp"
#include "classfile/classLoader.hpp"
#include "oops/objArrayOop.hpp"
#include "oops/symbol.hpp"
#include "runtime/java.hpp"
#include "runtime/reflectionUtils.hpp"
#include "utilities/hashtable.hpp"

// The system dictionary stores all loaded classes and maps:
//
//   [class name,class loader] -> class   i.e.  [Symbol*,oop] -> klassOop
//
// Classes are loaded lazily. The default VM class loader is
// represented as NULL.

// The underlying data structure is an open hash table with a fixed number
// of buckets. During loading the loader object is locked, (for the VM loader
// a private lock object is used). Class loading can thus be done concurrently,
// but only by different loaders.
//
// During loading a placeholder (name, loader) is temporarily placed in
// a side data structure, and is used to detect ClassCircularityErrors
// and to perform verification during GC.  A GC can occur in the midst
// of class loading, as we call out to Java, have to take locks, etc.
//
// When class loading is finished, a new entry is added to the system
// dictionary and the place holder is removed. Note that the protection
// domain field of the system dictionary has not yet been filled in when
// the "real" system dictionary entry is created.
//
// Clients of this class who are interested in finding if a class has
// been completely loaded -- not classes in the process of being loaded --
// can read the SystemDictionary unlocked. This is safe because
//    - entries are only deleted at safepoints
//    - readers cannot come to a safepoint while actively examining
//         an entry  (an entry cannot be deleted from under a reader)
//    - entries must be fully formed before they are available to concurrent
//         readers (we must ensure write ordering)
//
// Note that placeholders are deleted at any time, as they are removed
// when a class is completely loaded. Therefore, readers as well as writers
// of placeholders must hold the SystemDictionary_lock.
//

class Dictionary;
class PlaceholderTable;
class LoaderConstraintTable;
class HashtableBucket;
class ResolutionErrorTable;
class SymbolPropertyTable;

// Certain classes are preloaded, such as java.lang.Object and java.lang.String.
// They are all "well-known", in the sense that no class loader is allowed
// to provide a different definition.
//
// These klasses must all have names defined in vmSymbols.

#define WK_KLASS_ENUM_NAME(kname)    kname##_knum

// Each well-known class has a short klass name (like object_klass),
// a vmSymbol name (like java_lang_Object), and a flag word
// that makes some minor distinctions, like whether the klass
// is preloaded, optional, release-specific, etc.
// The order of these definitions is significant; it is the order in which
// preloading is actually performed by initialize_preloaded_classes.

#define WK_KLASSES_DO(template)                                               \
  /* well-known classes */                                                    \
  template(Object_klass,                 java_lang_Object,               Pre) \
  template(String_klass,                 java_lang_String,               Pre) \
  template(Class_klass,                  java_lang_Class,                Pre) \
  template(Cloneable_klass,              java_lang_Cloneable,            Pre) \
  template(ClassLoader_klass,            java_lang_ClassLoader,          Pre) \
  template(Serializable_klass,           java_io_Serializable,           Pre) \
  template(System_klass,                 java_lang_System,               Pre) \
  template(Throwable_klass,              java_lang_Throwable,            Pre) \
  template(Error_klass,                  java_lang_Error,                Pre) \
  template(ThreadDeath_klass,            java_lang_ThreadDeath,          Pre) \
  template(Exception_klass,              java_lang_Exception,            Pre) \
  template(RuntimeException_klass,       java_lang_RuntimeException,     Pre) \
  template(ProtectionDomain_klass,       java_security_ProtectionDomain, Pre) \
  template(AccessControlContext_klass,   java_security_AccessControlContext, Pre) \
  template(ClassNotFoundException_klass, java_lang_ClassNotFoundException, Pre) \
  template(NoClassDefFoundError_klass,   java_lang_NoClassDefFoundError, Pre) \
  template(LinkageError_klass,           java_lang_LinkageError,         Pre) \
  template(ClassCastException_klass,     java_lang_ClassCastException,   Pre) \
  template(ArrayStoreException_klass,    java_lang_ArrayStoreException,  Pre) \
  template(VirtualMachineError_klass,    java_lang_VirtualMachineError,  Pre) \
  template(OutOfMemoryError_klass,       java_lang_OutOfMemoryError,     Pre) \
  template(StackOverflowError_klass,     java_lang_StackOverflowError,   Pre) \
  template(IllegalMonitorStateException_klass, java_lang_IllegalMonitorStateException, Pre) \
  template(Reference_klass,              java_lang_ref_Reference,        Pre) \
                                                                              \
  /* Preload ref klasses and set reference types */                           \
  template(SoftReference_klass,          java_lang_ref_SoftReference,    Pre) \
  template(WeakReference_klass,          java_lang_ref_WeakReference,    Pre) \
  template(FinalReference_klass,         java_lang_ref_FinalReference,   Pre) \
  template(PhantomReference_klass,       java_lang_ref_PhantomReference, Pre) \
  template(Finalizer_klass,              java_lang_ref_Finalizer,        Pre) \
                                                                              \
  template(Thread_klass,                 java_lang_Thread,               Pre) \
  template(ThreadGroup_klass,            java_lang_ThreadGroup,          Pre) \
  template(Properties_klass,             java_util_Properties,           Pre) \
  template(reflect_AccessibleObject_klass, java_lang_reflect_AccessibleObject, Pre) \
  template(reflect_Field_klass,          java_lang_reflect_Field,        Pre) \
  template(reflect_Method_klass,         java_lang_reflect_Method,       Pre) \
  template(reflect_Constructor_klass,    java_lang_reflect_Constructor,  Pre) \
                                                                              \
  /* NOTE: needed too early in bootstrapping process to have checks based on JDK version */                              \
  /* Universe::is_gte_jdk14x_version() is not set up by this point. */                                                   \
  /* It's okay if this turns out to be NULL in non-1.4 JDKs. */                                                          \
  template(reflect_MagicAccessorImpl_klass,             sun_reflect_MagicAccessorImpl,             Opt)                  \
  template(reflect_MethodAccessorImpl_klass,            sun_reflect_MethodAccessorImpl,            Opt_Only_JDK14NewRef) \
  template(reflect_ConstructorAccessorImpl_klass,       sun_reflect_ConstructorAccessorImpl,       Opt_Only_JDK14NewRef) \
  template(reflect_DelegatingClassLoader_klass,         sun_reflect_DelegatingClassLoader,         Opt)                  \
  template(reflect_ConstantPool_klass,                  sun_reflect_ConstantPool,                  Opt_Only_JDK15)       \
  template(reflect_UnsafeStaticFieldAccessorImpl_klass, sun_reflect_UnsafeStaticFieldAccessorImpl, Opt_Only_JDK15)       \
                                                                              \
  /* support for dynamic typing; it's OK if these are NULL in earlier JDKs */ \
<<<<<<< HEAD
  template(MethodHandle_klass,           java_lang_invoke_MethodHandle,     Pre_JSR292) \
  template(MemberName_klass,             java_lang_invoke_MemberName,       Pre_JSR292) \
  template(MethodHandleNatives_klass,    java_lang_invoke_MethodHandleNatives, Pre_JSR292) \
  template(AdapterMethodHandle_klass,    java_lang_invoke_AdapterMethodHandle, Pre_JSR292) \
  template(BoundMethodHandle_klass,      java_lang_invoke_BoundMethodHandle, Pre_JSR292) \
  template(DirectMethodHandle_klass,     java_lang_invoke_DirectMethodHandle, Pre_JSR292) \
  template(MethodType_klass,             java_lang_invoke_MethodType,       Pre_JSR292) \
  template(MethodTypeForm_klass,         java_lang_invoke_MethodTypeForm,   Pre_JSR292) \
  template(BootstrapMethodError_klass,   java_lang_BootstrapMethodError, Pre_JSR292) \
=======
  template(MethodHandle_klass,             java_lang_invoke_MethodHandle,             Pre_JSR292) \
  template(MemberName_klass,               java_lang_invoke_MemberName,               Pre_JSR292) \
  template(MethodHandleNatives_klass,      java_lang_invoke_MethodHandleNatives,      Pre_JSR292) \
  template(AdapterMethodHandle_klass,      java_lang_invoke_AdapterMethodHandle,      Pre_JSR292) \
  template(BoundMethodHandle_klass,        java_lang_invoke_BoundMethodHandle,        Pre_JSR292) \
  template(DirectMethodHandle_klass,       java_lang_invoke_DirectMethodHandle,       Pre_JSR292) \
  template(MethodType_klass,               java_lang_invoke_MethodType,               Pre_JSR292) \
  template(MethodTypeForm_klass,           java_lang_invoke_MethodTypeForm,           Pre_JSR292) \
  template(BootstrapMethodError_klass,     java_lang_BootstrapMethodError,            Pre_JSR292) \
>>>>>>> 7173c5cf
  template(WrongMethodTypeException_klass, java_lang_invoke_WrongMethodTypeException, Pre_JSR292) \
  template(CallSite_klass,                 java_lang_invoke_CallSite,                 Pre_JSR292) \
  template(CountingMethodHandle_klass,     java_lang_invoke_CountingMethodHandle,     Opt)        \
  template(ConstantCallSite_klass,         java_lang_invoke_ConstantCallSite,         Pre_JSR292) \
  template(MutableCallSite_klass,          java_lang_invoke_MutableCallSite,          Pre_JSR292) \
  template(VolatileCallSite_klass,         java_lang_invoke_VolatileCallSite,         Pre_JSR292) \
  /* Note: MethodHandle must be first, and VolatileCallSite last in group */  \
                                                                              \
  template(StringBuffer_klass,           java_lang_StringBuffer,         Pre) \
  template(StringBuilder_klass,          java_lang_StringBuilder,        Pre) \
                                                                              \
  /* It's NULL in non-1.4 JDKs. */                                            \
  template(StackTraceElement_klass,      java_lang_StackTraceElement,    Opt) \
  /* Universe::is_gte_jdk14x_version() is not set up by this point. */        \
  /* It's okay if this turns out to be NULL in non-1.4 JDKs. */               \
  template(nio_Buffer_klass,             java_nio_Buffer,                Opt) \
                                                                              \
  /* If this class isn't present, it won't be referenced. */                  \
  template(AtomicLongCSImpl_klass,       sun_misc_AtomicLongCSImpl,   Opt)    \
                                                                              \
  template(DownloadManager_klass,        sun_jkernel_DownloadManager, Opt_Kernel) \
                                                                              \
  template(PostVMInitHook_klass,         sun_misc_PostVMInitHook, Opt)        \
                                                                              \
  /* Preload boxing klasses */                                                \
  template(Boolean_klass,                java_lang_Boolean,              Pre) \
  template(Character_klass,              java_lang_Character,            Pre) \
  template(Float_klass,                  java_lang_Float,                Pre) \
  template(Double_klass,                 java_lang_Double,               Pre) \
  template(Byte_klass,                   java_lang_Byte,                 Pre) \
  template(Short_klass,                  java_lang_Short,                Pre) \
  template(Integer_klass,                java_lang_Integer,              Pre) \
  template(Long_klass,                   java_lang_Long,                 Pre) \
                                                                              \
  template(graalOptions_klass,           com_sun_graal_graalOptions,                                Opt) \
  template(HotSpotTypeResolved_klass,    com_sun_hotspot_graal_HotSpotTypeResolved,                 Opt) \
  template(HotSpotType_klass,            com_sun_hotspot_graal_HotSpotType,                         Opt) \
  template(HotSpotField_klass,           com_sun_hotspot_graal_HotSpotField,                        Opt) \
  template(HotSpotCompiledMethod_klass,  com_sun_hotspot_graal_HotSpotCompiledMethod,               Opt) \
  template(HotSpotMethodResolved_klass,  com_sun_hotspot_graal_HotSpotMethodResolved,               Opt) \
  template(HotSpotTargetMethod_klass,    com_sun_hotspot_graal_HotSpotTargetMethod,                 Opt) \
  template(HotSpotExceptionHandler_klass,com_sun_hotspot_graal_HotSpotExceptionHandler,             Opt) \
  template(HotSpotProxy_klass,           com_sun_hotspot_graal_HotSpotProxy,                        Opt) \
  template(CiAssumptions_klass,          com_sun_cri_ci_CiAssumptions,                              Opt) \
  template(CiAssumptions_ConcreteSubtype_klass, com_sun_cri_ci_CiAssumptions_ConcreteSubtype,       Opt) \
  template(CiAssumptions_ConcreteMethod_klass,  com_sun_cri_ci_CiAssumptions_ConcreteMethod,        Opt) \
  template(CiTargetMethod_klass,         com_sun_cri_ci_CiTargetMethod,                             Opt) \
  template(CiTargetMethod_Site_klass,    com_sun_cri_ci_CiTargetMethod_Site,                        Opt) \
  template(CiTargetMethod_Call_klass,    com_sun_cri_ci_CiTargetMethod_Call,                        Opt) \
  template(CiTargetMethod_DataPatch_klass, com_sun_cri_ci_CiTargetMethod_DataPatch,                 Opt) \
  template(CiTargetMethod_Safepoint_klass, com_sun_cri_ci_CiTargetMethod_Safepoint,                 Opt) \
  template(CiTargetMethod_ExceptionHandler_klass, com_sun_cri_ci_CiTargetMethod_ExceptionHandler,   Opt) \
  template(CiTargetMethod_Mark_klass,    com_sun_cri_ci_CiTargetMethod_Mark,                        Opt) \
  template(GraalBitMap_klass,            com_sun_cri_ci_CiBitMap,                                   Opt) \
  template(CiDebugInfo_klass,            com_sun_cri_ci_CiDebugInfo,                                Opt) \
  template(CiFrame_klass,                com_sun_cri_ci_CiFrame,                                    Opt) \
  template(CiValue_klass,                com_sun_cri_ci_CiValue,                                    Opt) \
  template(CiStackSlot_klass,            com_sun_cri_ci_CiStackSlot,                                Opt) \
  template(CiRegisterValue_klass,        com_sun_cri_ci_CiRegisterValue,                            Opt) \
  template(CiRegister_klass,             com_sun_cri_ci_CiRegister,                                 Opt) \
  template(CiCodePos_klass,              com_sun_cri_ci_CiCodePos,                                  Opt) \
  template(CiConstant_klass,             com_sun_cri_ci_CiConstant,                                 Opt) \
  template(CiVirtualObject_klass,        com_sun_cri_ci_CiVirtualObject,                            Opt) \
  template(CiMonitorValue_klass,         com_sun_cri_ci_CiMonitorValue,                             Opt) \
  template(CiKind_klass,                 com_sun_cri_ci_CiKind,                                     Opt) \
  template(CiRuntimeCall_klass,          com_sun_cri_ci_CiRuntimeCall,                              Opt) \
  template(RiMethod_klass,               com_sun_cri_ri_RiMethod,                                   Opt) \
  template(RiType_klass,                 com_sun_cri_ri_RiType,                                     Opt) \
  template(RiResolvedField_klass,        com_sun_cri_ri_RiResolvedField,                            Opt) \
  template(RiExceptionHandler_klass,     com_sun_cri_ri_RiExceptionHandler,                         Opt) \
  template(RiTypeProfile_klass,          com_sun_cri_ri_RiTypeProfile,                              Opt) \

  /*end*/


class SystemDictionary : AllStatic {
  friend class VMStructs;
  friend class CompactingPermGenGen;
  friend class SystemDictionaryHandles;
  NOT_PRODUCT(friend class instanceKlassKlass;)

 public:
  enum WKID {
    NO_WKID = 0,

    #define WK_KLASS_ENUM(name, symbol, ignore_o) WK_KLASS_ENUM_NAME(name), WK_KLASS_ENUM_NAME(symbol) = WK_KLASS_ENUM_NAME(name),
    WK_KLASSES_DO(WK_KLASS_ENUM)
    #undef WK_KLASS_ENUM

    WKID_LIMIT,

    FIRST_WKID = NO_WKID + 1
  };

  enum InitOption {
    Pre,                        // preloaded; error if not present
    Pre_JSR292,                 // preloaded if EnableInvokeDynamic

    // Order is significant.  Options before this point require resolve_or_fail.
    // Options after this point will use resolve_or_null instead.

    Opt,                        // preload tried; NULL if not present
    Opt_Only_JDK14NewRef,       // preload tried; use only with NewReflection
    Opt_Only_JDK15,             // preload tried; use only with JDK1.5+
    Opt_Kernel,                 // preload tried only #ifdef KERNEL
    OPTION_LIMIT,
    CEIL_LG_OPTION_LIMIT = 4    // OPTION_LIMIT <= (1<<CEIL_LG_OPTION_LIMIT)
  };


  // Returns a class with a given class name and class loader.  Loads the
  // class if needed. If not found a NoClassDefFoundError or a
  // ClassNotFoundException is thrown, depending on the value on the
  // throw_error flag.  For most uses the throw_error argument should be set
  // to true.

  static klassOop resolve_or_fail(Symbol* class_name, Handle class_loader, Handle protection_domain, bool throw_error, TRAPS);
  // Convenient call for null loader and protection domain.
  static klassOop resolve_or_fail(Symbol* class_name, bool throw_error, TRAPS);
private:
  // handle error translation for resolve_or_null results
  static klassOop handle_resolution_exception(Symbol* class_name, Handle class_loader, Handle protection_domain, bool throw_error, KlassHandle klass_h, TRAPS);

public:

  // Returns a class with a given class name and class loader.
  // Loads the class if needed. If not found NULL is returned.
  static klassOop resolve_or_null(Symbol* class_name, Handle class_loader, Handle protection_domain, TRAPS);
  // Version with null loader and protection domain
  static klassOop resolve_or_null(Symbol* class_name, TRAPS);

  // Resolve a superclass or superinterface. Called from ClassFileParser,
  // parse_interfaces, resolve_instance_class_or_null, load_shared_class
  // "child_name" is the class whose super class or interface is being resolved.
  static klassOop resolve_super_or_fail(Symbol* child_name,
                                        Symbol* class_name,
                                        Handle class_loader,
                                        Handle protection_domain,
                                        bool is_superclass,
                                        TRAPS);

  // Parse new stream. This won't update the system dictionary or
  // class hierarchy, simply parse the stream. Used by JVMTI RedefineClasses.
  static klassOop parse_stream(Symbol* class_name,
                               Handle class_loader,
                               Handle protection_domain,
                               ClassFileStream* st,
                               TRAPS) {
    KlassHandle nullHandle;
    return parse_stream(class_name, class_loader, protection_domain, st, nullHandle, NULL, THREAD);
  }
  static klassOop parse_stream(Symbol* class_name,
                               Handle class_loader,
                               Handle protection_domain,
                               ClassFileStream* st,
                               KlassHandle host_klass,
                               GrowableArray<Handle>* cp_patches,
                               TRAPS);

  // Resolve from stream (called by jni_DefineClass and JVM_DefineClass)
  static klassOop resolve_from_stream(Symbol* class_name, Handle class_loader,
                                      Handle protection_domain,
                                      ClassFileStream* st, bool verify, TRAPS);

  // Lookup an already loaded class. If not found NULL is returned.
  static klassOop find(Symbol* class_name, Handle class_loader, Handle protection_domain, TRAPS);

  // Lookup an already loaded instance or array class.
  // Do not make any queries to class loaders; consult only the cache.
  // If not found NULL is returned.
  static klassOop find_instance_or_array_klass(Symbol* class_name,
                                               Handle class_loader,
                                               Handle protection_domain,
                                               TRAPS);

  // If the given name is known to vmSymbols, return the well-know klass:
  static klassOop find_well_known_klass(Symbol* class_name);

  // Lookup an instance or array class that has already been loaded
  // either into the given class loader, or else into another class
  // loader that is constrained (via loader constraints) to produce
  // a consistent class.  Do not take protection domains into account.
  // Do not make any queries to class loaders; consult only the cache.
  // Return NULL if the class is not found.
  //
  // This function is a strict superset of find_instance_or_array_klass.
  // This function (the unchecked version) makes a conservative prediction
  // of the result of the checked version, assuming successful lookup.
  // If both functions return non-null, they must return the same value.
  // Also, the unchecked version may sometimes be non-null where the
  // checked version is null.  This can occur in several ways:
  //   1. No query has yet been made to the class loader.
  //   2. The class loader was queried, but chose not to delegate.
  //   3. ClassLoader.checkPackageAccess rejected a proposed protection domain.
  //   4. Loading was attempted, but there was a linkage error of some sort.
  // In all of these cases, the loader constraints on this type are
  // satisfied, and it is safe for classes in the given class loader
  // to manipulate strongly-typed values of the found class, subject
  // to local linkage and access checks.
  static klassOop find_constrained_instance_or_array_klass(Symbol* class_name,
                                                           Handle class_loader,
                                                           TRAPS);

  // Iterate over all klasses in dictionary
  //   Just the classes from defining class loaders
  static void classes_do(void f(klassOop));
  // Added for initialize_itable_for_klass to handle exceptions
  static void classes_do(void f(klassOop, TRAPS), TRAPS);
  //   All classes, and their class loaders
  static void classes_do(void f(klassOop, oop));
  //   All classes, and their class loaders
  //   (added for helpers that use HandleMarks and ResourceMarks)
  static void classes_do(void f(klassOop, oop, TRAPS), TRAPS);
  // All entries in the placeholder table and their class loaders
  static void placeholders_do(void f(Symbol*, oop));

  // Iterate over all methods in all klasses in dictionary
  static void methods_do(void f(methodOop));

  // Garbage collection support

  // This method applies "blk->do_oop" to all the pointers to "system"
  // classes and loaders.
  static void always_strong_oops_do(OopClosure* blk);
  static void always_strong_classes_do(OopClosure* blk);
  // This method applies "blk->do_oop" to all the placeholders.
  static void placeholders_do(OopClosure* blk);

  // Unload (that is, break root links to) all unmarked classes and
  // loaders.  Returns "true" iff something was unloaded.
  static bool do_unloading(BoolObjectClosure* is_alive);

  // Applies "f->do_oop" to all root oops in the system dictionary.
  static void oops_do(OopClosure* f);

  // System loader lock
  static oop system_loader_lock()           { return _system_loader_lock_obj; }

private:
  //    Traverses preloaded oops: various system classes.  These are
  //    guaranteed to be in the perm gen.
  static void preloaded_oops_do(OopClosure* f);
  static void lazily_loaded_oops_do(OopClosure* f);

public:
  // Sharing support.
  static void reorder_dictionary();
  static void copy_buckets(char** top, char* end);
  static void copy_table(char** top, char* end);
  static void reverse();
  static void set_shared_dictionary(HashtableBucket* t, int length,
                                    int number_of_entries);
  // Printing
  static void print()                   PRODUCT_RETURN;
  static void print_class_statistics()  PRODUCT_RETURN;
  static void print_method_statistics() PRODUCT_RETURN;

  // Number of contained klasses
  // This is both fully loaded classes and classes in the process
  // of being loaded
  static int number_of_classes();

  // Monotonically increasing counter which grows as classes are
  // loaded or modifications such as hot-swapping or setting/removing
  // of breakpoints are performed
  static inline int number_of_modifications()     { assert_locked_or_safepoint(Compile_lock); return _number_of_modifications; }
  // Needed by evolution and breakpoint code
  static inline void notice_modification()        { assert_locked_or_safepoint(Compile_lock); ++_number_of_modifications;      }

  // Verification
  static void verify();

#ifdef ASSERT
  static bool is_internal_format(Symbol* class_name);
#endif

  // Verify class is in dictionary
  static void verify_obj_klass_present(Handle obj,
                                       Symbol* class_name,
                                       Handle class_loader);

  // Initialization
  static void initialize(TRAPS);

  // Fast access to commonly used classes (preloaded)
  static klassOop check_klass(klassOop k) {
    assert(k != NULL, "preloaded klass not initialized");
    return k;
  }

  static klassOop check_klass_Pre(klassOop k) { return check_klass(k); }
  static klassOop check_klass_Pre_JSR292(klassOop k) { return EnableInvokeDynamic ? check_klass(k) : k; }
  static klassOop check_klass_Opt(klassOop k) { return k; }
  static klassOop check_klass_Opt_Kernel(klassOop k) { return k; } //== Opt
  static klassOop check_klass_Opt_Only_JDK15(klassOop k) {
    assert(JDK_Version::is_gte_jdk15x_version(), "JDK 1.5 only");
    return k;
  }
  static klassOop check_klass_Opt_Only_JDK14NewRef(klassOop k) {
    assert(JDK_Version::is_gte_jdk14x_version() && UseNewReflection, "JDK 1.4 only");
    // despite the optional loading, if you use this it must be present:
    return check_klass(k);
  }

  static bool initialize_wk_klass(WKID id, int init_opt, TRAPS);
  static void initialize_wk_klasses_until(WKID limit_id, WKID &start_id, TRAPS);
  static void initialize_wk_klasses_through(WKID end_id, WKID &start_id, TRAPS) {
    int limit = (int)end_id + 1;
    initialize_wk_klasses_until((WKID) limit, start_id, THREAD);
  }

public:
  #define WK_KLASS_DECLARE(name, symbol, option) \
    static klassOop name() { return check_klass_##option(_well_known_klasses[WK_KLASS_ENUM_NAME(name)]); }
  WK_KLASSES_DO(WK_KLASS_DECLARE);
  #undef WK_KLASS_DECLARE

  static klassOop well_known_klass(WKID id) {
    assert(id >= (int)FIRST_WKID && id < (int)WKID_LIMIT, "oob");
    return _well_known_klasses[id];
  }

  // Local definition for direct access to the private array:
  #define WK_KLASS(name) _well_known_klasses[SystemDictionary::WK_KLASS_ENUM_NAME(name)]

  static klassOop box_klass(BasicType t) {
    assert((uint)t < T_VOID+1, "range check");
    return check_klass(_box_klasses[t]);
  }
  static BasicType box_klass_type(klassOop k);  // inverse of box_klass

  // methods returning lazily loaded klasses
  // The corresponding method to load the class must be called before calling them.
  static klassOop abstract_ownable_synchronizer_klass() { return check_klass(_abstract_ownable_synchronizer_klass); }

  static void load_abstract_ownable_synchronizer_klass(TRAPS);

private:
  // Tells whether ClassLoader.loadClassInternal is present
  static bool has_loadClassInternal()       { return _has_loadClassInternal; }

public:
  // Tells whether ClassLoader.checkPackageAccess is present
  static bool has_checkPackageAccess()      { return _has_checkPackageAccess; }

  static bool Class_klass_loaded()          { return WK_KLASS(Class_klass) != NULL; }
  static bool Cloneable_klass_loaded()      { return WK_KLASS(Cloneable_klass) != NULL; }

  // Returns default system loader
  static oop java_system_loader();

  // Compute the default system loader
  static void compute_java_system_loader(TRAPS);

private:
  // Mirrors for primitive classes (created eagerly)
  static oop check_mirror(oop m) {
    assert(m != NULL, "mirror not initialized");
    return m;
  }

public:
  // Note:  java_lang_Class::primitive_type is the inverse of java_mirror

  // Check class loader constraints
  static bool add_loader_constraint(Symbol* name, Handle loader1,
                                    Handle loader2, TRAPS);
  static char* check_signature_loaders(Symbol* signature, Handle loader1,
                                       Handle loader2, bool is_method, TRAPS);

  // JSR 292
  // find the java.lang.invoke.MethodHandles::invoke method for a given signature
  static methodOop find_method_handle_invoke(Symbol* name,
                                             Symbol* signature,
                                             KlassHandle accessing_klass,
                                             TRAPS);
  // ask Java to compute a java.lang.invoke.MethodType object for a given signature
  static Handle    find_method_handle_type(Symbol* signature,
                                           KlassHandle accessing_klass,
                                           bool for_invokeGeneric,
                                           bool& return_bcp_flag,
                                           TRAPS);
  // ask Java to compute a java.lang.invoke.MethodHandle object for a given CP entry
  static Handle    link_method_handle_constant(KlassHandle caller,
                                               int ref_kind, //e.g., JVM_REF_invokeVirtual
                                               KlassHandle callee,
                                               Symbol* name,
                                               Symbol* signature,
                                               TRAPS);
  // ask Java to create a dynamic call site, while linking an invokedynamic op
  static Handle    make_dynamic_call_site(Handle bootstrap_method,
                                          // Callee information:
                                          Symbol* name,
                                          methodHandle signature_invoker,
                                          Handle info,
                                          // Caller information:
                                          methodHandle caller_method,
                                          int caller_bci,
                                          TRAPS);

  // coordinate with Java about bootstrap methods
  static Handle    find_bootstrap_method(methodHandle caller_method,
                                         int caller_bci,  // N.B. must be an invokedynamic
                                         int cache_index, // must be corresponding main_entry
                                         Handle &argument_info_result, // static BSM arguments, if any
                                         TRAPS);

  // Utility for printing loader "name" as part of tracing constraints
  static const char* loader_name(oop loader) {
    return ((loader) == NULL ? "<bootloader>" :
            instanceKlass::cast((loader)->klass())->name()->as_C_string() );
  }

  // Record the error when the first attempt to resolve a reference from a constant
  // pool entry to a class fails.
  static void add_resolution_error(constantPoolHandle pool, int which, Symbol* error);
  static Symbol* find_resolution_error(constantPoolHandle pool, int which);

 private:

  enum Constants {
    _loader_constraint_size = 107,                     // number of entries in constraint table
    _resolution_error_size  = 107,                     // number of entries in resolution error table
    _invoke_method_size     = 139,                     // number of entries in invoke method table
    _nof_buckets            = 1009                     // number of buckets in hash table
  };


  // Static variables

  // Hashtable holding loaded classes.
  static Dictionary*            _dictionary;

  // Hashtable holding placeholders for classes being loaded.
  static PlaceholderTable*       _placeholders;

  // Hashtable holding classes from the shared archive.
  static Dictionary*             _shared_dictionary;

  // Monotonically increasing counter which grows with
  // _number_of_classes as well as hot-swapping and breakpoint setting
  // and removal.
  static int                     _number_of_modifications;

  // Lock object for system class loader
  static oop                     _system_loader_lock_obj;

  // Constraints on class loaders
  static LoaderConstraintTable*  _loader_constraints;

  // Resolution errors
  static ResolutionErrorTable*   _resolution_errors;

  // Invoke methods (JSR 292)
  static SymbolPropertyTable*    _invoke_method_table;

public:
  // for VM_CounterDecay iteration support
  friend class CounterDecay;
  static klassOop try_get_next_class();

private:
  static void validate_protection_domain(instanceKlassHandle klass,
                                         Handle class_loader,
                                         Handle protection_domain, TRAPS);

  friend class VM_PopulateDumpSharedSpace;
  friend class TraversePlaceholdersClosure;
  static Dictionary*         dictionary() { return _dictionary; }
  static Dictionary*         shared_dictionary() { return _shared_dictionary; }
  static PlaceholderTable*   placeholders() { return _placeholders; }
  static LoaderConstraintTable* constraints() { return _loader_constraints; }
  static ResolutionErrorTable* resolution_errors() { return _resolution_errors; }
  static SymbolPropertyTable* invoke_method_table() { return _invoke_method_table; }

  // Basic loading operations
  static klassOop resolve_instance_class_or_null(Symbol* class_name, Handle class_loader, Handle protection_domain, TRAPS);
  static klassOop resolve_array_class_or_null(Symbol* class_name, Handle class_loader, Handle protection_domain, TRAPS);
  static instanceKlassHandle handle_parallel_super_load(Symbol* class_name, Symbol* supername, Handle class_loader, Handle protection_domain, Handle lockObject, TRAPS);
  // Wait on SystemDictionary_lock; unlocks lockObject before
  // waiting; relocks lockObject with correct recursion count
  // after waiting, but before reentering SystemDictionary_lock
  // to preserve lock order semantics.
  static void double_lock_wait(Handle lockObject, TRAPS);
  static void define_instance_class(instanceKlassHandle k, TRAPS);
  static instanceKlassHandle find_or_define_instance_class(Symbol* class_name,
                                                Handle class_loader,
                                                instanceKlassHandle k, TRAPS);
  static instanceKlassHandle load_shared_class(Symbol* class_name,
                                               Handle class_loader, TRAPS);
  static instanceKlassHandle load_shared_class(instanceKlassHandle ik,
                                               Handle class_loader, TRAPS);
  static instanceKlassHandle load_instance_class(Symbol* class_name, Handle class_loader, TRAPS);
  static Handle compute_loader_lock_object(Handle class_loader, TRAPS);
  static void check_loader_lock_contention(Handle loader_lock, TRAPS);
  static bool is_parallelCapable(Handle class_loader);
  static bool is_parallelDefine(Handle class_loader);

  static klassOop find_shared_class(Symbol* class_name);

  // Setup link to hierarchy
  static void add_to_hierarchy(instanceKlassHandle k, TRAPS);

private:
  // We pass in the hashtable index so we can calculate it outside of
  // the SystemDictionary_lock.

  // Basic find on loaded classes
  static klassOop find_class(int index, unsigned int hash,
                             Symbol* name, Handle loader);
  static klassOop find_class(Symbol* class_name, Handle class_loader);

  // Basic find on classes in the midst of being loaded
  static Symbol* find_placeholder(Symbol* name, Handle loader);

  // Updating entry in dictionary
  // Add a completely loaded class
  static void add_klass(int index, Symbol* class_name,
                        Handle class_loader, KlassHandle obj);

  // Add a placeholder for a class being loaded
  static void add_placeholder(int index,
                              Symbol* class_name,
                              Handle class_loader);
  static void remove_placeholder(int index,
                                 Symbol* class_name,
                                 Handle class_loader);

  // Performs cleanups after resolve_super_or_fail. This typically needs
  // to be called on failure.
  // Won't throw, but can block.
  static void resolution_cleanups(Symbol* class_name,
                                  Handle class_loader,
                                  TRAPS);

  // Initialization
  static void initialize_preloaded_classes(TRAPS);

  // Class loader constraints
  static void check_constraints(int index, unsigned int hash,
                                instanceKlassHandle k, Handle loader,
                                bool defining, TRAPS);
  static void update_dictionary(int d_index, unsigned int d_hash,
                                int p_index, unsigned int p_hash,
                                instanceKlassHandle k, Handle loader, TRAPS);

  // Variables holding commonly used klasses (preloaded)
  static klassOop _well_known_klasses[];

  // Lazily loaded klasses
  static volatile klassOop _abstract_ownable_synchronizer_klass;

  // table of box klasses (int_klass, etc.)
  static klassOop _box_klasses[T_VOID+1];

  static oop  _java_system_loader;

  static bool _has_loadClassInternal;
  static bool _has_checkPackageAccess;
};

class SystemDictionaryHandles : AllStatic {
public:
  #define WK_KLASS_HANDLE_DECLARE(name, ignore_symbol, option) \
    static KlassHandle name() { \
      SystemDictionary::name(); \
      klassOop* loc = &SystemDictionary::_well_known_klasses[SystemDictionary::WK_KLASS_ENUM_NAME(name)]; \
      return KlassHandle(loc, true); \
    }
  WK_KLASSES_DO(WK_KLASS_HANDLE_DECLARE);
  #undef WK_KLASS_HANDLE_DECLARE

  static KlassHandle box_klass(BasicType t);
};

#endif // SHARE_VM_CLASSFILE_SYSTEMDICTIONARY_HPP<|MERGE_RESOLUTION|>--- conflicted
+++ resolved
@@ -144,17 +144,6 @@
   template(reflect_UnsafeStaticFieldAccessorImpl_klass, sun_reflect_UnsafeStaticFieldAccessorImpl, Opt_Only_JDK15)       \
                                                                               \
   /* support for dynamic typing; it's OK if these are NULL in earlier JDKs */ \
-<<<<<<< HEAD
-  template(MethodHandle_klass,           java_lang_invoke_MethodHandle,     Pre_JSR292) \
-  template(MemberName_klass,             java_lang_invoke_MemberName,       Pre_JSR292) \
-  template(MethodHandleNatives_klass,    java_lang_invoke_MethodHandleNatives, Pre_JSR292) \
-  template(AdapterMethodHandle_klass,    java_lang_invoke_AdapterMethodHandle, Pre_JSR292) \
-  template(BoundMethodHandle_klass,      java_lang_invoke_BoundMethodHandle, Pre_JSR292) \
-  template(DirectMethodHandle_klass,     java_lang_invoke_DirectMethodHandle, Pre_JSR292) \
-  template(MethodType_klass,             java_lang_invoke_MethodType,       Pre_JSR292) \
-  template(MethodTypeForm_klass,         java_lang_invoke_MethodTypeForm,   Pre_JSR292) \
-  template(BootstrapMethodError_klass,   java_lang_BootstrapMethodError, Pre_JSR292) \
-=======
   template(MethodHandle_klass,             java_lang_invoke_MethodHandle,             Pre_JSR292) \
   template(MemberName_klass,               java_lang_invoke_MemberName,               Pre_JSR292) \
   template(MethodHandleNatives_klass,      java_lang_invoke_MethodHandleNatives,      Pre_JSR292) \
@@ -164,7 +153,6 @@
   template(MethodType_klass,               java_lang_invoke_MethodType,               Pre_JSR292) \
   template(MethodTypeForm_klass,           java_lang_invoke_MethodTypeForm,           Pre_JSR292) \
   template(BootstrapMethodError_klass,     java_lang_BootstrapMethodError,            Pre_JSR292) \
->>>>>>> 7173c5cf
   template(WrongMethodTypeException_klass, java_lang_invoke_WrongMethodTypeException, Pre_JSR292) \
   template(CallSite_klass,                 java_lang_invoke_CallSite,                 Pre_JSR292) \
   template(CountingMethodHandle_klass,     java_lang_invoke_CountingMethodHandle,     Opt)        \
