/*
 * Copyright (c) 1997, 2012, Oracle and/or its affiliates. All rights reserved.
 * DO NOT ALTER OR REMOVE COPYRIGHT NOTICES OR THIS FILE HEADER.
 *
 * This code is free software; you can redistribute it and/or modify it
 * under the terms of the GNU General Public License version 2 only, as
 * published by the Free Software Foundation.
 *
 * This code is distributed in the hope that it will be useful, but WITHOUT
 * ANY WARRANTY; without even the implied warranty of MERCHANTABILITY or
 * FITNESS FOR A PARTICULAR PURPOSE.  See the GNU General Public License
 * version 2 for more details (a copy is included in the LICENSE file that
 * accompanied this code).
 *
 * You should have received a copy of the GNU General Public License version
 * 2 along with this work; if not, write to the Free Software Foundation,
 * Inc., 51 Franklin St, Fifth Floor, Boston, MA 02110-1301 USA.
 *
 * Please contact Oracle, 500 Oracle Parkway, Redwood Shores, CA 94065 USA
 * or visit www.oracle.com if you need additional information or have any
 * questions.
 *
 */

#ifndef SHARE_VM_CLASSFILE_VMSYMBOLS_HPP
#define SHARE_VM_CLASSFILE_VMSYMBOLS_HPP

#include "oops/symbol.hpp"
#include "memory/iterator.hpp"
#include "trace/traceMacros.hpp"

// The class vmSymbols is a name space for fast lookup of
// symbols commonly used in the VM.
//
// Sample usage:
//
//   Symbol* obj       = vmSymbols::java_lang_Object();


// Useful sub-macros exported by this header file:

#define VM_SYMBOL_ENUM_NAME(name)    name##_enum
#define VM_INTRINSIC_IGNORE(id, class, name, sig, flags) /*ignored*/
#define VM_SYMBOL_IGNORE(id, name)                       /*ignored*/
#define VM_ALIAS_IGNORE(id, id2)                         /*ignored*/


// Mapping function names to values. New entries should be added below.

#define VM_SYMBOLS_DO(template, do_alias)                                                         \
  /* commonly used class names */                                                                 \
  template(java_lang_System,                          "java/lang/System")                         \
  template(java_lang_Object,                          "java/lang/Object")                         \
  template(java_lang_Class,                           "java/lang/Class")                          \
  template(java_lang_String,                          "java/lang/String")                         \
  template(java_lang_StringValue,                     "java/lang/StringValue")                    \
  template(java_lang_StringCache,                     "java/lang/StringValue$StringCache")        \
  template(java_lang_Thread,                          "java/lang/Thread")                         \
  template(java_lang_ThreadGroup,                     "java/lang/ThreadGroup")                    \
  template(java_lang_Cloneable,                       "java/lang/Cloneable")                      \
  template(java_lang_Throwable,                       "java/lang/Throwable")                      \
  template(java_lang_ClassLoader,                     "java/lang/ClassLoader")                    \
  template(java_lang_ClassLoader_NativeLibrary,       "java/lang/ClassLoader\x024NativeLibrary")  \
  template(java_lang_ThreadDeath,                     "java/lang/ThreadDeath")                    \
  template(java_lang_Boolean,                         "java/lang/Boolean")                        \
  template(java_lang_Character,                       "java/lang/Character")                      \
  template(java_lang_Character_CharacterCache,        "java/lang/Character$CharacterCache")       \
  template(java_lang_Float,                           "java/lang/Float")                          \
  template(java_lang_Double,                          "java/lang/Double")                         \
  template(java_lang_Byte,                            "java/lang/Byte")                           \
  template(java_lang_Byte_Cache,                      "java/lang/Byte$ByteCache")                 \
  template(java_lang_Short,                           "java/lang/Short")                          \
  template(java_lang_Short_ShortCache,                "java/lang/Short$ShortCache")               \
  template(java_lang_Integer,                         "java/lang/Integer")                        \
  template(java_lang_Integer_IntegerCache,            "java/lang/Integer$IntegerCache")           \
  template(java_lang_Long,                            "java/lang/Long")                           \
  template(java_lang_Long_LongCache,                  "java/lang/Long$LongCache")                 \
  template(java_lang_Shutdown,                        "java/lang/Shutdown")                       \
  template(java_lang_ref_Reference,                   "java/lang/ref/Reference")                  \
  template(java_lang_ref_SoftReference,               "java/lang/ref/SoftReference")              \
  template(java_lang_ref_WeakReference,               "java/lang/ref/WeakReference")              \
  template(java_lang_ref_FinalReference,              "java/lang/ref/FinalReference")             \
  template(java_lang_ref_PhantomReference,            "java/lang/ref/PhantomReference")           \
  template(java_lang_ref_Finalizer,                   "java/lang/ref/Finalizer")                  \
  template(java_lang_reflect_AccessibleObject,        "java/lang/reflect/AccessibleObject")       \
  template(java_lang_reflect_Method,                  "java/lang/reflect/Method")                 \
  template(java_lang_reflect_Constructor,             "java/lang/reflect/Constructor")            \
  template(java_lang_reflect_Field,                   "java/lang/reflect/Field")                  \
  template(java_lang_reflect_Parameter,               "java/lang/reflect/Parameter")              \
  template(java_lang_reflect_Array,                   "java/lang/reflect/Array")                  \
  template(java_lang_StringBuffer,                    "java/lang/StringBuffer")                   \
  template(java_lang_StringBuilder,                   "java/lang/StringBuilder")                  \
  template(java_lang_CharSequence,                    "java/lang/CharSequence")                   \
  template(java_security_AccessControlContext,        "java/security/AccessControlContext")       \
  template(java_security_ProtectionDomain,            "java/security/ProtectionDomain")           \
  template(java_io_OutputStream,                      "java/io/OutputStream")                     \
  template(java_io_Reader,                            "java/io/Reader")                           \
  template(java_io_BufferedReader,                    "java/io/BufferedReader")                   \
  template(java_io_FileInputStream,                   "java/io/FileInputStream")                  \
  template(java_io_ByteArrayInputStream,              "java/io/ByteArrayInputStream")             \
  template(java_io_Serializable,                      "java/io/Serializable")                     \
  template(java_util_Arrays,                          "java/util/Arrays")                         \
  template(java_util_Properties,                      "java/util/Properties")                     \
  template(java_util_Vector,                          "java/util/Vector")                         \
  template(java_util_AbstractList,                    "java/util/AbstractList")                   \
  template(java_util_Hashtable,                       "java/util/Hashtable")                      \
  template(java_util_HashMap,                         "java/util/HashMap")                        \
  template(java_lang_Compiler,                        "java/lang/Compiler")                       \
  template(sun_misc_Signal,                           "sun/misc/Signal")                          \
  template(java_lang_AssertionStatusDirectives,       "java/lang/AssertionStatusDirectives")      \
  template(sun_jkernel_DownloadManager,               "sun/jkernel/DownloadManager")              \
  template(getBootClassPathEntryForClass_name,        "getBootClassPathEntryForClass")            \
  template(sun_misc_PostVMInitHook,                   "sun/misc/PostVMInitHook")                  \
  template(sun_misc_Launcher_ExtClassLoader,          "sun/misc/Launcher$ExtClassLoader")         \
                                                                                                  \
  /* Java runtime version access */                                                               \
  template(sun_misc_Version,                          "sun/misc/Version")                         \
  template(java_runtime_name_name,                    "java_runtime_name")                        \
  template(java_runtime_version_name,                 "java_runtime_version")                     \
                                                                                                  \
  /* class file format tags */                                                                    \
  template(tag_source_file,                           "SourceFile")                               \
  template(tag_inner_classes,                         "InnerClasses")                             \
  template(tag_constant_value,                        "ConstantValue")                            \
  template(tag_code,                                  "Code")                                     \
  template(tag_exceptions,                            "Exceptions")                               \
  template(tag_line_number_table,                     "LineNumberTable")                          \
  template(tag_local_variable_table,                  "LocalVariableTable")                       \
  template(tag_local_variable_type_table,             "LocalVariableTypeTable")                   \
  template(tag_method_parameters,                     "MethodParameters")                         \
  template(tag_stack_map_table,                       "StackMapTable")                            \
  template(tag_synthetic,                             "Synthetic")                                \
  template(tag_deprecated,                            "Deprecated")                               \
  template(tag_source_debug_extension,                "SourceDebugExtension")                     \
  template(tag_signature,                             "Signature")                                \
  template(tag_runtime_visible_annotations,           "RuntimeVisibleAnnotations")                \
  template(tag_runtime_invisible_annotations,         "RuntimeInvisibleAnnotations")              \
  template(tag_runtime_visible_parameter_annotations, "RuntimeVisibleParameterAnnotations")       \
  template(tag_runtime_invisible_parameter_annotations,"RuntimeInvisibleParameterAnnotations")    \
  template(tag_annotation_default,                    "AnnotationDefault")                        \
  template(tag_runtime_visible_type_annotations,      "RuntimeVisibleTypeAnnotations")            \
  template(tag_runtime_invisible_type_annotations,    "RuntimeInvisibleTypeAnnotations")          \
  template(tag_enclosing_method,                      "EnclosingMethod")                          \
  template(tag_bootstrap_methods,                     "BootstrapMethods")                         \
                                                                                                  \
  /* exception klasses: at least all exceptions thrown by the VM have entries here */             \
  template(java_lang_ArithmeticException,             "java/lang/ArithmeticException")            \
  template(java_lang_ArrayIndexOutOfBoundsException,  "java/lang/ArrayIndexOutOfBoundsException") \
  template(java_lang_ArrayStoreException,             "java/lang/ArrayStoreException")            \
  template(java_lang_ClassCastException,              "java/lang/ClassCastException")             \
  template(java_lang_ClassNotFoundException,          "java/lang/ClassNotFoundException")         \
  template(java_lang_CloneNotSupportedException,      "java/lang/CloneNotSupportedException")     \
  template(java_lang_IllegalAccessException,          "java/lang/IllegalAccessException")         \
  template(java_lang_IllegalArgumentException,        "java/lang/IllegalArgumentException")       \
  template(java_lang_IllegalStateException,           "java/lang/IllegalStateException")          \
  template(java_lang_IllegalMonitorStateException,    "java/lang/IllegalMonitorStateException")   \
  template(java_lang_IllegalThreadStateException,     "java/lang/IllegalThreadStateException")    \
  template(java_lang_IndexOutOfBoundsException,       "java/lang/IndexOutOfBoundsException")      \
  template(java_lang_InstantiationException,          "java/lang/InstantiationException")         \
  template(java_lang_InstantiationError,              "java/lang/InstantiationError")             \
  template(java_lang_InterruptedException,            "java/lang/InterruptedException")           \
  template(java_lang_BootstrapMethodError,            "java/lang/BootstrapMethodError")           \
  template(java_lang_LinkageError,                    "java/lang/LinkageError")                   \
  template(java_lang_NegativeArraySizeException,      "java/lang/NegativeArraySizeException")     \
  template(java_lang_NoSuchFieldException,            "java/lang/NoSuchFieldException")           \
  template(java_lang_NoSuchMethodException,           "java/lang/NoSuchMethodException")          \
  template(java_lang_NullPointerException,            "java/lang/NullPointerException")           \
  template(java_lang_StringIndexOutOfBoundsException, "java/lang/StringIndexOutOfBoundsException")\
  template(java_lang_UnsupportedOperationException,   "java/lang/UnsupportedOperationException")  \
  template(java_lang_InvalidClassException,           "java/lang/InvalidClassException")          \
  template(java_lang_reflect_InvocationTargetException, "java/lang/reflect/InvocationTargetException") \
  template(java_lang_Exception,                       "java/lang/Exception")                      \
  template(java_lang_RuntimeException,                "java/lang/RuntimeException")               \
  template(java_io_IOException,                       "java/io/IOException")                      \
  template(java_security_PrivilegedActionException,   "java/security/PrivilegedActionException")  \
                                                                                                  \
  /* error klasses: at least all errors thrown by the VM have entries here */                     \
  template(java_lang_AbstractMethodError,             "java/lang/AbstractMethodError")            \
  template(java_lang_ClassCircularityError,           "java/lang/ClassCircularityError")          \
  template(java_lang_ClassFormatError,                "java/lang/ClassFormatError")               \
  template(java_lang_UnsupportedClassVersionError,    "java/lang/UnsupportedClassVersionError")   \
  template(java_lang_Error,                           "java/lang/Error")                          \
  template(java_lang_ExceptionInInitializerError,     "java/lang/ExceptionInInitializerError")    \
  template(java_lang_IllegalAccessError,              "java/lang/IllegalAccessError")             \
  template(java_lang_IncompatibleClassChangeError,    "java/lang/IncompatibleClassChangeError")   \
  template(java_lang_InternalError,                   "java/lang/InternalError")                  \
  template(java_lang_NoClassDefFoundError,            "java/lang/NoClassDefFoundError")           \
  template(java_lang_NoSuchFieldError,                "java/lang/NoSuchFieldError")               \
  template(java_lang_NoSuchMethodError,               "java/lang/NoSuchMethodError")              \
  template(java_lang_OutOfMemoryError,                "java/lang/OutOfMemoryError")               \
  template(java_lang_UnsatisfiedLinkError,            "java/lang/UnsatisfiedLinkError")           \
  template(java_lang_VerifyError,                     "java/lang/VerifyError")                    \
  template(java_lang_SecurityException,               "java/lang/SecurityException")              \
  template(java_lang_VirtualMachineError,             "java/lang/VirtualMachineError")            \
  template(java_lang_StackOverflowError,              "java/lang/StackOverflowError")             \
  template(java_lang_StackTraceElement,               "java/lang/StackTraceElement")              \
                                                                                                  \
  /* Concurrency support */                                                                       \
  template(java_util_concurrent_locks_AbstractOwnableSynchronizer,   "java/util/concurrent/locks/AbstractOwnableSynchronizer") \
  template(sun_misc_Contended_signature,              "Lsun/misc/Contended;")                     \
                                                                                                  \
  /* class symbols needed by intrinsics */                                                        \
  VM_INTRINSICS_DO(VM_INTRINSIC_IGNORE, template, VM_SYMBOL_IGNORE, VM_SYMBOL_IGNORE, VM_ALIAS_IGNORE) \
                                                                                                  \
  /* Support for reflection based on dynamic bytecode generation (JDK 1.4 and above) */           \
                                                                                                  \
  template(sun_reflect_FieldInfo,                     "sun/reflect/FieldInfo")                    \
  template(sun_reflect_MethodInfo,                    "sun/reflect/MethodInfo")                   \
  template(sun_reflect_MagicAccessorImpl,             "sun/reflect/MagicAccessorImpl")            \
  template(sun_reflect_MethodAccessorImpl,            "sun/reflect/MethodAccessorImpl")           \
  template(sun_reflect_ConstructorAccessorImpl,       "sun/reflect/ConstructorAccessorImpl")      \
  template(sun_reflect_SerializationConstructorAccessorImpl, "sun/reflect/SerializationConstructorAccessorImpl") \
  template(sun_reflect_DelegatingClassLoader,         "sun/reflect/DelegatingClassLoader")        \
  template(sun_reflect_Reflection,                    "sun/reflect/Reflection")                   \
  template(checkedExceptions_name,                    "checkedExceptions")                        \
  template(clazz_name,                                "clazz")                                    \
  template(exceptionTypes_name,                       "exceptionTypes")                           \
  template(modifiers_name,                            "modifiers")                                \
  template(newConstructor_name,                       "newConstructor")                           \
  template(newConstructor_signature,                  "(Lsun/reflect/MethodInfo;)Ljava/lang/reflect/Constructor;") \
  template(newField_name,                             "newField")                                 \
  template(newField_signature,                        "(Lsun/reflect/FieldInfo;)Ljava/lang/reflect/Field;") \
  template(newMethod_name,                            "newMethod")                                \
  template(newMethod_signature,                       "(Lsun/reflect/MethodInfo;)Ljava/lang/reflect/Method;") \
  template(invokeBasic_name,                          "invokeBasic")                              \
  template(linkToVirtual_name,                        "linkToVirtual")                            \
  template(linkToStatic_name,                         "linkToStatic")                             \
  template(linkToSpecial_name,                        "linkToSpecial")                            \
  template(linkToInterface_name,                      "linkToInterface")                          \
  template(compiledLambdaForm_name,                   "<compiledLambdaForm>")  /*fake name*/      \
  template(star_name,                                 "*") /*not really a name*/                  \
  template(invoke_name,                               "invoke")                                   \
  template(override_name,                             "override")                                 \
  template(parameterTypes_name,                       "parameterTypes")                           \
  template(returnType_name,                           "returnType")                               \
  template(signature_name,                            "signature")                                \
  template(slot_name,                                 "slot")                                     \
  template(selectAlternative_name,                    "selectAlternative")                        \
                                                                                                  \
  /* Support for annotations (JDK 1.5 and above) */                                               \
                                                                                                  \
  template(annotations_name,                          "annotations")                              \
  template(index_name,                                "index")                                    \
  template(executable_name,                           "executable")                               \
  template(parameter_annotations_name,                "parameterAnnotations")                     \
  template(annotation_default_name,                   "annotationDefault")                        \
  template(sun_reflect_ConstantPool,                  "sun/reflect/ConstantPool")                 \
  template(ConstantPool_name,                         "constantPoolOop")                          \
  template(sun_reflect_UnsafeStaticFieldAccessorImpl, "sun/reflect/UnsafeStaticFieldAccessorImpl")\
  template(base_name,                                 "base")                                     \
  /* Type Annotations (JDK 8 and above) */                                                        \
  template(type_annotations_name,                     "typeAnnotations")                          \
                                                                                                  \
                                                                                                  \
  /* Support for JSR 292 & invokedynamic (JDK 1.7 and above) */                                   \
  template(java_lang_invoke_CallSite,                 "java/lang/invoke/CallSite")                \
  template(java_lang_invoke_ConstantCallSite,         "java/lang/invoke/ConstantCallSite")        \
  template(java_lang_invoke_MutableCallSite,          "java/lang/invoke/MutableCallSite")         \
  template(java_lang_invoke_VolatileCallSite,         "java/lang/invoke/VolatileCallSite")        \
  template(java_lang_invoke_MethodHandle,             "java/lang/invoke/MethodHandle")            \
  template(java_lang_invoke_MethodType,               "java/lang/invoke/MethodType")              \
  template(java_lang_invoke_MethodType_signature,     "Ljava/lang/invoke/MethodType;")            \
  template(java_lang_invoke_MemberName_signature,     "Ljava/lang/invoke/MemberName;")            \
  template(java_lang_invoke_LambdaForm_signature,     "Ljava/lang/invoke/LambdaForm;")            \
  template(java_lang_invoke_MethodHandle_signature,   "Ljava/lang/invoke/MethodHandle;")          \
  /* internal classes known only to the JVM: */                                                   \
  template(java_lang_invoke_MemberName,               "java/lang/invoke/MemberName")              \
  template(java_lang_invoke_MethodHandleNatives,      "java/lang/invoke/MethodHandleNatives")     \
  template(java_lang_invoke_LambdaForm,               "java/lang/invoke/LambdaForm")              \
  template(java_lang_invoke_ForceInline_signature,    "Ljava/lang/invoke/ForceInline;")           \
  template(java_lang_invoke_DontInline_signature,     "Ljava/lang/invoke/DontInline;")            \
  template(java_lang_invoke_LambdaForm_Compiled_signature, "Ljava/lang/invoke/LambdaForm$Compiled;") \
  template(java_lang_invoke_LambdaForm_Hidden_signature, "Ljava/lang/invoke/LambdaForm$Hidden;")  \
  template(java_lang_invoke_MagicLambdaImpl,          "java/lang/invoke/MagicLambdaImpl")         \
  /* internal up-calls made only by the JVM, via class sun.invoke.MethodHandleNatives: */         \
  template(findMethodHandleType_name,                 "findMethodHandleType")                     \
  template(findMethodHandleType_signature,       "(Ljava/lang/Class;[Ljava/lang/Class;)Ljava/lang/invoke/MethodType;") \
  template(linkMethodHandleConstant_name,             "linkMethodHandleConstant")                 \
  template(linkMethodHandleConstant_signature, "(Ljava/lang/Class;ILjava/lang/Class;Ljava/lang/String;Ljava/lang/Object;)Ljava/lang/invoke/MethodHandle;") \
  template(linkMethod_name,                           "linkMethod")                               \
  template(linkMethod_signature, "(Ljava/lang/Class;ILjava/lang/Class;Ljava/lang/String;Ljava/lang/Object;[Ljava/lang/Object;)Ljava/lang/invoke/MemberName;") \
  template(linkCallSite_name,                         "linkCallSite")                             \
  template(linkCallSite_signature, "(Ljava/lang/Object;Ljava/lang/Object;Ljava/lang/Object;Ljava/lang/Object;Ljava/lang/Object;[Ljava/lang/Object;)Ljava/lang/invoke/MemberName;") \
  template(setTargetNormal_name,                      "setTargetNormal")                          \
  template(setTargetVolatile_name,                    "setTargetVolatile")                        \
  template(setTarget_signature,                       "(Ljava/lang/invoke/MethodHandle;)V")       \
  NOT_LP64(  do_alias(intptr_signature,               int_signature)  )                           \
  LP64_ONLY( do_alias(intptr_signature,               long_signature) )                           \
  template(selectAlternative_signature, "(ZLjava/lang/invoke/MethodHandle;Ljava/lang/invoke/MethodHandle;)Ljava/lang/invoke/MethodHandle;") \
<<<<<<< HEAD
                                                                                                                                       \
  /* Support for Graal */                                                                                                              \
  template(java_util_BitSet,	                                       "java/util/BitSet")                                               \
  /* graal.hotspot */                                                                                                                  \
  template(com_oracle_graal_hotspot_HotSpotGraalRuntime,             "com/oracle/graal/hotspot/HotSpotGraalRuntime")                  \
  template(com_oracle_graal_hotspot_HotSpotKlassOop,                 "com/oracle/graal/hotspot/HotSpotKlassOop")                      \
  template(com_oracle_graal_hotspot_HotSpotOptions,                  "com/oracle/graal/hotspot/HotSpotOptions")                       \
  template(com_oracle_graal_hotspot_HotSpotCompilationResult,        "com/oracle/graal/hotspot/HotSpotCompilationResult")             \
  template(com_oracle_graal_hotspot_bridge_VMToCompiler,             "com/oracle/graal/hotspot/bridge/VMToCompiler")                  \
  template(com_oracle_graal_hotspot_meta_HotSpotCodeInfo,            "com/oracle/graal/hotspot/meta/HotSpotCodeInfo")                 \
  template(com_oracle_graal_hotspot_meta_HotSpotInstalledCode,       "com/oracle/graal/hotspot/meta/HotSpotInstalledCode")            \
  template(com_oracle_graal_hotspot_meta_HotSpotJavaType,            "com/oracle/graal/hotspot/meta/HotSpotJavaType")                 \
  template(com_oracle_graal_hotspot_meta_HotSpotMethodData,          "com/oracle/graal/hotspot/meta/HotSpotMethodData")               \
  template(com_oracle_graal_hotspot_meta_HotSpotResolvedJavaField,   "com/oracle/graal/hotspot/meta/HotSpotResolvedJavaField")        \
  template(com_oracle_graal_hotspot_meta_HotSpotResolvedJavaMethod,  "com/oracle/graal/hotspot/meta/HotSpotResolvedJavaMethod")       \
  template(com_oracle_graal_hotspot_meta_HotSpotResolvedObjectType,  "com/oracle/graal/hotspot/meta/HotSpotResolvedObjectType")       \
  AMD64_ONLY(template(com_oracle_graal_hotspot_amd64_AMD64HotSpotGraalRuntime,"com/oracle/graal/hotspot/amd64/AMD64HotSpotGraalRuntime"))\
  /* graal.api.meta */                                                                                                                \
  template(com_oracle_graal_api_meta_Constant,                       "com/oracle/graal/api/meta/Constant")                            \
  template(com_oracle_graal_api_meta_ConstantPool,                   "com/oracle/graal/api/meta/ConstantPool")                        \
  template(com_oracle_graal_api_meta_ExceptionHandler,               "com/oracle/graal/api/meta/ExceptionHandler")                    \
  template(com_oracle_graal_api_meta_JavaMethod,                     "com/oracle/graal/api/meta/JavaMethod")                          \
  template(com_oracle_graal_api_meta_JavaType,                       "com/oracle/graal/api/meta/JavaType")                            \
  template(com_oracle_graal_api_meta_Kind,                           "com/oracle/graal/api/meta/Kind")                                \
  template(com_oracle_graal_api_meta_ResolvedJavaField,              "com/oracle/graal/api/meta/ResolvedJavaField")                   \
  template(com_oracle_graal_api_meta_Value,                          "com/oracle/graal/api/meta/Value")                               \
  /* graal.api.code */                                                                                                                \
  template(com_oracle_graal_api_code_Assumptions,                    "com/oracle/graal/api/code/Assumptions")                         \
  template(com_oracle_graal_api_code_Assumptions_MethodContents,     "com/oracle/graal/api/code/Assumptions$MethodContents")          \
  template(com_oracle_graal_api_code_Assumptions_ConcreteSubtype,    "com/oracle/graal/api/code/Assumptions$ConcreteSubtype")         \
  template(com_oracle_graal_api_code_Assumptions_ConcreteMethod,     "com/oracle/graal/api/code/Assumptions$ConcreteMethod")          \
  template(com_oracle_graal_api_code_CompilationResult,              "com/oracle/graal/api/code/CompilationResult")                   \
  template(com_oracle_graal_api_code_CompilationResult_Call,         "com/oracle/graal/api/code/CompilationResult$Call")              \
  template(com_oracle_graal_api_code_CompilationResult_DataPatch,    "com/oracle/graal/api/code/CompilationResult$DataPatch")         \
  template(com_oracle_graal_api_code_CompilationResult_ExceptionHandler, "com/oracle/graal/api/code/CompilationResult$ExceptionHandler") \
  template(com_oracle_graal_api_code_CompilationResult_Mark,         "com/oracle/graal/api/code/CompilationResult$Mark")              \
  template(com_oracle_graal_api_code_CompilationResult_Safepoint,    "com/oracle/graal/api/code/CompilationResult$Safepoint")         \
  template(com_oracle_graal_api_code_CompilationResult_Site,         "com/oracle/graal/api/code/CompilationResult$Site")              \
  template(com_oracle_graal_api_code_BytecodeFrame,                  "com/oracle/graal/api/code/BytecodeFrame")                       \
  template(com_oracle_graal_api_code_BytecodePosition,               "com/oracle/graal/api/code/BytecodePosition")                    \
  template(com_oracle_graal_api_code_DebugInfo,                      "com/oracle/graal/api/code/DebugInfo")                           \
  template(com_oracle_graal_api_code_MonitorValue,                   "com/oracle/graal/api/code/MonitorValue")                        \
  template(com_oracle_graal_api_code_Register,                       "com/oracle/graal/api/code/Register")                            \
  template(com_oracle_graal_api_code_RegisterValue,                  "com/oracle/graal/api/code/RegisterValue")                       \
  template(com_oracle_graal_api_code_StackSlot,                      "com/oracle/graal/api/code/StackSlot")                           \
  template(com_oracle_graal_api_code_VirtualObject,                  "com/oracle/graal/api/code/VirtualObject")                       \
  template(startCompiler_name,                    "startCompiler")                                                                    \
  template(bootstrap_name,                        "bootstrap")                                                                        \
  template(shutdownCompiler_name,                 "shutdownCompiler")                                                                 \
  template(compileMethod_name,                    "compileMethod")                                                                    \
  template(compileMethod_signature,               "(JLcom/oracle/graal/hotspot/meta/HotSpotResolvedObjectType;IZI)Z")                 \
  template(setOption_name,                        "setOption")                                                                        \
  template(setDefaultOptions_name,                "setDefaultOptions")                                                                \
  template(setOption_signature,                   "(Ljava/lang/String;)Z")                                                            \
  template(createUnresolvedJavaMethod_name,       "createUnresolvedJavaMethod")                                                       \
  template(createUnresolvedJavaMethod_signature,  "(Ljava/lang/String;Ljava/lang/String;Lcom/oracle/graal/api/meta/JavaType;)Lcom/oracle/graal/api/meta/JavaMethod;") \
  template(createSignature_name,                  "createSignature")                                                                  \
  template(createSignature_signature,             "(Ljava/lang/String;)Lcom/oracle/graal/api/meta/Signature;")                        \
  template(createJavaField_name,                  "createJavaField")                                                                  \
  template(createJavaField_signature,             "(Lcom/oracle/graal/api/meta/JavaType;Ljava/lang/String;Lcom/oracle/graal/api/meta/JavaType;IIZ)Lcom/oracle/graal/api/meta/JavaField;") \
  template(createResolvedJavaMethod_name,         "createResolvedJavaMethod")                                                         \
  template(createResolvedJavaMethod_signature,    "(Lcom/oracle/graal/api/meta/JavaType;J)Lcom/oracle/graal/api/meta/ResolvedJavaMethod;") \
  template(createUnresolvedJavaType_name,         "createUnresolvedJavaType")                                                         \
  template(createUnresolvedJavaType_signature,    "(Ljava/lang/String;)Lcom/oracle/graal/api/meta/JavaType;")                         \
  template(createResolvedJavaType_name,           "createResolvedJavaType")                                                           \
  template(createResolvedJavaType_signature,      "(JLjava/lang/String;Ljava/lang/String;Ljava/lang/Class;ZI)Lcom/oracle/graal/api/meta/ResolvedJavaType;") \
  template(createPrimitiveJavaType_name,          "createPrimitiveJavaType")                                                          \
  template(createPrimitiveJavaType_signature,     "(I)Lcom/oracle/graal/api/meta/JavaType;")                                          \
  template(createConstant_name,                   "createConstant")                                                                   \
  template(createConstant_signature,              "(Lcom/oracle/graal/api/meta/Kind;J)Lcom/oracle/graal/api/meta/Constant;")          \
  template(createConstantFloat_name,              "createConstantFloat")                                                              \
  template(createConstantFloat_signature,         "(F)Lcom/oracle/graal/api/meta/Constant;")                                          \
  template(createConstantDouble_name,             "createConstantDouble")                                                             \
  template(createConstantDouble_signature,        "(D)Lcom/oracle/graal/api/meta/Constant;")                                          \
  template(createConstantObject_name,             "createConstantObject")                                                             \
  template(createConstantObject_signature,        "(Ljava/lang/Object;)Lcom/oracle/graal/api/meta/Constant;")                         \
  template(getVMToCompiler_name,                  "getVMToCompiler")                                                                  \
  template(getVMToCompiler_signature,             "()Lcom/oracle/graal/hotspot/bridge/VMToCompiler;")                                 \
  template(getInstance_name,                      "getInstance")                                                                      \
  template(makeInstance_name,                     "makeInstance")                                                                     \
  template(initialize_name,                       "initialize")                                                                       \
  template(getInstance_signature,                 "()Lcom/oracle/graal/hotspot/HotSpotGraalRuntime;")                                 \
  template(forObject_name,                        "forObject")                                                                        \
  template(callbackInternal_name,                 "callbackInternal")                                                                 \
  template(callback_signature,                    "(Ljava/lang/Object;)Ljava/lang/Object;")                                           \
  template(MethodInvalidatedException,            "com/oracle/graal/api/code/CompilationResult$MethodInvalidatedException")               \
  /* graal.api.interpreter */                                                                                                         \
  template(com_oracle_graal_api_interpreter_Interpreter,             "com/oracle/graal/api/interpreter/Interpreter")                  \
  template(interpreter_execute_name,              "execute")                                                                          \
  template(interpreter_execute_signature,         "(Lcom/oracle/graal/api/meta/ResolvedJavaMethod;[Ljava/lang/Object;)Ljava/lang/Object;") \
                                                                                                                                      \
                                                                                                  \
=======
                                                                      \
>>>>>>> 67b36558
  /* common method and field names */                                                             \
  template(object_initializer_name,                   "<init>")                                   \
  template(class_initializer_name,                    "<clinit>")                                 \
  template(println_name,                              "println")                                  \
  template(printStackTrace_name,                      "printStackTrace")                          \
  template(main_name,                                 "main")                                     \
  template(name_name,                                 "name")                                     \
  template(priority_name,                             "priority")                                 \
  template(stillborn_name,                            "stillborn")                                \
  template(group_name,                                "group")                                    \
  template(daemon_name,                               "daemon")                                   \
  template(eetop_name,                                "eetop")                                    \
  template(thread_status_name,                        "threadStatus")                             \
  template(run_method_name,                           "run")                                      \
  template(exit_method_name,                          "exit")                                     \
  template(add_method_name,                           "add")                                      \
  template(remove_method_name,                        "remove")                                   \
  template(parent_name,                               "parent")                                   \
  template(threads_name,                              "threads")                                  \
  template(groups_name,                               "groups")                                   \
  template(maxPriority_name,                          "maxPriority")                              \
  template(destroyed_name,                            "destroyed")                                \
  template(vmAllowSuspension_name,                    "vmAllowSuspension")                        \
  template(nthreads_name,                             "nthreads")                                 \
  template(ngroups_name,                              "ngroups")                                  \
  template(shutdown_method_name,                      "shutdown")                                 \
  template(finalize_method_name,                      "finalize")                                 \
  template(reference_lock_name,                       "lock")                                     \
  template(reference_discovered_name,                 "discovered")                               \
  template(run_finalization_name,                     "runFinalization")                          \
  template(run_finalizers_on_exit_name,               "runFinalizersOnExit")                      \
  template(uncaughtException_name,                    "uncaughtException")                        \
  template(dispatchUncaughtException_name,            "dispatchUncaughtException")                \
  template(initializeSystemClass_name,                "initializeSystemClass")                    \
  template(loadClass_name,                            "loadClass")                                \
  template(loadClassInternal_name,                    "loadClassInternal")                        \
  template(get_name,                                  "get")                                      \
  template(put_name,                                  "put")                                      \
  template(type_name,                                 "type")                                     \
  template(findNative_name,                           "findNative")                               \
  template(deadChild_name,                            "deadChild")                                \
  template(addClass_name,                             "addClass")                                 \
  template(getFromClass_name,                         "getFromClass")                             \
  template(dispatch_name,                             "dispatch")                                 \
  template(getSystemClassLoader_name,                 "getSystemClassLoader")                     \
  template(fillInStackTrace_name,                     "fillInStackTrace")                         \
  template(fillInStackTrace0_name,                    "fillInStackTrace0")                        \
  template(getCause_name,                             "getCause")                                 \
  template(initCause_name,                            "initCause")                                \
  template(setProperty_name,                          "setProperty")                              \
  template(getProperty_name,                          "getProperty")                              \
  template(context_name,                              "context")                                  \
  template(privilegedContext_name,                    "privilegedContext")                        \
  template(contextClassLoader_name,                   "contextClassLoader")                       \
  template(inheritedAccessControlContext_name,        "inheritedAccessControlContext")            \
  template(isPrivileged_name,                         "isPrivileged")                             \
  template(wait_name,                                 "wait")                                     \
  template(checkPackageAccess_name,                   "checkPackageAccess")                       \
  template(stackSize_name,                            "stackSize")                                \
  template(thread_id_name,                            "tid")                                      \
  template(newInstance0_name,                         "newInstance0")                             \
  template(limit_name,                                "limit")                                    \
  template(forName_name,                              "forName")                                  \
  template(forName0_name,                             "forName0")                                 \
  template(isJavaIdentifierStart_name,                "isJavaIdentifierStart")                    \
  template(isJavaIdentifierPart_name,                 "isJavaIdentifierPart")                     \
  template(exclusive_owner_thread_name,               "exclusiveOwnerThread")                     \
  template(park_blocker_name,                         "parkBlocker")                              \
  template(park_event_name,                           "nativeParkEventPointer")                   \
  template(cache_field_name,                          "cache")                                    \
  template(value_name,                                "value")                                    \
  template(offset_name,                               "offset")                                   \
  template(count_name,                                "count")                                    \
  template(hash_name,                                 "hash")                                     \
  template(frontCacheEnabled_name,                    "frontCacheEnabled")                        \
  template(stringCacheEnabled_name,                   "stringCacheEnabled")                       \
  template(numberOfLeadingZeros_name,                 "numberOfLeadingZeros")                     \
  template(numberOfTrailingZeros_name,                "numberOfTrailingZeros")                    \
  template(bitCount_name,                             "bitCount")                                 \
  template(profile_name,                              "profile")                                  \
  template(equals_name,                               "equals")                                   \
  template(length_name,                               "length")                                   \
  template(target_name,                               "target")                                   \
  template(toString_name,                             "toString")                                 \
  template(values_name,                               "values")                                   \
  template(receiver_name,                             "receiver")                                 \
  template(vmtarget_name,                             "vmtarget")                                 \
  template(next_target_name,                          "next_target")                              \
  template(vmloader_name,                             "vmloader")                                 \
  template(vmindex_name,                              "vmindex")                                  \
  template(vmcount_name,                              "vmcount")                                  \
  template(vmentry_name,                              "vmentry")                                  \
  template(flags_name,                                "flags")                                    \
  template(rtype_name,                                "rtype")                                    \
  template(ptypes_name,                               "ptypes")                                   \
  template(form_name,                                 "form")                                     \
  template(basicType_name,                            "basicType")                                \
  template(append_name,                               "append")                                   \
  template(klass_name,                                "klass")                                    \
  template(array_klass_name,                          "array_klass")                              \
  template(oop_size_name,                             "oop_size")                                 \
  template(static_oop_field_count_name,               "static_oop_field_count")                   \
  GRAAL_ONLY(template(graal_mirror_name,              "graal_mirror"))                            \
  template(loader_data_name,                          "loader_data")                              \
  template(dependencies_name,                         "dependencies")                             \
                                                                                                  \
  /* non-intrinsic name/signature pairs: */                                                       \
  template(register_method_name,                      "register")                                 \
  do_alias(register_method_signature,         object_void_signature)                              \
                                                                                                  \
  /* name symbols needed by intrinsics */                                                         \
  VM_INTRINSICS_DO(VM_INTRINSIC_IGNORE, VM_SYMBOL_IGNORE, template, VM_SYMBOL_IGNORE, VM_ALIAS_IGNORE) \
                                                                                                  \
  /* common signatures names */                                                                   \
  template(void_method_signature,                     "()V")                                      \
  template(void_boolean_signature,                    "()Z")                                      \
  template(void_byte_signature,                       "()B")                                      \
  template(void_char_signature,                       "()C")                                      \
  template(void_short_signature,                      "()S")                                      \
  template(void_int_signature,                        "()I")                                      \
  template(void_long_signature,                       "()J")                                      \
  template(void_float_signature,                      "()F")                                      \
  template(void_double_signature,                     "()D")                                      \
  template(bool_void_signature,                       "(Z)V")                                     \
  template(int_void_signature,                        "(I)V")                                     \
  template(int_int_signature,                         "(I)I")                                     \
  template(char_char_signature,                       "(C)C")                                     \
  template(short_short_signature,                     "(S)S")                                     \
  template(int_bool_signature,                        "(I)Z")                                     \
  template(float_int_signature,                       "(F)I")                                     \
  template(double_long_signature,                     "(D)J")                                     \
  template(double_double_signature,                   "(D)D")                                     \
  template(int_float_signature,                       "(I)F")                                     \
  template(long_int_signature,                        "(J)I")                                     \
  template(long_long_signature,                       "(J)J")                                     \
  template(long_double_signature,                     "(J)D")                                     \
  template(byte_signature,                            "B")                                        \
  template(char_signature,                            "C")                                        \
  template(double_signature,                          "D")                                        \
  template(float_signature,                           "F")                                        \
  template(int_signature,                             "I")                                        \
  template(long_signature,                            "J")                                        \
  template(short_signature,                           "S")                                        \
  template(bool_signature,                            "Z")                                        \
  template(void_signature,                            "V")                                        \
  template(byte_array_signature,                      "[B")                                       \
  template(char_array_signature,                      "[C")                                       \
  template(int_array_signature,                       "[I")                                       \
  template(object_void_signature,                     "(Ljava/lang/Object;)V")                    \
  template(object_int_signature,                      "(Ljava/lang/Object;)I")                    \
  template(object_boolean_signature,                  "(Ljava/lang/Object;)Z")                    \
  template(string_void_signature,                     "(Ljava/lang/String;)V")                    \
  template(string_int_signature,                      "(Ljava/lang/String;)I")                    \
  template(throwable_void_signature,                  "(Ljava/lang/Throwable;)V")                 \
  template(void_throwable_signature,                  "()Ljava/lang/Throwable;")                  \
  template(throwable_throwable_signature,             "(Ljava/lang/Throwable;)Ljava/lang/Throwable;")             \
  template(class_void_signature,                      "(Ljava/lang/Class;)V")                     \
  template(class_int_signature,                       "(Ljava/lang/Class;)I")                     \
  template(class_long_signature,                      "(Ljava/lang/Class;)J")                     \
  template(class_boolean_signature,                   "(Ljava/lang/Class;)Z")                     \
  template(throwable_string_void_signature,           "(Ljava/lang/Throwable;Ljava/lang/String;)V")               \
  template(string_array_void_signature,               "([Ljava/lang/String;)V")                                   \
  template(string_array_string_array_void_signature,  "([Ljava/lang/String;[Ljava/lang/String;)V")                \
  template(thread_throwable_void_signature,           "(Ljava/lang/Thread;Ljava/lang/Throwable;)V")               \
  template(thread_void_signature,                     "(Ljava/lang/Thread;)V")                                    \
  template(threadgroup_runnable_void_signature,       "(Ljava/lang/ThreadGroup;Ljava/lang/Runnable;)V")           \
  template(threadgroup_string_void_signature,         "(Ljava/lang/ThreadGroup;Ljava/lang/String;)V")             \
  template(string_class_signature,                    "(Ljava/lang/String;)Ljava/lang/Class;")                    \
  template(object_object_object_signature,            "(Ljava/lang/Object;Ljava/lang/Object;)Ljava/lang/Object;") \
  template(string_string_string_signature,            "(Ljava/lang/String;Ljava/lang/String;)Ljava/lang/String;") \
  template(string_string_signature,                   "(Ljava/lang/String;)Ljava/lang/String;")                   \
  template(classloader_string_long_signature,         "(Ljava/lang/ClassLoader;Ljava/lang/String;)J")             \
  template(byte_array_void_signature,                 "([B)V")                                                    \
  template(char_array_void_signature,                 "([C)V")                                                    \
  template(int_int_void_signature,                    "(II)V")                                                    \
  template(long_long_void_signature,                  "(JJ)V")                                                    \
  template(void_classloader_signature,                "()Ljava/lang/ClassLoader;")                                \
  template(void_object_signature,                     "()Ljava/lang/Object;")                                     \
  template(void_class_signature,                      "()Ljava/lang/Class;")                                      \
  template(void_string_signature,                     "()Ljava/lang/String;")                                     \
  template(object_array_object_signature,             "([Ljava/lang/Object;)Ljava/lang/Object;")                  \
  template(object_object_array_object_signature,      "(Ljava/lang/Object;[Ljava/lang/Object;)Ljava/lang/Object;")\
  template(exception_void_signature,                  "(Ljava/lang/Exception;)V")                                 \
  template(protectiondomain_signature,                "[Ljava/security/ProtectionDomain;")                        \
  template(accesscontrolcontext_signature,            "Ljava/security/AccessControlContext;")                     \
  template(class_protectiondomain_signature,          "(Ljava/lang/Class;Ljava/security/ProtectionDomain;)V")     \
  template(thread_signature,                          "Ljava/lang/Thread;")                                       \
  template(thread_array_signature,                    "[Ljava/lang/Thread;")                                      \
  template(threadgroup_signature,                     "Ljava/lang/ThreadGroup;")                                  \
  template(threadgroup_array_signature,               "[Ljava/lang/ThreadGroup;")                                 \
  template(class_array_signature,                     "[Ljava/lang/Class;")                                       \
  template(classloader_signature,                     "Ljava/lang/ClassLoader;")                                  \
  template(object_signature,                          "Ljava/lang/Object;")                                       \
  template(class_signature,                           "Ljava/lang/Class;")                                        \
  template(string_signature,                          "Ljava/lang/String;")                                       \
  template(reference_signature,                       "Ljava/lang/ref/Reference;")                                \
  template(executable_signature,                      "Ljava/lang/reflect/Executable;")                           \
  template(concurrenthashmap_signature,               "Ljava/util/concurrent/ConcurrentHashMap;")                 \
  template(String_StringBuilder_signature,            "(Ljava/lang/String;)Ljava/lang/StringBuilder;")            \
  template(int_StringBuilder_signature,               "(I)Ljava/lang/StringBuilder;")                             \
  template(char_StringBuilder_signature,              "(C)Ljava/lang/StringBuilder;")                             \
  template(String_StringBuffer_signature,             "(Ljava/lang/String;)Ljava/lang/StringBuffer;")             \
  template(int_StringBuffer_signature,                "(I)Ljava/lang/StringBuffer;")                              \
  template(char_StringBuffer_signature,               "(C)Ljava/lang/StringBuffer;")                              \
  template(int_String_signature,                      "(I)Ljava/lang/String;")                                    \
  /* signature symbols needed by intrinsics */                                                                    \
  VM_INTRINSICS_DO(VM_INTRINSIC_IGNORE, VM_SYMBOL_IGNORE, VM_SYMBOL_IGNORE, template, VM_ALIAS_IGNORE)            \
                                                                                                                  \
  /* symbol aliases needed by intrinsics */                                                                       \
  VM_INTRINSICS_DO(VM_INTRINSIC_IGNORE, VM_SYMBOL_IGNORE, VM_SYMBOL_IGNORE, VM_SYMBOL_IGNORE, do_alias)           \
                                                                                                                  \
  /* returned by the C1 compiler in case there's not enough memory to allocate a new symbol*/                     \
  template(dummy_symbol,                              "illegal symbol")                                           \
                                                                                                                  \
  /* used by ClassFormatError when class name is not known yet */                                                 \
  template(unknown_class_name,                        "<Unknown>")                                                \
                                                                                                                  \
  /* used to identify class loaders handling parallel class loading */                                            \
  template(parallelCapable_name,                      "parallelLockMap")                                          \
                                                                                                                  \
  /* JVM monitoring and management support */                                                                     \
  template(java_lang_StackTraceElement_array,          "[Ljava/lang/StackTraceElement;")                          \
  template(java_lang_management_ThreadState,           "java/lang/management/ThreadState")                        \
  template(java_lang_management_MemoryUsage,           "java/lang/management/MemoryUsage")                        \
  template(java_lang_management_ThreadInfo,            "java/lang/management/ThreadInfo")                         \
  template(sun_management_ManagementFactory,           "sun/management/ManagementFactory")                        \
  template(sun_management_Sensor,                      "sun/management/Sensor")                                   \
  template(sun_management_Agent,                       "sun/management/Agent")                                    \
  template(sun_management_GarbageCollectorImpl,        "sun/management/GarbageCollectorImpl")                     \
  template(getGcInfoBuilder_name,                      "getGcInfoBuilder")                                        \
  template(getGcInfoBuilder_signature,                 "()Lsun/management/GcInfoBuilder;")                        \
  template(com_sun_management_GcInfo,                  "com/sun/management/GcInfo")                               \
  template(com_sun_management_GcInfo_constructor_signature, "(Lsun/management/GcInfoBuilder;JJJ[Ljava/lang/management/MemoryUsage;[Ljava/lang/management/MemoryUsage;[Ljava/lang/Object;)V") \
  template(createGCNotification_name,                  "createGCNotification")                                    \
  template(createGCNotification_signature,             "(JLjava/lang/String;Ljava/lang/String;Ljava/lang/String;Lcom/sun/management/GcInfo;)V") \
  template(createMemoryPoolMBean_name,                 "createMemoryPoolMBean")                                   \
  template(createMemoryManagerMBean_name,              "createMemoryManagerMBean")                                \
  template(createGarbageCollectorMBean_name,           "createGarbageCollectorMBean")                             \
  template(createMemoryPoolMBean_signature,            "(Ljava/lang/String;ZJJ)Ljava/lang/management/MemoryPoolMBean;") \
  template(createMemoryManagerMBean_signature,         "(Ljava/lang/String;)Ljava/lang/management/MemoryManagerMBean;") \
  template(createGarbageCollectorMBean_signature,      "(Ljava/lang/String;Ljava/lang/String;)Ljava/lang/management/GarbageCollectorMBean;") \
  template(trigger_name,                               "trigger")                                                 \
  template(clear_name,                                 "clear")                                                   \
  template(trigger_method_signature,                   "(ILjava/lang/management/MemoryUsage;)V")                                                 \
  template(startAgent_name,                            "startAgent")                                              \
  template(startRemoteAgent_name,                      "startRemoteManagementAgent")                              \
  template(startLocalAgent_name,                       "startLocalManagementAgent")                               \
  template(stopRemoteAgent_name,                       "stopRemoteManagementAgent")                               \
  template(java_lang_management_ThreadInfo_constructor_signature, "(Ljava/lang/Thread;ILjava/lang/Object;Ljava/lang/Thread;JJJJ[Ljava/lang/StackTraceElement;)V") \
  template(java_lang_management_ThreadInfo_with_locks_constructor_signature, "(Ljava/lang/Thread;ILjava/lang/Object;Ljava/lang/Thread;JJJJ[Ljava/lang/StackTraceElement;[Ljava/lang/Object;[I[Ljava/lang/Object;)V") \
  template(long_long_long_long_void_signature,         "(JJJJ)V")                                                 \
                                                                                                                  \
  template(java_lang_management_MemoryPoolMXBean,      "java/lang/management/MemoryPoolMXBean")                   \
  template(java_lang_management_MemoryManagerMXBean,   "java/lang/management/MemoryManagerMXBean")                \
  template(java_lang_management_GarbageCollectorMXBean,"java/lang/management/GarbageCollectorMXBean")             \
  template(gcInfoBuilder_name,                         "gcInfoBuilder")                                           \
  template(createMemoryPool_name,                      "createMemoryPool")                                        \
  template(createMemoryManager_name,                   "createMemoryManager")                                     \
  template(createGarbageCollector_name,                "createGarbageCollector")                                  \
  template(createMemoryPool_signature,                 "(Ljava/lang/String;ZJJ)Ljava/lang/management/MemoryPoolMXBean;") \
  template(createMemoryManager_signature,              "(Ljava/lang/String;)Ljava/lang/management/MemoryManagerMXBean;") \
  template(createGarbageCollector_signature,           "(Ljava/lang/String;Ljava/lang/String;)Ljava/lang/management/GarbageCollectorMXBean;") \
  template(addThreadDumpForMonitors_name,              "addThreadDumpForMonitors")                                \
  template(addThreadDumpForSynchronizers_name,         "addThreadDumpForSynchronizers")                           \
  template(addThreadDumpForMonitors_signature,         "(Ljava/lang/management/ThreadInfo;[Ljava/lang/Object;[I)V") \
  template(addThreadDumpForSynchronizers_signature,    "(Ljava/lang/management/ThreadInfo;[Ljava/lang/Object;)V")   \
                                                                                                                  \
  /* JVMTI/java.lang.instrument support and VM Attach mechanism */                                                \
  template(sun_misc_VMSupport,                         "sun/misc/VMSupport")                                      \
  template(appendToClassPathForInstrumentation_name,   "appendToClassPathForInstrumentation")                     \
  do_alias(appendToClassPathForInstrumentation_signature, string_void_signature)                                  \
  template(serializePropertiesToByteArray_name,        "serializePropertiesToByteArray")                          \
  template(serializePropertiesToByteArray_signature,   "()[B")                                                    \
  template(serializeAgentPropertiesToByteArray_name,   "serializeAgentPropertiesToByteArray")                     \
  template(classRedefinedCount_name,                   "classRedefinedCount")                                     \
                                                                                                                  \
  /* trace signatures */                                                                                          \
  TRACE_TEMPLATES(template)                                                                                       \
                                                                                                                  \
  /*end*/

// Here are all the intrinsics known to the runtime and the CI.
// Each intrinsic consists of a public enum name (like _hashCode),
// followed by a specification of its klass, name, and signature:
//    template(<id>,  <klass>,  <name>, <sig>, <FCODE>)
//
// If you add an intrinsic here, you must also define its name
// and signature as members of the VM symbols.  The VM symbols for
// the intrinsic name and signature may be defined above.
//
// Because the VM_SYMBOLS_DO macro makes reference to VM_INTRINSICS_DO,
// you can also define an intrinsic's name and/or signature locally to the
// intrinsic, if this makes sense.  (It often does make sense.)
//
// For example:
//    do_intrinsic(_foo,  java_lang_Object,  foo_name, foo_signature, F_xx)
//     do_name(     foo_name, "foo")
//     do_signature(foo_signature, "()F")
// klass      = vmSymbols::java_lang_Object()
// name       = vmSymbols::foo_name()
// signature  = vmSymbols::foo_signature()
//
// The name and/or signature might be a "well known" symbol
// like "equal" or "()I", in which case there will be no local
// re-definition of the symbol.
//
// The do_class, do_name, and do_signature calls are all used for the
// same purpose:  Define yet another VM symbol.  They could all be merged
// into a common 'do_symbol' call, but it seems useful to record our
// intentions here about kinds of symbols (class vs. name vs. signature).
//
// The F_xx is one of the Flags enum; see below.
//
// for Emacs: (let ((c-backslash-column 120) (c-backslash-max-column 120)) (c-backslash-region (point) (point-max) nil t))
#define VM_INTRINSICS_DO(do_intrinsic, do_class, do_name, do_signature, do_alias)                                       \
  do_intrinsic(_hashCode,                 java_lang_Object,       hashCode_name, void_int_signature,             F_R)   \
   do_name(     hashCode_name,                                   "hashCode")                                            \
  do_intrinsic(_getClass,                 java_lang_Object,       getClass_name, void_class_signature,           F_R)   \
   do_name(     getClass_name,                                   "getClass")                                            \
  do_intrinsic(_clone,                    java_lang_Object,       clone_name, void_object_signature,             F_R)   \
   do_name(     clone_name,                                      "clone")                                               \
                                                                                                                        \
  /* Math & StrictMath intrinsics are defined in terms of just a few signatures: */                                     \
  do_class(java_lang_Math,                "java/lang/Math")                                                             \
  do_class(java_lang_StrictMath,          "java/lang/StrictMath")                                                       \
  do_signature(double2_double_signature,  "(DD)D")                                                                      \
  do_signature(int2_int_signature,        "(II)I")                                                                      \
                                                                                                                        \
  /* here are the math names, all together: */                                                                          \
  do_name(abs_name,"abs")       do_name(sin_name,"sin")         do_name(cos_name,"cos")                                 \
  do_name(tan_name,"tan")       do_name(atan2_name,"atan2")     do_name(sqrt_name,"sqrt")                               \
  do_name(log_name,"log")       do_name(log10_name,"log10")     do_name(pow_name,"pow")                                 \
  do_name(exp_name,"exp")       do_name(min_name,"min")         do_name(max_name,"max")                                 \
                                                                                                                        \
  do_intrinsic(_dabs,                     java_lang_Math,         abs_name,   double_double_signature,           F_S)   \
  do_intrinsic(_dsin,                     java_lang_Math,         sin_name,   double_double_signature,           F_S)   \
  do_intrinsic(_dcos,                     java_lang_Math,         cos_name,   double_double_signature,           F_S)   \
  do_intrinsic(_dtan,                     java_lang_Math,         tan_name,   double_double_signature,           F_S)   \
  do_intrinsic(_datan2,                   java_lang_Math,         atan2_name, double2_double_signature,          F_S)   \
  do_intrinsic(_dsqrt,                    java_lang_Math,         sqrt_name,  double_double_signature,           F_S)   \
  do_intrinsic(_dlog,                     java_lang_Math,         log_name,   double_double_signature,           F_S)   \
  do_intrinsic(_dlog10,                   java_lang_Math,         log10_name, double_double_signature,           F_S)   \
  do_intrinsic(_dpow,                     java_lang_Math,         pow_name,   double2_double_signature,          F_S)   \
  do_intrinsic(_dexp,                     java_lang_Math,         exp_name,   double_double_signature,           F_S)   \
  do_intrinsic(_min,                      java_lang_Math,         min_name,   int2_int_signature,                F_S)   \
  do_intrinsic(_max,                      java_lang_Math,         max_name,   int2_int_signature,                F_S)   \
                                                                                                                        \
  do_intrinsic(_floatToRawIntBits,        java_lang_Float,        floatToRawIntBits_name,   float_int_signature, F_S)   \
   do_name(     floatToRawIntBits_name,                          "floatToRawIntBits")                                   \
  do_intrinsic(_floatToIntBits,           java_lang_Float,        floatToIntBits_name,      float_int_signature, F_S)   \
   do_name(     floatToIntBits_name,                             "floatToIntBits")                                      \
  do_intrinsic(_intBitsToFloat,           java_lang_Float,        intBitsToFloat_name,      int_float_signature, F_S)   \
   do_name(     intBitsToFloat_name,                             "intBitsToFloat")                                      \
  do_intrinsic(_doubleToRawLongBits,      java_lang_Double,       doubleToRawLongBits_name, double_long_signature, F_S) \
   do_name(     doubleToRawLongBits_name,                        "doubleToRawLongBits")                                 \
  do_intrinsic(_doubleToLongBits,         java_lang_Double,       doubleToLongBits_name,    double_long_signature, F_S) \
   do_name(     doubleToLongBits_name,                           "doubleToLongBits")                                    \
  do_intrinsic(_longBitsToDouble,         java_lang_Double,       longBitsToDouble_name,    long_double_signature, F_S) \
   do_name(     longBitsToDouble_name,                           "longBitsToDouble")                                    \
                                                                                                                        \
  do_intrinsic(_numberOfLeadingZeros_i,   java_lang_Integer,      numberOfLeadingZeros_name,int_int_signature,   F_S)   \
  do_intrinsic(_numberOfLeadingZeros_l,   java_lang_Long,         numberOfLeadingZeros_name,long_int_signature,  F_S)   \
                                                                                                                        \
  do_intrinsic(_numberOfTrailingZeros_i,  java_lang_Integer,      numberOfTrailingZeros_name,int_int_signature,  F_S)   \
  do_intrinsic(_numberOfTrailingZeros_l,  java_lang_Long,         numberOfTrailingZeros_name,long_int_signature, F_S)   \
                                                                                                                        \
  do_intrinsic(_bitCount_i,               java_lang_Integer,      bitCount_name,            int_int_signature,   F_S)   \
  do_intrinsic(_bitCount_l,               java_lang_Long,         bitCount_name,            long_int_signature,  F_S)   \
                                                                                                                        \
  do_intrinsic(_reverseBytes_i,           java_lang_Integer,      reverseBytes_name,        int_int_signature,   F_S)   \
   do_name(     reverseBytes_name,                               "reverseBytes")                                        \
  do_intrinsic(_reverseBytes_l,           java_lang_Long,         reverseBytes_name,        long_long_signature, F_S)   \
    /*  (symbol reverseBytes_name defined above) */                                                                     \
  do_intrinsic(_reverseBytes_c,           java_lang_Character,    reverseBytes_name,        char_char_signature, F_S)   \
    /*  (symbol reverseBytes_name defined above) */                                                                     \
  do_intrinsic(_reverseBytes_s,           java_lang_Short,        reverseBytes_name,        short_short_signature, F_S) \
    /*  (symbol reverseBytes_name defined above) */                                                                     \
                                                                                                                        \
  do_intrinsic(_identityHashCode,         java_lang_System,       identityHashCode_name, object_int_signature,   F_S)   \
   do_name(     identityHashCode_name,                           "identityHashCode")                                    \
  do_intrinsic(_currentTimeMillis,        java_lang_System,       currentTimeMillis_name, void_long_signature,   F_S)   \
                                                                                                                        \
   do_name(     currentTimeMillis_name,                          "currentTimeMillis")                                   \
  do_intrinsic(_nanoTime,                 java_lang_System,       nanoTime_name,          void_long_signature,   F_S)   \
   do_name(     nanoTime_name,                                   "nanoTime")                                            \
                                                                                                                        \
  TRACE_INTRINSICS(do_intrinsic, do_class, do_name, do_signature, do_alias)                                             \
                                                                                                                        \
  do_intrinsic(_arraycopy,                java_lang_System,       arraycopy_name, arraycopy_signature,           F_S)   \
   do_name(     arraycopy_name,                                  "arraycopy")                                           \
   do_signature(arraycopy_signature,                             "(Ljava/lang/Object;ILjava/lang/Object;II)V")          \
  do_intrinsic(_isInterrupted,            java_lang_Thread,       isInterrupted_name, isInterrupted_signature,   F_R)   \
   do_name(     isInterrupted_name,                              "isInterrupted")                                       \
   do_signature(isInterrupted_signature,                         "(Z)Z")                                                \
  do_intrinsic(_currentThread,            java_lang_Thread,       currentThread_name, currentThread_signature,   F_S)   \
   do_name(     currentThread_name,                              "currentThread")                                       \
   do_signature(currentThread_signature,                         "()Ljava/lang/Thread;")                                \
                                                                                                                        \
  /* reflective intrinsics, for java/lang/Class, etc. */                                                                \
  do_intrinsic(_isAssignableFrom,         java_lang_Class,        isAssignableFrom_name, class_boolean_signature, F_RN) \
   do_name(     isAssignableFrom_name,                           "isAssignableFrom")                                    \
  do_intrinsic(_isInstance,               java_lang_Class,        isInstance_name, object_boolean_signature,     F_RN)  \
   do_name(     isInstance_name,                                 "isInstance")                                          \
  do_intrinsic(_getModifiers,             java_lang_Class,        getModifiers_name, void_int_signature,         F_RN)  \
   do_name(     getModifiers_name,                               "getModifiers")                                        \
  do_intrinsic(_isInterface,              java_lang_Class,        isInterface_name, void_boolean_signature,      F_RN)  \
   do_name(     isInterface_name,                                "isInterface")                                         \
  do_intrinsic(_isArray,                  java_lang_Class,        isArray_name, void_boolean_signature,          F_RN)  \
   do_name(     isArray_name,                                    "isArray")                                             \
  do_intrinsic(_isPrimitive,              java_lang_Class,        isPrimitive_name, void_boolean_signature,      F_RN)  \
   do_name(     isPrimitive_name,                                "isPrimitive")                                         \
  do_intrinsic(_getSuperclass,            java_lang_Class,        getSuperclass_name, void_class_signature,      F_RN)  \
   do_name(     getSuperclass_name,                              "getSuperclass")                                       \
  do_intrinsic(_getComponentType,         java_lang_Class,        getComponentType_name, void_class_signature,   F_RN)  \
   do_name(     getComponentType_name,                           "getComponentType")                                    \
                                                                                                                        \
  do_intrinsic(_getClassAccessFlags,      sun_reflect_Reflection, getClassAccessFlags_name, class_int_signature, F_SN)  \
   do_name(     getClassAccessFlags_name,                        "getClassAccessFlags")                                 \
  do_intrinsic(_getLength,                java_lang_reflect_Array, getLength_name, object_int_signature,         F_SN)  \
   do_name(     getLength_name,                                   "getLength")                                          \
                                                                                                                        \
  do_intrinsic(_getCallerClass,           sun_reflect_Reflection, getCallerClass_name, getCallerClass_signature, F_SN)  \
   do_name(     getCallerClass_name,                             "getCallerClass")                                      \
   do_signature(getCallerClass_signature,                        "(I)Ljava/lang/Class;")                                \
                                                                                                                        \
  do_intrinsic(_newArray,                 java_lang_reflect_Array, newArray_name, newArray_signature,            F_SN)  \
   do_name(     newArray_name,                                    "newArray")                                           \
   do_signature(newArray_signature,                               "(Ljava/lang/Class;I)Ljava/lang/Object;")             \
                                                                                                                        \
  do_intrinsic(_copyOf,                   java_util_Arrays,       copyOf_name, copyOf_signature,                 F_S)   \
   do_name(     copyOf_name,                                     "copyOf")                                              \
   do_signature(copyOf_signature,             "([Ljava/lang/Object;ILjava/lang/Class;)[Ljava/lang/Object;")             \
                                                                                                                        \
  do_intrinsic(_copyOfRange,              java_util_Arrays,       copyOfRange_name, copyOfRange_signature,       F_S)   \
   do_name(     copyOfRange_name,                                "copyOfRange")                                         \
   do_signature(copyOfRange_signature,        "([Ljava/lang/Object;IILjava/lang/Class;)[Ljava/lang/Object;")            \
                                                                                                                        \
  do_intrinsic(_equalsC,                  java_util_Arrays,       equals_name,    equalsC_signature,             F_S)   \
   do_signature(equalsC_signature,                               "([C[C)Z")                                             \
                                                                                                                        \
  do_intrinsic(_compareTo,                java_lang_String,       compareTo_name, string_int_signature,          F_R)   \
   do_name(     compareTo_name,                                  "compareTo")                                           \
  do_intrinsic(_indexOf,                  java_lang_String,       indexOf_name, string_int_signature,            F_R)   \
   do_name(     indexOf_name,                                    "indexOf")                                             \
  do_intrinsic(_equals,                   java_lang_String,       equals_name, object_boolean_signature,         F_R)   \
                                                                                                                        \
  do_class(java_nio_Buffer,               "java/nio/Buffer")                                                            \
  do_intrinsic(_checkIndex,               java_nio_Buffer,        checkIndex_name, int_int_signature,            F_R)   \
   do_name(     checkIndex_name,                                 "checkIndex")                                          \
                                                                                                                        \
  do_class(sun_nio_cs_iso8859_1_Encoder,  "sun/nio/cs/ISO_8859_1$Encoder")                                              \
  do_intrinsic(_encodeISOArray,     sun_nio_cs_iso8859_1_Encoder, encodeISOArray_name, encodeISOArray_signature, F_S)   \
   do_name(     encodeISOArray_name,                             "encodeISOArray")                                      \
   do_signature(encodeISOArray_signature,                        "([CI[BII)I")                                          \
                                                                                                                        \
  /* java/lang/ref/Reference */                                                                                         \
  do_intrinsic(_Reference_get,            java_lang_ref_Reference, get_name,    void_object_signature, F_R)             \
                                                                                                                        \
  /* support for com.sum.crypto.provider.AESCrypt and some of its callers */                                            \
  do_class(com_sun_crypto_provider_aescrypt,      "com/sun/crypto/provider/AESCrypt")                                   \
  do_intrinsic(_aescrypt_encryptBlock, com_sun_crypto_provider_aescrypt, encryptBlock_name, byteArray_int_byteArray_int_signature, F_R)   \
  do_intrinsic(_aescrypt_decryptBlock, com_sun_crypto_provider_aescrypt, decryptBlock_name, byteArray_int_byteArray_int_signature, F_R)   \
   do_name(     encryptBlock_name,                                 "encryptBlock")                                      \
   do_name(     decryptBlock_name,                                 "decryptBlock")                                      \
   do_signature(byteArray_int_byteArray_int_signature,             "([BI[BI)V")                                         \
                                                                                                                        \
  do_class(com_sun_crypto_provider_cipherBlockChaining,            "com/sun/crypto/provider/CipherBlockChaining")       \
   do_intrinsic(_cipherBlockChaining_encryptAESCrypt, com_sun_crypto_provider_cipherBlockChaining, encrypt_name, byteArray_int_int_byteArray_int_signature, F_R)   \
   do_intrinsic(_cipherBlockChaining_decryptAESCrypt, com_sun_crypto_provider_cipherBlockChaining, decrypt_name, byteArray_int_int_byteArray_int_signature, F_R)   \
   do_name(     encrypt_name,                                      "encrypt")                                           \
   do_name(     decrypt_name,                                      "decrypt")                                           \
   do_signature(byteArray_int_int_byteArray_int_signature,         "([BII[BI)V")                                        \
                                                                                                                        \
  /* support for sun.misc.Unsafe */                                                                                     \
  do_class(sun_misc_Unsafe,               "sun/misc/Unsafe")                                                            \
                                                                                                                        \
  do_intrinsic(_allocateInstance,         sun_misc_Unsafe,        allocateInstance_name, allocateInstance_signature, F_RN) \
   do_name(     allocateInstance_name,                           "allocateInstance")                                    \
   do_signature(allocateInstance_signature,   "(Ljava/lang/Class;)Ljava/lang/Object;")                                  \
  do_intrinsic(_copyMemory,               sun_misc_Unsafe,        copyMemory_name, copyMemory_signature,         F_RN)  \
   do_name(     copyMemory_name,                                 "copyMemory")                                          \
   do_signature(copyMemory_signature,         "(Ljava/lang/Object;JLjava/lang/Object;JJ)V")                             \
  do_intrinsic(_park,                     sun_misc_Unsafe,        park_name, park_signature,                     F_RN)  \
   do_name(     park_name,                                       "park")                                                \
   do_signature(park_signature,                                  "(ZJ)V")                                               \
  do_intrinsic(_unpark,                   sun_misc_Unsafe,        unpark_name, unpark_signature,                 F_RN)  \
   do_name(     unpark_name,                                     "unpark")                                              \
   do_alias(    unpark_signature,                               /*(LObject;)V*/ object_void_signature)                  \
  do_intrinsic(_loadFence,                sun_misc_Unsafe,        loadFence_name, loadFence_signature,           F_RN)  \
   do_name(     loadFence_name,                                  "loadFence")                                           \
   do_alias(    loadFence_signature,                              void_method_signature)                                \
  do_intrinsic(_storeFence,               sun_misc_Unsafe,        storeFence_name, storeFence_signature,         F_RN)  \
   do_name(     storeFence_name,                                 "storeFence")                                          \
   do_alias(    storeFence_signature,                             void_method_signature)                                \
  do_intrinsic(_fullFence,                sun_misc_Unsafe,        fullFence_name, fullFence_signature,           F_RN)  \
   do_name(     fullFence_name,                                  "fullFence")                                           \
   do_alias(    fullFence_signature,                              void_method_signature)                                \
                                                                                                                        \
  /* unsafe memory references (there are a lot of them...) */                                                           \
  do_signature(getObject_signature,       "(Ljava/lang/Object;J)Ljava/lang/Object;")                                    \
  do_signature(putObject_signature,       "(Ljava/lang/Object;JLjava/lang/Object;)V")                                   \
  do_signature(getBoolean_signature,      "(Ljava/lang/Object;J)Z")                                                     \
  do_signature(putBoolean_signature,      "(Ljava/lang/Object;JZ)V")                                                    \
  do_signature(getByte_signature,         "(Ljava/lang/Object;J)B")                                                     \
  do_signature(putByte_signature,         "(Ljava/lang/Object;JB)V")                                                    \
  do_signature(getShort_signature,        "(Ljava/lang/Object;J)S")                                                     \
  do_signature(putShort_signature,        "(Ljava/lang/Object;JS)V")                                                    \
  do_signature(getChar_signature,         "(Ljava/lang/Object;J)C")                                                     \
  do_signature(putChar_signature,         "(Ljava/lang/Object;JC)V")                                                    \
  do_signature(getInt_signature,          "(Ljava/lang/Object;J)I")                                                     \
  do_signature(putInt_signature,          "(Ljava/lang/Object;JI)V")                                                    \
  do_signature(getLong_signature,         "(Ljava/lang/Object;J)J")                                                     \
  do_signature(putLong_signature,         "(Ljava/lang/Object;JJ)V")                                                    \
  do_signature(getFloat_signature,        "(Ljava/lang/Object;J)F")                                                     \
  do_signature(putFloat_signature,        "(Ljava/lang/Object;JF)V")                                                    \
  do_signature(getDouble_signature,       "(Ljava/lang/Object;J)D")                                                     \
  do_signature(putDouble_signature,       "(Ljava/lang/Object;JD)V")                                                    \
                                                                                                                        \
  do_name(getObject_name,"getObject")           do_name(putObject_name,"putObject")                                     \
  do_name(getBoolean_name,"getBoolean")         do_name(putBoolean_name,"putBoolean")                                   \
  do_name(getByte_name,"getByte")               do_name(putByte_name,"putByte")                                         \
  do_name(getShort_name,"getShort")             do_name(putShort_name,"putShort")                                       \
  do_name(getChar_name,"getChar")               do_name(putChar_name,"putChar")                                         \
  do_name(getInt_name,"getInt")                 do_name(putInt_name,"putInt")                                           \
  do_name(getLong_name,"getLong")               do_name(putLong_name,"putLong")                                         \
  do_name(getFloat_name,"getFloat")             do_name(putFloat_name,"putFloat")                                       \
  do_name(getDouble_name,"getDouble")           do_name(putDouble_name,"putDouble")                                     \
                                                                                                                        \
  do_intrinsic(_getObject,                sun_misc_Unsafe,        getObject_name, getObject_signature,           F_RN)  \
  do_intrinsic(_getBoolean,               sun_misc_Unsafe,        getBoolean_name, getBoolean_signature,         F_RN)  \
  do_intrinsic(_getByte,                  sun_misc_Unsafe,        getByte_name, getByte_signature,               F_RN)  \
  do_intrinsic(_getShort,                 sun_misc_Unsafe,        getShort_name, getShort_signature,             F_RN)  \
  do_intrinsic(_getChar,                  sun_misc_Unsafe,        getChar_name, getChar_signature,               F_RN)  \
  do_intrinsic(_getInt,                   sun_misc_Unsafe,        getInt_name, getInt_signature,                 F_RN)  \
  do_intrinsic(_getLong,                  sun_misc_Unsafe,        getLong_name, getLong_signature,               F_RN)  \
  do_intrinsic(_getFloat,                 sun_misc_Unsafe,        getFloat_name, getFloat_signature,             F_RN)  \
  do_intrinsic(_getDouble,                sun_misc_Unsafe,        getDouble_name, getDouble_signature,           F_RN)  \
  do_intrinsic(_putObject,                sun_misc_Unsafe,        putObject_name, putObject_signature,           F_RN)  \
  do_intrinsic(_putBoolean,               sun_misc_Unsafe,        putBoolean_name, putBoolean_signature,         F_RN)  \
  do_intrinsic(_putByte,                  sun_misc_Unsafe,        putByte_name, putByte_signature,               F_RN)  \
  do_intrinsic(_putShort,                 sun_misc_Unsafe,        putShort_name, putShort_signature,             F_RN)  \
  do_intrinsic(_putChar,                  sun_misc_Unsafe,        putChar_name, putChar_signature,               F_RN)  \
  do_intrinsic(_putInt,                   sun_misc_Unsafe,        putInt_name, putInt_signature,                 F_RN)  \
  do_intrinsic(_putLong,                  sun_misc_Unsafe,        putLong_name, putLong_signature,               F_RN)  \
  do_intrinsic(_putFloat,                 sun_misc_Unsafe,        putFloat_name, putFloat_signature,             F_RN)  \
  do_intrinsic(_putDouble,                sun_misc_Unsafe,        putDouble_name, putDouble_signature,           F_RN)  \
                                                                                                                        \
  do_name(getObjectVolatile_name,"getObjectVolatile")   do_name(putObjectVolatile_name,"putObjectVolatile")             \
  do_name(getBooleanVolatile_name,"getBooleanVolatile") do_name(putBooleanVolatile_name,"putBooleanVolatile")           \
  do_name(getByteVolatile_name,"getByteVolatile")       do_name(putByteVolatile_name,"putByteVolatile")                 \
  do_name(getShortVolatile_name,"getShortVolatile")     do_name(putShortVolatile_name,"putShortVolatile")               \
  do_name(getCharVolatile_name,"getCharVolatile")       do_name(putCharVolatile_name,"putCharVolatile")                 \
  do_name(getIntVolatile_name,"getIntVolatile")         do_name(putIntVolatile_name,"putIntVolatile")                   \
  do_name(getLongVolatile_name,"getLongVolatile")       do_name(putLongVolatile_name,"putLongVolatile")                 \
  do_name(getFloatVolatile_name,"getFloatVolatile")     do_name(putFloatVolatile_name,"putFloatVolatile")               \
  do_name(getDoubleVolatile_name,"getDoubleVolatile")   do_name(putDoubleVolatile_name,"putDoubleVolatile")             \
                                                                                                                        \
  do_intrinsic(_getObjectVolatile,        sun_misc_Unsafe,        getObjectVolatile_name, getObject_signature,   F_RN)  \
  do_intrinsic(_getBooleanVolatile,       sun_misc_Unsafe,        getBooleanVolatile_name, getBoolean_signature, F_RN)  \
  do_intrinsic(_getByteVolatile,          sun_misc_Unsafe,        getByteVolatile_name, getByte_signature,       F_RN)  \
  do_intrinsic(_getShortVolatile,         sun_misc_Unsafe,        getShortVolatile_name, getShort_signature,     F_RN)  \
  do_intrinsic(_getCharVolatile,          sun_misc_Unsafe,        getCharVolatile_name, getChar_signature,       F_RN)  \
  do_intrinsic(_getIntVolatile,           sun_misc_Unsafe,        getIntVolatile_name, getInt_signature,         F_RN)  \
  do_intrinsic(_getLongVolatile,          sun_misc_Unsafe,        getLongVolatile_name, getLong_signature,       F_RN)  \
  do_intrinsic(_getFloatVolatile,         sun_misc_Unsafe,        getFloatVolatile_name, getFloat_signature,     F_RN)  \
  do_intrinsic(_getDoubleVolatile,        sun_misc_Unsafe,        getDoubleVolatile_name, getDouble_signature,   F_RN)  \
  do_intrinsic(_putObjectVolatile,        sun_misc_Unsafe,        putObjectVolatile_name, putObject_signature,   F_RN)  \
  do_intrinsic(_putBooleanVolatile,       sun_misc_Unsafe,        putBooleanVolatile_name, putBoolean_signature, F_RN)  \
  do_intrinsic(_putByteVolatile,          sun_misc_Unsafe,        putByteVolatile_name, putByte_signature,       F_RN)  \
  do_intrinsic(_putShortVolatile,         sun_misc_Unsafe,        putShortVolatile_name, putShort_signature,     F_RN)  \
  do_intrinsic(_putCharVolatile,          sun_misc_Unsafe,        putCharVolatile_name, putChar_signature,       F_RN)  \
  do_intrinsic(_putIntVolatile,           sun_misc_Unsafe,        putIntVolatile_name, putInt_signature,         F_RN)  \
  do_intrinsic(_putLongVolatile,          sun_misc_Unsafe,        putLongVolatile_name, putLong_signature,       F_RN)  \
  do_intrinsic(_putFloatVolatile,         sun_misc_Unsafe,        putFloatVolatile_name, putFloat_signature,     F_RN)  \
  do_intrinsic(_putDoubleVolatile,        sun_misc_Unsafe,        putDoubleVolatile_name, putDouble_signature,   F_RN)  \
                                                                                                                        \
  /* %%% these are redundant except perhaps for getAddress, but Unsafe has native methods for them */                   \
  do_signature(getByte_raw_signature,     "(J)B")                                                                       \
  do_signature(putByte_raw_signature,     "(JB)V")                                                                      \
  do_signature(getShort_raw_signature,    "(J)S")                                                                       \
  do_signature(putShort_raw_signature,    "(JS)V")                                                                      \
  do_signature(getChar_raw_signature,     "(J)C")                                                                       \
  do_signature(putChar_raw_signature,     "(JC)V")                                                                      \
  do_signature(putInt_raw_signature,      "(JI)V")                                                                      \
      do_alias(getLong_raw_signature,    /*(J)J*/ long_long_signature)                                                  \
      do_alias(putLong_raw_signature,    /*(JJ)V*/ long_long_void_signature)                                            \
  do_signature(getFloat_raw_signature,    "(J)F")                                                                       \
  do_signature(putFloat_raw_signature,    "(JF)V")                                                                      \
      do_alias(getDouble_raw_signature,  /*(J)D*/ long_double_signature)                                                \
  do_signature(putDouble_raw_signature,   "(JD)V")                                                                      \
      do_alias(getAddress_raw_signature, /*(J)J*/ long_long_signature)                                                  \
      do_alias(putAddress_raw_signature, /*(JJ)V*/ long_long_void_signature)                                            \
                                                                                                                        \
   do_name(    getAddress_name,           "getAddress")                                                                 \
   do_name(    putAddress_name,           "putAddress")                                                                 \
                                                                                                                        \
  do_intrinsic(_getByte_raw,              sun_misc_Unsafe,        getByte_name, getByte_raw_signature,           F_RN)  \
  do_intrinsic(_getShort_raw,             sun_misc_Unsafe,        getShort_name, getShort_raw_signature,         F_RN)  \
  do_intrinsic(_getChar_raw,              sun_misc_Unsafe,        getChar_name, getChar_raw_signature,           F_RN)  \
  do_intrinsic(_getInt_raw,               sun_misc_Unsafe,        getInt_name, long_int_signature,               F_RN)  \
  do_intrinsic(_getLong_raw,              sun_misc_Unsafe,        getLong_name, getLong_raw_signature,           F_RN)  \
  do_intrinsic(_getFloat_raw,             sun_misc_Unsafe,        getFloat_name, getFloat_raw_signature,         F_RN)  \
  do_intrinsic(_getDouble_raw,            sun_misc_Unsafe,        getDouble_name, getDouble_raw_signature,       F_RN)  \
  do_intrinsic(_getAddress_raw,           sun_misc_Unsafe,        getAddress_name, getAddress_raw_signature,     F_RN)  \
  do_intrinsic(_putByte_raw,              sun_misc_Unsafe,        putByte_name, putByte_raw_signature,           F_RN)  \
  do_intrinsic(_putShort_raw,             sun_misc_Unsafe,        putShort_name, putShort_raw_signature,         F_RN)  \
  do_intrinsic(_putChar_raw,              sun_misc_Unsafe,        putChar_name, putChar_raw_signature,           F_RN)  \
  do_intrinsic(_putInt_raw,               sun_misc_Unsafe,        putInt_name, putInt_raw_signature,             F_RN)  \
  do_intrinsic(_putLong_raw,              sun_misc_Unsafe,        putLong_name, putLong_raw_signature,           F_RN)  \
  do_intrinsic(_putFloat_raw,             sun_misc_Unsafe,        putFloat_name, putFloat_raw_signature,         F_RN)  \
  do_intrinsic(_putDouble_raw,            sun_misc_Unsafe,        putDouble_name, putDouble_raw_signature,       F_RN)  \
  do_intrinsic(_putAddress_raw,           sun_misc_Unsafe,        putAddress_name, putAddress_raw_signature,     F_RN)  \
                                                                                                                        \
  do_intrinsic(_compareAndSwapObject,     sun_misc_Unsafe,        compareAndSwapObject_name, compareAndSwapObject_signature, F_RN) \
   do_name(     compareAndSwapObject_name,                       "compareAndSwapObject")                                \
   do_signature(compareAndSwapObject_signature,  "(Ljava/lang/Object;JLjava/lang/Object;Ljava/lang/Object;)Z")          \
  do_intrinsic(_compareAndSwapLong,       sun_misc_Unsafe,        compareAndSwapLong_name, compareAndSwapLong_signature, F_RN) \
   do_name(     compareAndSwapLong_name,                         "compareAndSwapLong")                                  \
   do_signature(compareAndSwapLong_signature,                    "(Ljava/lang/Object;JJJ)Z")                            \
  do_intrinsic(_compareAndSwapInt,        sun_misc_Unsafe,        compareAndSwapInt_name, compareAndSwapInt_signature, F_RN) \
   do_name(     compareAndSwapInt_name,                          "compareAndSwapInt")                                   \
   do_signature(compareAndSwapInt_signature,                     "(Ljava/lang/Object;JII)Z")                            \
  do_intrinsic(_putOrderedObject,         sun_misc_Unsafe,        putOrderedObject_name, putOrderedObject_signature, F_RN) \
   do_name(     putOrderedObject_name,                           "putOrderedObject")                                    \
   do_alias(    putOrderedObject_signature,                     /*(LObject;JLObject;)V*/ putObject_signature)           \
  do_intrinsic(_putOrderedLong,           sun_misc_Unsafe,        putOrderedLong_name, putOrderedLong_signature, F_RN)  \
   do_name(     putOrderedLong_name,                             "putOrderedLong")                                      \
   do_alias(    putOrderedLong_signature,                       /*(Ljava/lang/Object;JJ)V*/ putLong_signature)          \
  do_intrinsic(_putOrderedInt,            sun_misc_Unsafe,        putOrderedInt_name, putOrderedInt_signature,   F_RN)  \
   do_name(     putOrderedInt_name,                              "putOrderedInt")                                       \
   do_alias(    putOrderedInt_signature,                        /*(Ljava/lang/Object;JI)V*/ putInt_signature)           \
                                                                                                                        \
  do_intrinsic(_getAndAddInt,             sun_misc_Unsafe,        getAndAddInt_name, getAndAddInt_signature, F_R)       \
   do_name(     getAndAddInt_name,                                "getAndAddInt")                                       \
   do_signature(getAndAddInt_signature,                           "(Ljava/lang/Object;JI)I" )                           \
  do_intrinsic(_getAndAddLong,            sun_misc_Unsafe,        getAndAddLong_name, getAndAddLong_signature, F_R)     \
   do_name(     getAndAddLong_name,                               "getAndAddLong")                                      \
   do_signature(getAndAddLong_signature,                          "(Ljava/lang/Object;JJ)J" )                           \
  do_intrinsic(_getAndSetInt,             sun_misc_Unsafe,        getAndSetInt_name, getAndSetInt_signature, F_R)       \
   do_name(     getAndSetInt_name,                                "getAndSetInt")                                       \
   do_alias(    getAndSetInt_signature,                         /*"(Ljava/lang/Object;JI)I"*/ getAndAddInt_signature)   \
  do_intrinsic(_getAndSetLong,            sun_misc_Unsafe,        getAndSetLong_name, getAndSetLong_signature, F_R)     \
   do_name(     getAndSetLong_name,                               "getAndSetLong")                                      \
   do_alias(    getAndSetLong_signature,                        /*"(Ljava/lang/Object;JJ)J"*/ getAndAddLong_signature)  \
  do_intrinsic(_getAndSetObject,          sun_misc_Unsafe,        getAndSetObject_name, getAndSetObject_signature,  F_R)\
   do_name(     getAndSetObject_name,                             "getAndSetObject")                                    \
   do_signature(getAndSetObject_signature,                        "(Ljava/lang/Object;JLjava/lang/Object;)Ljava/lang/Object;" ) \
                                                                                                                        \
  /* prefetch_signature is shared by all prefetch variants */                                                           \
  do_signature( prefetch_signature,        "(Ljava/lang/Object;J)V")                                                    \
                                                                                                                        \
  do_intrinsic(_prefetchRead,             sun_misc_Unsafe,        prefetchRead_name, prefetch_signature,         F_RN)  \
   do_name(     prefetchRead_name,                               "prefetchRead")                                        \
  do_intrinsic(_prefetchWrite,            sun_misc_Unsafe,        prefetchWrite_name, prefetch_signature,        F_RN)  \
   do_name(     prefetchWrite_name,                              "prefetchWrite")                                       \
  do_intrinsic(_prefetchReadStatic,       sun_misc_Unsafe,        prefetchReadStatic_name, prefetch_signature,   F_SN)  \
   do_name(     prefetchReadStatic_name,                         "prefetchReadStatic")                                  \
  do_intrinsic(_prefetchWriteStatic,      sun_misc_Unsafe,        prefetchWriteStatic_name, prefetch_signature,  F_SN)  \
   do_name(     prefetchWriteStatic_name,                        "prefetchWriteStatic")                                 \
    /*== LAST_COMPILER_INLINE*/                                                                                         \
    /*the compiler does have special inlining code for these; bytecode inline is just fine */                           \
                                                                                                                        \
  do_intrinsic(_fillInStackTrace,         java_lang_Throwable, fillInStackTrace_name, void_throwable_signature,  F_RNY) \
                                                                                                                          \
  do_intrinsic(_StringBuilder_void,   java_lang_StringBuilder, object_initializer_name, void_method_signature,     F_R)   \
  do_intrinsic(_StringBuilder_int,    java_lang_StringBuilder, object_initializer_name, int_void_signature,        F_R)   \
  do_intrinsic(_StringBuilder_String, java_lang_StringBuilder, object_initializer_name, string_void_signature,     F_R)   \
                                                                                                                          \
  do_intrinsic(_StringBuilder_append_char,   java_lang_StringBuilder, append_name, char_StringBuilder_signature,   F_R)   \
  do_intrinsic(_StringBuilder_append_int,    java_lang_StringBuilder, append_name, int_StringBuilder_signature,    F_R)   \
  do_intrinsic(_StringBuilder_append_String, java_lang_StringBuilder, append_name, String_StringBuilder_signature, F_R)   \
                                                                                                                          \
  do_intrinsic(_StringBuilder_toString, java_lang_StringBuilder, toString_name, void_string_signature,             F_R)   \
                                                                                                                          \
  do_intrinsic(_StringBuffer_void,   java_lang_StringBuffer, object_initializer_name, void_method_signature,       F_R)   \
  do_intrinsic(_StringBuffer_int,    java_lang_StringBuffer, object_initializer_name, int_void_signature,          F_R)   \
  do_intrinsic(_StringBuffer_String, java_lang_StringBuffer, object_initializer_name, string_void_signature,       F_R)   \
                                                                                                                          \
  do_intrinsic(_StringBuffer_append_char,   java_lang_StringBuffer, append_name, char_StringBuffer_signature,      F_Y)   \
  do_intrinsic(_StringBuffer_append_int,    java_lang_StringBuffer, append_name, int_StringBuffer_signature,       F_Y)   \
  do_intrinsic(_StringBuffer_append_String, java_lang_StringBuffer, append_name, String_StringBuffer_signature,    F_Y)   \
                                                                                                                          \
  do_intrinsic(_StringBuffer_toString,  java_lang_StringBuffer, toString_name, void_string_signature,              F_Y)   \
                                                                                                                          \
  do_intrinsic(_Integer_toString,      java_lang_Integer, toString_name, int_String_signature,                     F_S)   \
                                                                                                                          \
  do_intrinsic(_String_String, java_lang_String, object_initializer_name, string_void_signature,                   F_R)   \
                                                                                                                          \
  do_intrinsic(_Object_init,              java_lang_Object, object_initializer_name, void_method_signature,        F_R)   \
  /*    (symbol object_initializer_name defined above) */                                                                 \
                                                                                                                          \
  do_intrinsic(_invoke,                   java_lang_reflect_Method, invoke_name, object_object_array_object_signature, F_R) \
  /*   (symbols invoke_name and invoke_signature defined above) */                                                      \
  /* the polymorphic MH intrinsics must be in compact order, with _invokeGeneric first and _linkToInterface last */     \
  do_intrinsic(_invokeGeneric,            java_lang_invoke_MethodHandle, invoke_name,           star_name, F_RN)        \
  do_intrinsic(_invokeBasic,              java_lang_invoke_MethodHandle, invokeBasic_name,      star_name, F_RN)        \
  do_intrinsic(_linkToVirtual,            java_lang_invoke_MethodHandle, linkToVirtual_name,    star_name, F_SN)        \
  do_intrinsic(_linkToStatic,             java_lang_invoke_MethodHandle, linkToStatic_name,     star_name, F_SN)        \
  do_intrinsic(_linkToSpecial,            java_lang_invoke_MethodHandle, linkToSpecial_name,    star_name, F_SN)        \
  do_intrinsic(_linkToInterface,          java_lang_invoke_MethodHandle, linkToInterface_name,  star_name, F_SN)        \
  /* special marker for bytecode generated for the JVM from a LambdaForm: */                                            \
  do_intrinsic(_compiledLambdaForm,       java_lang_invoke_MethodHandle, compiledLambdaForm_name, star_name, F_RN)      \
                                                                                                                        \
  /* unboxing methods: */                                                                                               \
  do_intrinsic(_booleanValue,             java_lang_Boolean,      booleanValue_name, void_boolean_signature, F_R)       \
   do_name(     booleanValue_name,       "booleanValue")                                                                \
  do_intrinsic(_byteValue,                java_lang_Byte,         byteValue_name, void_byte_signature, F_R)             \
   do_name(     byteValue_name,          "byteValue")                                                                   \
  do_intrinsic(_charValue,                java_lang_Character,    charValue_name, void_char_signature, F_R)             \
   do_name(     charValue_name,          "charValue")                                                                   \
  do_intrinsic(_shortValue,               java_lang_Short,        shortValue_name, void_short_signature, F_R)           \
   do_name(     shortValue_name,         "shortValue")                                                                  \
  do_intrinsic(_intValue,                 java_lang_Integer,      intValue_name, void_int_signature, F_R)               \
   do_name(     intValue_name,           "intValue")                                                                    \
  do_intrinsic(_longValue,                java_lang_Long,         longValue_name, void_long_signature, F_R)             \
   do_name(     longValue_name,          "longValue")                                                                   \
  do_intrinsic(_floatValue,               java_lang_Float,        floatValue_name, void_float_signature, F_R)           \
   do_name(     floatValue_name,         "floatValue")                                                                  \
  do_intrinsic(_doubleValue,              java_lang_Double,       doubleValue_name, void_double_signature, F_R)         \
   do_name(     doubleValue_name,        "doubleValue")                                                                 \
                                                                                                                        \
  /* boxing methods: */                                                                                                 \
   do_name(    valueOf_name,              "valueOf")                                                                    \
  do_intrinsic(_Boolean_valueOf,          java_lang_Boolean,      valueOf_name, Boolean_valueOf_signature, F_S)         \
   do_name(     Boolean_valueOf_signature,                       "(Z)Ljava/lang/Boolean;")                              \
  do_intrinsic(_Byte_valueOf,             java_lang_Byte,         valueOf_name, Byte_valueOf_signature, F_S)            \
   do_name(     Byte_valueOf_signature,                          "(B)Ljava/lang/Byte;")                                 \
  do_intrinsic(_Character_valueOf,        java_lang_Character,    valueOf_name, Character_valueOf_signature, F_S)       \
   do_name(     Character_valueOf_signature,                     "(C)Ljava/lang/Character;")                            \
  do_intrinsic(_Short_valueOf,            java_lang_Short,        valueOf_name, Short_valueOf_signature, F_S)           \
   do_name(     Short_valueOf_signature,                         "(S)Ljava/lang/Short;")                                \
  do_intrinsic(_Integer_valueOf,          java_lang_Integer,      valueOf_name, Integer_valueOf_signature, F_S)         \
   do_name(     Integer_valueOf_signature,                       "(I)Ljava/lang/Integer;")                              \
  do_intrinsic(_Long_valueOf,             java_lang_Long,         valueOf_name, Long_valueOf_signature, F_S)            \
   do_name(     Long_valueOf_signature,                          "(J)Ljava/lang/Long;")                                 \
  do_intrinsic(_Float_valueOf,            java_lang_Float,        valueOf_name, Float_valueOf_signature, F_S)           \
   do_name(     Float_valueOf_signature,                         "(F)Ljava/lang/Float;")                                \
  do_intrinsic(_Double_valueOf,           java_lang_Double,       valueOf_name, Double_valueOf_signature, F_S)          \
   do_name(     Double_valueOf_signature,                        "(D)Ljava/lang/Double;")                               \
                                                                                                                        \
    /*end*/




// Class vmSymbols

class vmSymbols: AllStatic {
  friend class vmIntrinsics;
  friend class VMStructs;
 public:
  // enum for figuring positions and size of array holding Symbol*s
  enum SID {
    NO_SID = 0,

    #define VM_SYMBOL_ENUM(name, string) VM_SYMBOL_ENUM_NAME(name),
    VM_SYMBOLS_DO(VM_SYMBOL_ENUM, VM_ALIAS_IGNORE)
    #undef VM_SYMBOL_ENUM

    SID_LIMIT,

    #define VM_ALIAS_ENUM(name, def) VM_SYMBOL_ENUM_NAME(name) = VM_SYMBOL_ENUM_NAME(def),
    VM_SYMBOLS_DO(VM_SYMBOL_IGNORE, VM_ALIAS_ENUM)
    #undef VM_ALIAS_ENUM

    FIRST_SID = NO_SID + 1
  };
  enum {
    log2_SID_LIMIT = 10         // checked by an assert at start-up
  };

 private:
  // The symbol array
  static Symbol* _symbols[];

  // Field signatures indexed by BasicType.
  static Symbol* _type_signatures[T_VOID+1];

 public:
  // Initialization
  static void initialize(TRAPS);
  // Accessing
  #define VM_SYMBOL_DECLARE(name, ignore)                 \
    static Symbol* name() {                               \
      return _symbols[VM_SYMBOL_ENUM_NAME(name)];         \
    }
  VM_SYMBOLS_DO(VM_SYMBOL_DECLARE, VM_SYMBOL_DECLARE)
  #undef VM_SYMBOL_DECLARE

  // Sharing support
  static void symbols_do(SymbolClosure* f);
  static void serialize(SerializeClosure* soc);

  static Symbol* type_signature(BasicType t) {
    assert((uint)t < T_VOID+1, "range check");
    assert(_type_signatures[t] != NULL, "domain check");
    return _type_signatures[t];
  }
  // inverse of type_signature; returns T_OBJECT if s is not recognized
  static BasicType signature_type(Symbol* s);

  static Symbol* symbol_at(SID id) {
    assert(id >= FIRST_SID && id < SID_LIMIT, "oob");
    assert(_symbols[id] != NULL, "init");
    return _symbols[id];
  }

  // Returns symbol's SID if one is assigned, else NO_SID.
  static SID find_sid(Symbol* symbol);
  static SID find_sid(const char* symbol_name);

#ifndef PRODUCT
  // No need for this in the product:
  static const char* name_for(SID sid);
#endif //PRODUCT
};

// VM Intrinsic ID's uniquely identify some very special methods
class vmIntrinsics: AllStatic {
  friend class vmSymbols;
  friend class ciObjectFactory;

 public:
  // Accessing
  enum ID {
    _none = 0,                      // not an intrinsic (default answer)

    #define VM_INTRINSIC_ENUM(id, klass, name, sig, flags)  id,
    VM_INTRINSICS_DO(VM_INTRINSIC_ENUM,
                     VM_SYMBOL_IGNORE, VM_SYMBOL_IGNORE, VM_SYMBOL_IGNORE, VM_ALIAS_IGNORE)
    #undef VM_INTRINSIC_ENUM

    ID_LIMIT,
    LAST_COMPILER_INLINE = _prefetchWriteStatic,
    FIRST_MH_SIG_POLY    = _invokeGeneric,
    FIRST_MH_STATIC      = _linkToVirtual,
    LAST_MH_SIG_POLY     = _linkToInterface,

    FIRST_ID = _none + 1
  };

  enum Flags {
    // AccessFlags syndromes relevant to intrinsics.
    F_none = 0,
    F_R,                        // !static ?native !synchronized (R="regular")
    F_S,                        //  static ?native !synchronized
    F_Y,                        // !static ?native  synchronized
    F_RN,                       // !static  native !synchronized
    F_SN,                       //  static  native !synchronized
    F_RNY,                      // !static  native  synchronized

    FLAG_LIMIT
  };
  enum {
    log2_FLAG_LIMIT = 4         // checked by an assert at start-up
  };

public:
  static ID ID_from(int raw_id) {
    assert(raw_id >= (int)_none && raw_id < (int)ID_LIMIT,
           "must be a valid intrinsic ID");
    return (ID)raw_id;
  }

  static const char* name_at(ID id);

private:
  static ID find_id_impl(vmSymbols::SID holder,
                         vmSymbols::SID name,
                         vmSymbols::SID sig,
                         jshort flags);

public:
  // Given a method's class, name, signature, and access flags, report its ID.
  static ID find_id(vmSymbols::SID holder,
                    vmSymbols::SID name,
                    vmSymbols::SID sig,
                    jshort flags) {
    ID id = find_id_impl(holder, name, sig, flags);
#ifdef ASSERT
    // ID _none does not hold the following asserts.
    if (id == _none)  return id;
#endif
    assert(    class_for(id) == holder, "correct id");
    assert(     name_for(id) == name,   "correct id");
    assert(signature_for(id) == sig,    "correct id");
    return id;
  }

  static void verify_method(ID actual_id, Method* m) PRODUCT_RETURN;

  // Find out the symbols behind an intrinsic:
  static vmSymbols::SID     class_for(ID id);
  static vmSymbols::SID      name_for(ID id);
  static vmSymbols::SID signature_for(ID id);
  static Flags              flags_for(ID id);

  static const char* short_name_as_C_string(ID id, char* buf, int size);

  // Wrapper object methods:
  static ID for_boxing(BasicType type);
  static ID for_unboxing(BasicType type);

  // Raw conversion:
  static ID for_raw_conversion(BasicType src, BasicType dest);
};

#endif // SHARE_VM_CLASSFILE_VMSYMBOLS_HPP<|MERGE_RESOLUTION|>--- conflicted
+++ resolved
@@ -287,7 +287,6 @@
   NOT_LP64(  do_alias(intptr_signature,               int_signature)  )                           \
   LP64_ONLY( do_alias(intptr_signature,               long_signature) )                           \
   template(selectAlternative_signature, "(ZLjava/lang/invoke/MethodHandle;Ljava/lang/invoke/MethodHandle;)Ljava/lang/invoke/MethodHandle;") \
-<<<<<<< HEAD
                                                                                                                                        \
   /* Support for Graal */                                                                                                              \
   template(java_util_BitSet,	                                       "java/util/BitSet")                                               \
@@ -380,9 +379,7 @@
   template(interpreter_execute_signature,         "(Lcom/oracle/graal/api/meta/ResolvedJavaMethod;[Ljava/lang/Object;)Ljava/lang/Object;") \
                                                                                                                                       \
                                                                                                   \
-=======
                                                                       \
->>>>>>> 67b36558
   /* common method and field names */                                                             \
   template(object_initializer_name,                   "<init>")                                   \
   template(class_initializer_name,                    "<clinit>")                                 \
