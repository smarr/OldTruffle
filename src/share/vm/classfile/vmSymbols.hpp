/*
 * Copyright (c) 1997, 2011, Oracle and/or its affiliates. All rights reserved.
 * DO NOT ALTER OR REMOVE COPYRIGHT NOTICES OR THIS FILE HEADER.
 *
 * This code is free software; you can redistribute it and/or modify it
 * under the terms of the GNU General Public License version 2 only, as
 * published by the Free Software Foundation.
 *
 * This code is distributed in the hope that it will be useful, but WITHOUT
 * ANY WARRANTY; without even the implied warranty of MERCHANTABILITY or
 * FITNESS FOR A PARTICULAR PURPOSE.  See the GNU General Public License
 * version 2 for more details (a copy is included in the LICENSE file that
 * accompanied this code).
 *
 * You should have received a copy of the GNU General Public License version
 * 2 along with this work; if not, write to the Free Software Foundation,
 * Inc., 51 Franklin St, Fifth Floor, Boston, MA 02110-1301 USA.
 *
 * Please contact Oracle, 500 Oracle Parkway, Redwood Shores, CA 94065 USA
 * or visit www.oracle.com if you need additional information or have any
 * questions.
 *
 */

#ifndef SHARE_VM_CLASSFILE_VMSYMBOLS_HPP
#define SHARE_VM_CLASSFILE_VMSYMBOLS_HPP

#include "oops/symbol.hpp"
#include "memory/iterator.hpp"

// The class vmSymbols is a name space for fast lookup of
// symbols commonly used in the VM.
//
// Sample usage:
//
//   Symbol* obj       = vmSymbols::java_lang_Object();


// Useful sub-macros exported by this header file:

#define VM_SYMBOL_ENUM_NAME(name)    name##_enum
#define VM_INTRINSIC_IGNORE(id, class, name, sig, flags) /*ignored*/
#define VM_SYMBOL_IGNORE(id, name)                       /*ignored*/
#define VM_ALIAS_IGNORE(id, id2)                         /*ignored*/


// Mapping function names to values. New entries should be added below.

#define VM_SYMBOLS_DO(template, do_alias)                                                         \
  /* commonly used class names */                                                                 \
  template(java_lang_System,                          "java/lang/System")                         \
  template(java_lang_Object,                          "java/lang/Object")                         \
  template(java_lang_Class,                           "java/lang/Class")                          \
  template(java_lang_String,                          "java/lang/String")                         \
  template(java_lang_StringValue,                     "java/lang/StringValue")                    \
  template(java_lang_StringCache,                     "java/lang/StringValue$StringCache")        \
  template(java_lang_Thread,                          "java/lang/Thread")                         \
  template(java_lang_ThreadGroup,                     "java/lang/ThreadGroup")                    \
  template(java_lang_Cloneable,                       "java/lang/Cloneable")                      \
  template(java_lang_Throwable,                       "java/lang/Throwable")                      \
  template(java_lang_ClassLoader,                     "java/lang/ClassLoader")                    \
  template(java_lang_ClassLoader_NativeLibrary,       "java/lang/ClassLoader\x024NativeLibrary")  \
  template(java_lang_ThreadDeath,                     "java/lang/ThreadDeath")                    \
  template(java_lang_Boolean,                         "java/lang/Boolean")                        \
  template(java_lang_Character,                       "java/lang/Character")                      \
  template(java_lang_Character_CharacterCache,        "java/lang/Character$CharacterCache")       \
  template(java_lang_Float,                           "java/lang/Float")                          \
  template(java_lang_Double,                          "java/lang/Double")                         \
  template(java_lang_Byte,                            "java/lang/Byte")                           \
  template(java_lang_Byte_Cache,                      "java/lang/Byte$ByteCache")                 \
  template(java_lang_Short,                           "java/lang/Short")                          \
  template(java_lang_Short_ShortCache,                "java/lang/Short$ShortCache")               \
  template(java_lang_Integer,                         "java/lang/Integer")                        \
  template(java_lang_Integer_IntegerCache,            "java/lang/Integer$IntegerCache")           \
  template(java_lang_Long,                            "java/lang/Long")                           \
  template(java_lang_Long_LongCache,                  "java/lang/Long$LongCache")                 \
  template(java_lang_Shutdown,                        "java/lang/Shutdown")                       \
  template(java_lang_ref_Reference,                   "java/lang/ref/Reference")                  \
  template(java_lang_ref_SoftReference,               "java/lang/ref/SoftReference")              \
  template(java_lang_ref_WeakReference,               "java/lang/ref/WeakReference")              \
  template(java_lang_ref_FinalReference,              "java/lang/ref/FinalReference")             \
  template(java_lang_ref_PhantomReference,            "java/lang/ref/PhantomReference")           \
  template(java_lang_ref_Finalizer,                   "java/lang/ref/Finalizer")                  \
  template(java_lang_reflect_AccessibleObject,        "java/lang/reflect/AccessibleObject")       \
  template(java_lang_reflect_Method,                  "java/lang/reflect/Method")                 \
  template(java_lang_reflect_Constructor,             "java/lang/reflect/Constructor")            \
  template(java_lang_reflect_Field,                   "java/lang/reflect/Field")                  \
  template(java_lang_reflect_Array,                   "java/lang/reflect/Array")                  \
  template(java_lang_StringBuffer,                    "java/lang/StringBuffer")                   \
  template(java_lang_StringBuilder,                   "java/lang/StringBuilder")                  \
  template(java_lang_CharSequence,                    "java/lang/CharSequence")                   \
  template(java_security_AccessControlContext,        "java/security/AccessControlContext")       \
  template(java_security_ProtectionDomain,            "java/security/ProtectionDomain")           \
  template(java_io_OutputStream,                      "java/io/OutputStream")                     \
  template(java_io_Reader,                            "java/io/Reader")                           \
  template(java_io_BufferedReader,                    "java/io/BufferedReader")                   \
  template(java_io_FileInputStream,                   "java/io/FileInputStream")                  \
  template(java_io_ByteArrayInputStream,              "java/io/ByteArrayInputStream")             \
  template(java_io_Serializable,                      "java/io/Serializable")                     \
  template(java_util_Arrays,                          "java/util/Arrays")                         \
  template(java_util_Properties,                      "java/util/Properties")                     \
  template(java_util_Vector,                          "java/util/Vector")                         \
  template(java_util_AbstractList,                    "java/util/AbstractList")                   \
  template(java_util_Hashtable,                       "java/util/Hashtable")                      \
  template(java_util_HashMap,                         "java/util/HashMap")                        \
  template(java_lang_Compiler,                        "java/lang/Compiler")                       \
  template(sun_misc_Signal,                           "sun/misc/Signal")                          \
  template(java_lang_AssertionStatusDirectives,       "java/lang/AssertionStatusDirectives")      \
  template(sun_jkernel_DownloadManager,               "sun/jkernel/DownloadManager")              \
  template(getBootClassPathEntryForClass_name,        "getBootClassPathEntryForClass")            \
  template(sun_misc_PostVMInitHook,                   "sun/misc/PostVMInitHook")                  \
                                                                                                  \
  /* class file format tags */                                                                    \
  template(tag_source_file,                           "SourceFile")                               \
  template(tag_inner_classes,                         "InnerClasses")                             \
  template(tag_constant_value,                        "ConstantValue")                            \
  template(tag_code,                                  "Code")                                     \
  template(tag_exceptions,                            "Exceptions")                               \
  template(tag_line_number_table,                     "LineNumberTable")                          \
  template(tag_local_variable_table,                  "LocalVariableTable")                       \
  template(tag_local_variable_type_table,             "LocalVariableTypeTable")                   \
  template(tag_stack_map_table,                       "StackMapTable")                            \
  template(tag_synthetic,                             "Synthetic")                                \
  template(tag_deprecated,                            "Deprecated")                               \
  template(tag_source_debug_extension,                "SourceDebugExtension")                     \
  template(tag_signature,                             "Signature")                                \
  template(tag_runtime_visible_annotations,           "RuntimeVisibleAnnotations")                \
  template(tag_runtime_invisible_annotations,         "RuntimeInvisibleAnnotations")              \
  template(tag_runtime_visible_parameter_annotations, "RuntimeVisibleParameterAnnotations")       \
  template(tag_runtime_invisible_parameter_annotations,"RuntimeInvisibleParameterAnnotations")    \
  template(tag_annotation_default,                    "AnnotationDefault")                        \
  template(tag_enclosing_method,                      "EnclosingMethod")                          \
  template(tag_bootstrap_methods,                     "BootstrapMethods")                         \
                                                                                                  \
  /* exception klasses: at least all exceptions thrown by the VM have entries here */             \
  template(java_lang_ArithmeticException,             "java/lang/ArithmeticException")            \
  template(java_lang_ArrayIndexOutOfBoundsException,  "java/lang/ArrayIndexOutOfBoundsException") \
  template(java_lang_ArrayStoreException,             "java/lang/ArrayStoreException")            \
  template(java_lang_ClassCastException,              "java/lang/ClassCastException")             \
  template(java_lang_ClassNotFoundException,          "java/lang/ClassNotFoundException")         \
  template(java_lang_CloneNotSupportedException,      "java/lang/CloneNotSupportedException")     \
  template(java_lang_IllegalAccessException,          "java/lang/IllegalAccessException")         \
  template(java_lang_IllegalArgumentException,        "java/lang/IllegalArgumentException")       \
  template(java_lang_IllegalStateException,           "java/lang/IllegalStateException")          \
  template(java_lang_IllegalMonitorStateException,    "java/lang/IllegalMonitorStateException")   \
  template(java_lang_IllegalThreadStateException,     "java/lang/IllegalThreadStateException")    \
  template(java_lang_IndexOutOfBoundsException,       "java/lang/IndexOutOfBoundsException")      \
  template(java_lang_InstantiationException,          "java/lang/InstantiationException")         \
  template(java_lang_InstantiationError,              "java/lang/InstantiationError")             \
  template(java_lang_InterruptedException,            "java/lang/InterruptedException")           \
  template(java_lang_BootstrapMethodError,            "java/lang/BootstrapMethodError")           \
  template(java_lang_LinkageError,                    "java/lang/LinkageError")                   \
  template(java_lang_NegativeArraySizeException,      "java/lang/NegativeArraySizeException")     \
  template(java_lang_NoSuchFieldException,            "java/lang/NoSuchFieldException")           \
  template(java_lang_NoSuchMethodException,           "java/lang/NoSuchMethodException")          \
  template(java_lang_NullPointerException,            "java/lang/NullPointerException")           \
  template(java_lang_StringIndexOutOfBoundsException, "java/lang/StringIndexOutOfBoundsException")\
  template(java_lang_InvalidClassException,           "java/lang/InvalidClassException")          \
  template(java_lang_reflect_InvocationTargetException, "java/lang/reflect/InvocationTargetException") \
  template(java_lang_Exception,                       "java/lang/Exception")                      \
  template(java_lang_RuntimeException,                "java/lang/RuntimeException")               \
  template(java_io_IOException,                       "java/io/IOException")                      \
  template(java_security_PrivilegedActionException,   "java/security/PrivilegedActionException")  \
                                                                                                  \
  /* error klasses: at least all errors thrown by the VM have entries here */                     \
  template(java_lang_AbstractMethodError,             "java/lang/AbstractMethodError")            \
  template(java_lang_ClassCircularityError,           "java/lang/ClassCircularityError")          \
  template(java_lang_ClassFormatError,                "java/lang/ClassFormatError")               \
  template(java_lang_UnsupportedClassVersionError,    "java/lang/UnsupportedClassVersionError")   \
  template(java_lang_Error,                           "java/lang/Error")                          \
  template(java_lang_ExceptionInInitializerError,     "java/lang/ExceptionInInitializerError")    \
  template(java_lang_IllegalAccessError,              "java/lang/IllegalAccessError")             \
  template(java_lang_IncompatibleClassChangeError,    "java/lang/IncompatibleClassChangeError")   \
  template(java_lang_InternalError,                   "java/lang/InternalError")                  \
  template(java_lang_NoClassDefFoundError,            "java/lang/NoClassDefFoundError")           \
  template(java_lang_NoSuchFieldError,                "java/lang/NoSuchFieldError")               \
  template(java_lang_NoSuchMethodError,               "java/lang/NoSuchMethodError")              \
  template(java_lang_OutOfMemoryError,                "java/lang/OutOfMemoryError")               \
  template(java_lang_UnsatisfiedLinkError,            "java/lang/UnsatisfiedLinkError")           \
  template(java_lang_VerifyError,                     "java/lang/VerifyError")                    \
  template(java_lang_SecurityException,               "java/lang/SecurityException")              \
  template(java_lang_VirtualMachineError,             "java/lang/VirtualMachineError")            \
  template(java_lang_StackOverflowError,              "java/lang/StackOverflowError")             \
  template(java_lang_StackTraceElement,               "java/lang/StackTraceElement")              \
  template(java_util_concurrent_locks_AbstractOwnableSynchronizer,   "java/util/concurrent/locks/AbstractOwnableSynchronizer") \
                                                                                                  \
  /* class symbols needed by intrinsics */                                                        \
  VM_INTRINSICS_DO(VM_INTRINSIC_IGNORE, template, VM_SYMBOL_IGNORE, VM_SYMBOL_IGNORE, VM_ALIAS_IGNORE) \
                                                                                                  \
  /* Support for reflection based on dynamic bytecode generation (JDK 1.4 and above) */           \
                                                                                                  \
  template(sun_reflect_FieldInfo,                     "sun/reflect/FieldInfo")                    \
  template(sun_reflect_MethodInfo,                    "sun/reflect/MethodInfo")                   \
  template(sun_reflect_MagicAccessorImpl,             "sun/reflect/MagicAccessorImpl")            \
  template(sun_reflect_MethodAccessorImpl,            "sun/reflect/MethodAccessorImpl")           \
  template(sun_reflect_ConstructorAccessorImpl,       "sun/reflect/ConstructorAccessorImpl")      \
  template(sun_reflect_SerializationConstructorAccessorImpl, "sun/reflect/SerializationConstructorAccessorImpl") \
  template(sun_reflect_DelegatingClassLoader,         "sun/reflect/DelegatingClassLoader")        \
  template(sun_reflect_Reflection,                    "sun/reflect/Reflection")                   \
  template(checkedExceptions_name,                    "checkedExceptions")                        \
  template(clazz_name,                                "clazz")                                    \
  template(exceptionTypes_name,                       "exceptionTypes")                           \
  template(modifiers_name,                            "modifiers")                                \
  template(newConstructor_name,                       "newConstructor")                           \
  template(newConstructor_signature,                  "(Lsun/reflect/MethodInfo;)Ljava/lang/reflect/Constructor;") \
  template(newField_name,                             "newField")                                 \
  template(newField_signature,                        "(Lsun/reflect/FieldInfo;)Ljava/lang/reflect/Field;") \
  template(newMethod_name,                            "newMethod")                                \
  template(newMethod_signature,                       "(Lsun/reflect/MethodInfo;)Ljava/lang/reflect/Method;") \
  /* the following two names must be in order: */                                                 \
  template(invokeExact_name,                          "invokeExact")                              \
  template(invokeGeneric_name,                        "invokeGeneric")                            \
  template(invokeVarargs_name,                        "invokeVarargs")                            \
  template(star_name,                                 "*") /*not really a name*/                  \
  template(invoke_name,                               "invoke")                                   \
  template(override_name,                             "override")                                 \
  template(parameterTypes_name,                       "parameterTypes")                           \
  template(returnType_name,                           "returnType")                               \
  template(signature_name,                            "signature")                                \
  template(slot_name,                                 "slot")                                     \
  template(selectAlternative_name,                    "selectAlternative")                        \
                                                                                                  \
  /* Support for annotations (JDK 1.5 and above) */                                               \
                                                                                                  \
  template(annotations_name,                          "annotations")                              \
  template(parameter_annotations_name,                "parameterAnnotations")                     \
  template(annotation_default_name,                   "annotationDefault")                        \
  template(sun_reflect_ConstantPool,                  "sun/reflect/ConstantPool")                 \
  template(constantPoolOop_name,                      "constantPoolOop")                          \
  template(sun_reflect_UnsafeStaticFieldAccessorImpl, "sun/reflect/UnsafeStaticFieldAccessorImpl")\
  template(base_name,                                 "base")                                     \
                                                                                                  \
  /* Support for JSR 292 & invokedynamic (JDK 1.7 and above) */                                   \
  template(java_lang_invoke_InvokeDynamic,            "java/lang/invoke/InvokeDynamic")           \
  template(java_lang_invoke_Linkage,                  "java/lang/invoke/Linkage")                 \
  template(java_lang_invoke_CallSite,                 "java/lang/invoke/CallSite")                \
  template(java_lang_invoke_ConstantCallSite,         "java/lang/invoke/ConstantCallSite")        \
  template(java_lang_invoke_MutableCallSite,          "java/lang/invoke/MutableCallSite")         \
  template(java_lang_invoke_VolatileCallSite,         "java/lang/invoke/VolatileCallSite")        \
  template(java_lang_invoke_MethodHandle,             "java/lang/invoke/MethodHandle")            \
  template(java_lang_invoke_MethodType,               "java/lang/invoke/MethodType")              \
  template(java_lang_invoke_WrongMethodTypeException, "java/lang/invoke/WrongMethodTypeException") \
  template(java_lang_invoke_MethodType_signature,     "Ljava/lang/invoke/MethodType;")            \
  template(java_lang_invoke_MethodHandle_signature,   "Ljava/lang/invoke/MethodHandle;")          \
  /* internal classes known only to the JVM: */                                                   \
  template(java_lang_invoke_MethodTypeForm,           "java/lang/invoke/MethodTypeForm")          \
  template(java_lang_invoke_MethodTypeForm_signature, "Ljava/lang/invoke/MethodTypeForm;")        \
  template(java_lang_invoke_MemberName,               "java/lang/invoke/MemberName")              \
  template(java_lang_invoke_MethodHandleNatives,      "java/lang/invoke/MethodHandleNatives")     \
  template(java_lang_invoke_MethodHandleImpl,         "java/lang/invoke/MethodHandleImpl")        \
  template(java_lang_invoke_AdapterMethodHandle,      "java/lang/invoke/AdapterMethodHandle")     \
  template(java_lang_invoke_BoundMethodHandle,        "java/lang/invoke/BoundMethodHandle")       \
  template(java_lang_invoke_DirectMethodHandle,       "java/lang/invoke/DirectMethodHandle")      \
  template(java_lang_invoke_CountingMethodHandle,     "java/lang/invoke/CountingMethodHandle")    \
  /* internal up-calls made only by the JVM, via class sun.invoke.MethodHandleNatives: */         \
  template(findMethodHandleType_name,                 "findMethodHandleType")                     \
  template(findMethodHandleType_signature,       "(Ljava/lang/Class;[Ljava/lang/Class;)Ljava/lang/invoke/MethodType;") \
  template(notifyGenericMethodType_name,              "notifyGenericMethodType")                  \
  template(notifyGenericMethodType_signature,         "(Ljava/lang/invoke/MethodType;)V")         \
  template(linkMethodHandleConstant_name,             "linkMethodHandleConstant")                 \
  template(linkMethodHandleConstant_signature, "(Ljava/lang/Class;ILjava/lang/Class;Ljava/lang/String;Ljava/lang/Object;)Ljava/lang/invoke/MethodHandle;") \
  template(makeDynamicCallSite_name,                  "makeDynamicCallSite")                      \
  template(makeDynamicCallSite_signature, "(Ljava/lang/invoke/MethodHandle;Ljava/lang/String;Ljava/lang/invoke/MethodType;Ljava/lang/Object;Ljava/lang/invoke/MemberName;I)Ljava/lang/invoke/CallSite;") \
<<<<<<< HEAD
  NOT_LP64(  do_alias(machine_word_signature,         int_signature)  )                           \
  LP64_ONLY( do_alias(machine_word_signature,         long_signature) )                           \
                                                                                                                        \
  /* support for graal */                                                                                               \
  template(com_sun_hotspot_graal_VMExits,             "com/oracle/max/graal/hotspot/VMExits")                           \
  template(com_sun_hotspot_graal_HotSpotMethodResolved, "com/oracle/max/graal/hotspot/HotSpotMethodResolvedImpl")       \
  template(com_sun_hotspot_graal_HotSpotTargetMethod, "com/oracle/max/graal/hotspot/HotSpotTargetMethod")               \
  template(com_sun_hotspot_graal_HotSpotField,        "com/oracle/max/graal/hotspot/HotSpotField")                      \
  template(com_sun_hotspot_graal_HotSpotCompiledMethod, "com/oracle/max/graal/hotspot/HotSpotCompiledMethod")           \
  template(com_sun_graal_graalOptions,                "com/sun/graal/graalOptions")                                     \
  template(com_sun_hotspot_graal_HotSpotOptions,      "com/oracle/max/graal/hotspot/HotSpotOptions")                    \
  template(com_sun_hotspot_graal_HotSpotTypeResolved, "com/oracle/max/graal/hotspot/HotSpotTypeResolvedImpl")           \
  template(com_sun_hotspot_graal_HotSpotType,         "com/oracle/max/graal/hotspot/HotSpotType")                       \
  template(com_sun_hotspot_graal_HotSpotExceptionHandler,"com/oracle/max/graal/hotspot/HotSpotExceptionHandler")        \
  template(com_sun_hotspot_graal_HotSpotProxy,        "com/oracle/max/graal/hotspot/HotSpotProxy")                      \
  template(com_sun_hotspot_graal_Compiler,            "com/oracle/max/graal/hotspot/Compiler")                          \
  template(com_sun_hotspot_graal_CompilerImpl,        "com/oracle/max/graal/hotspot/CompilerImpl")                      \
  template(com_sun_cri_ri_RiMethod,                   "com/sun/cri/ri/RiMethod")                                        \
  template(com_sun_cri_ri_RiResolvedField,            "com/sun/cri/ri/RiResolvedField")                                 \
  template(com_sun_cri_ri_RiType,                     "com/sun/cri/ri/RiType")                                          \
  template(com_sun_cri_ri_RiTypeProfile,              "com/sun/cri/ri/RiTypeProfile")                                   \
  template(com_sun_cri_ri_RiConstantPool,             "com/sun/cri/ri/RiConstantPool")                                  \
  template(com_sun_cri_ri_RiExceptionHandler,         "com/sun/cri/ri/RiExceptionHandler")                              \
  template(com_sun_cri_ci_CiAssumptions,              "com/sun/cri/ci/CiAssumptions")                                   \
  template(com_sun_cri_ci_CiAssumptions_ConcreteSubtype, "com/sun/cri/ci/CiAssumptions$ConcreteSubtype")                \
  template(com_sun_cri_ci_CiAssumptions_ConcreteMethod, "com/sun/cri/ci/CiAssumptions$ConcreteMethod")                  \
  template(com_sun_cri_ci_CiGenericCallback,          "com/sun/cri/ci/CiGenericCallback")                               \
  template(com_sun_cri_ci_CiTargetMethod,             "com/sun/cri/ci/CiTargetMethod")                                  \
  template(com_sun_cri_ci_CiTargetMethod_Site,        "com/sun/cri/ci/CiTargetMethod$Site")                             \
  template(com_sun_cri_ci_CiTargetMethod_Call,        "com/sun/cri/ci/CiTargetMethod$Call")                             \
  template(com_sun_cri_ci_CiTargetMethod_DataPatch,   "com/sun/cri/ci/CiTargetMethod$DataPatch")                        \
  template(com_sun_cri_ci_CiTargetMethod_Safepoint,   "com/sun/cri/ci/CiTargetMethod$Safepoint")                        \
  template(com_sun_cri_ci_CiTargetMethod_ExceptionHandler, "com/sun/cri/ci/CiTargetMethod$ExceptionHandler")            \
  template(com_sun_cri_ci_CiTargetMethod_Mark,        "com/sun/cri/ci/CiTargetMethod$Mark")                             \
  template(com_oracle_max_graal_graph_BitMap,         "com/oracle/max/graal/graph/BitMap")                              \
  template(com_sun_cri_ci_CiBitMap,	                  "com/sun/cri/ci/CiBitMap")                                        \
  template(com_sun_cri_ci_CiDebugInfo,                "com/sun/cri/ci/CiDebugInfo")                                     \
  template(com_sun_cri_ci_CiFrame,                    "com/sun/cri/ci/CiFrame")                                         \
  template(com_sun_cri_ci_CiValue,                    "com/sun/cri/ci/CiValue")                                         \
  template(com_sun_cri_ci_CiStackSlot,                "com/sun/cri/ci/CiStackSlot")                                     \
  template(com_sun_cri_ci_CiRegisterValue,            "com/sun/cri/ci/CiRegisterValue")                                 \
  template(com_sun_cri_ci_CiRegister,                 "com/sun/cri/ci/CiRegister")                                      \
  template(com_sun_cri_ci_CiCodePos,                  "com/sun/cri/ci/CiCodePos")                                       \
  template(com_sun_cri_ci_CiConstant,                 "com/sun/cri/ci/CiConstant")                                      \
  template(com_sun_cri_ci_CiVirtualObject,            "com/sun/cri/ci/CiVirtualObject")                                 \
  template(com_sun_cri_ci_CiMonitorValue,             "com/sun/cri/ci/CiMonitorValue")                                  \
  template(com_sun_cri_ci_CiKind,                     "com/sun/cri/ci/CiKind")                                          \
  template(com_sun_cri_ci_CiRuntimeCall,              "com/sun/cri/ci/CiRuntimeCall")                                   \
  template(startCompiler_name,                        "startCompiler")                                                  \
  template(bootstrap_name,                            "bootstrap")                                                      \
  template(shutdownCompiler_name,                     "shutdownCompiler")                                               \
  template(compileMethod_name,                        "compileMethod")                                                  \
  template(pollJavaQueue_name,                        "pollJavaQueue")                                                  \
  template(compileMethod_signature,                   "(Lcom/oracle/max/graal/hotspot/HotSpotMethodResolved;IZ)V")      \
  template(setOption_name,                            "setOption")                                                      \
  template(setDefaultOptions_name,                    "setDefaultOptions")                                              \
  template(setOption_signature,                       "(Ljava/lang/String;)Z")                                          \
  template(createRiMethodResolved_name,               "createRiMethodResolved")                                         \
  template(createRiMethodResolved_signature,          "(JLjava/lang/String;)Lcom/sun/cri/ri/RiMethod;")                 \
  template(createRiMethodUnresolved_name,             "createRiMethodUnresolved")                                       \
  template(createRiMethodUnresolved_signature,        "(Ljava/lang/String;Ljava/lang/String;Lcom/sun/cri/ri/RiType;)Lcom/sun/cri/ri/RiMethod;") \
  template(createRiSignature_name,                    "createRiSignature")                                              \
  template(createRiSignature_signature,               "(Ljava/lang/String;)Lcom/sun/cri/ri/RiSignature;")               \
  template(createRiField_name,                        "createRiField")                                                  \
  template(createRiField_signature,                   "(Lcom/sun/cri/ri/RiType;Ljava/lang/String;Lcom/sun/cri/ri/RiType;II)Lcom/sun/cri/ri/RiField;") \
  template(createRiType_name,                         "createRiType")                                                   \
  template(createRiType_signature,                    "(JLjava/lang/String;)Lcom/sun/cri/ri/RiType;")                   \
  template(createRiTypePrimitive_name,                "createRiTypePrimitive")                                          \
  template(createRiTypePrimitive_signature,           "(I)Lcom/sun/cri/ri/RiType;")                                     \
  template(createRiTypeUnresolved_name,               "createRiTypeUnresolved")                                         \
  template(createRiTypeUnresolved_signature,          "(Ljava/lang/String;)Lcom/sun/cri/ri/RiType;")                    \
  template(createCiConstant_name,                     "createCiConstant")                                               \
  template(createCiConstant_signature,                "(Lcom/sun/cri/ci/CiKind;J)Lcom/sun/cri/ci/CiConstant;")          \
  template(createCiConstantFloat_name,                "createCiConstantFloat")                                          \
  template(createCiConstantFloat_signature,           "(F)Lcom/sun/cri/ci/CiConstant;")                                 \
  template(createCiConstantDouble_name,               "createCiConstantDouble")                                         \
  template(createCiConstantDouble_signature,          "(D)Lcom/sun/cri/ci/CiConstant;")                                 \
  template(createCiConstantObject_name,               "createCiConstantObject")                                         \
  template(createCiConstantObject_signature,          "(Ljava/lang/Object;)Lcom/sun/cri/ci/CiConstant;")                \
  template(getVMExits_name,                           "getVMExits")                                                     \
  template(getVMExits_signature,                      "()Lcom/oracle/max/graal/hotspot/VMExits;")                       \
  template(getInstance_name,                          "getInstance")                                                    \
  template(initialize_name,                           "initialize")                                                     \
  template(getInstance_signature,                     "()Lcom/oracle/max/graal/hotspot/Compiler;")                      \
  template(forObject_name,                            "forObject")                                                      \
  template(callbackInternal_name,                     "callbackInternal")                                               \
  template(callback_signature,                        "(Ljava/lang/Object;)Ljava/lang/Object;")                         \
                                                                                                                        \
=======
  template(setTargetNormal_name,                      "setTargetNormal")                          \
  template(setTargetVolatile_name,                    "setTargetVolatile")                        \
  template(setTarget_signature,                       "(Ljava/lang/invoke/MethodHandle;)V")       \
  NOT_LP64(  do_alias(intptr_signature,               int_signature)  )                           \
  LP64_ONLY( do_alias(intptr_signature,               long_signature) )                           \
  template(selectAlternative_signature, "(ZLjava/lang/invoke/MethodHandle;Ljava/lang/invoke/MethodHandle;)Ljava/lang/invoke/MethodHandle;") \
                                                                                                  \
>>>>>>> 15786a5c
  /* common method and field names */                                                             \
  template(object_initializer_name,                   "<init>")                                   \
  template(class_initializer_name,                    "<clinit>")                                 \
  template(println_name,                              "println")                                  \
  template(printStackTrace_name,                      "printStackTrace")                          \
  template(main_name,                                 "main")                                     \
  template(name_name,                                 "name")                                     \
  template(priority_name,                             "priority")                                 \
  template(stillborn_name,                            "stillborn")                                \
  template(group_name,                                "group")                                    \
  template(daemon_name,                               "daemon")                                   \
  template(eetop_name,                                "eetop")                                    \
  template(thread_status_name,                        "threadStatus")                             \
  template(run_method_name,                           "run")                                      \
  template(exit_method_name,                          "exit")                                     \
  template(add_method_name,                           "add")                                      \
  template(parent_name,                               "parent")                                   \
  template(threads_name,                              "threads")                                  \
  template(groups_name,                               "groups")                                   \
  template(maxPriority_name,                          "maxPriority")                              \
  template(destroyed_name,                            "destroyed")                                \
  template(vmAllowSuspension_name,                    "vmAllowSuspension")                        \
  template(nthreads_name,                             "nthreads")                                 \
  template(ngroups_name,                              "ngroups")                                  \
  template(shutdown_method_name,                      "shutdown")                                 \
  template(finalize_method_name,                      "finalize")                                 \
  template(reference_lock_name,                       "lock")                                     \
  template(reference_discovered_name,                 "discovered")                               \
  template(run_finalizers_on_exit_name,               "runFinalizersOnExit")                      \
  template(uncaughtException_name,                    "uncaughtException")                        \
  template(dispatchUncaughtException_name,            "dispatchUncaughtException")                \
  template(initializeSystemClass_name,                "initializeSystemClass")                    \
  template(loadClass_name,                            "loadClass")                                \
  template(loadClassInternal_name,                    "loadClassInternal")                        \
  template(get_name,                                  "get")                                      \
  template(put_name,                                  "put")                                      \
  template(type_name,                                 "type")                                     \
  template(findNative_name,                           "findNative")                               \
  template(deadChild_name,                            "deadChild")                                \
  template(addClass_name,                             "addClass")                                 \
  template(getFromClass_name,                         "getFromClass")                             \
  template(dispatch_name,                             "dispatch")                                 \
  template(getSystemClassLoader_name,                 "getSystemClassLoader")                     \
  template(fillInStackTrace_name,                     "fillInStackTrace")                         \
  template(fillInStackTrace0_name,                    "fillInStackTrace0")                        \
  template(getCause_name,                             "getCause")                                 \
  template(initCause_name,                            "initCause")                                \
  template(setProperty_name,                          "setProperty")                              \
  template(getProperty_name,                          "getProperty")                              \
  template(context_name,                              "context")                                  \
  template(privilegedContext_name,                    "privilegedContext")                        \
  template(contextClassLoader_name,                   "contextClassLoader")                       \
  template(inheritedAccessControlContext_name,        "inheritedAccessControlContext")            \
  template(isPrivileged_name,                         "isPrivileged")                             \
  template(wait_name,                                 "wait")                                     \
  template(checkPackageAccess_name,                   "checkPackageAccess")                       \
  template(stackSize_name,                            "stackSize")                                \
  template(thread_id_name,                            "tid")                                      \
  template(newInstance0_name,                         "newInstance0")                             \
  template(limit_name,                                "limit")                                    \
  template(forName_name,                              "forName")                                  \
  template(forName0_name,                             "forName0")                                 \
  template(isJavaIdentifierStart_name,                "isJavaIdentifierStart")                    \
  template(isJavaIdentifierPart_name,                 "isJavaIdentifierPart")                     \
  template(exclusive_owner_thread_name,               "exclusiveOwnerThread")                     \
  template(park_blocker_name,                         "parkBlocker")                              \
  template(park_event_name,                           "nativeParkEventPointer")                   \
  template(cache_field_name,                          "cache")                                    \
  template(value_name,                                "value")                                    \
  template(frontCacheEnabled_name,                    "frontCacheEnabled")                        \
  template(stringCacheEnabled_name,                   "stringCacheEnabled")                       \
  template(numberOfLeadingZeros_name,                 "numberOfLeadingZeros")                     \
  template(numberOfTrailingZeros_name,                "numberOfTrailingZeros")                    \
  template(bitCount_name,                             "bitCount")                                 \
  template(profile_name,                              "profile")                                  \
  template(equals_name,                               "equals")                                   \
  template(length_name,                               "length")                                   \
  template(target_name,                               "target")                                   \
  template(toString_name,                             "toString")                                 \
  template(values_name,                               "values")                                   \
  template(receiver_name,                             "receiver")                                 \
  template(vmmethod_name,                             "vmmethod")                                 \
  template(vmtarget_name,                             "vmtarget")                                 \
  template(vmentry_name,                              "vmentry")                                  \
  template(vmcount_name,                              "vmcount")                                  \
  template(vmslots_name,                              "vmslots")                                  \
  template(vmlayout_name,                             "vmlayout")                                 \
  template(vmindex_name,                              "vmindex")                                  \
  template(vmargslot_name,                            "vmargslot")                                \
  template(flags_name,                                "flags")                                    \
  template(argument_name,                             "argument")                                 \
  template(conversion_name,                           "conversion")                               \
  template(rtype_name,                                "rtype")                                    \
  template(ptypes_name,                               "ptypes")                                   \
  template(form_name,                                 "form")                                     \
  template(erasedType_name,                           "erasedType")                               \
  template(genericInvoker_name,                       "genericInvoker")                           \
  template(append_name,                               "append")                                   \
  template(klass_name,                                "klass")                                    \
  template(resolved_constructor_name,                 "resolved_constructor")                     \
  template(array_klass_name,                          "array_klass")                              \
  template(oop_size_name,                             "oop_size")                                 \
  template(static_oop_field_count_name,               "static_oop_field_count")                   \
                                                                                                  \
  /* non-intrinsic name/signature pairs: */                                                       \
  template(register_method_name,                      "register")                                 \
  do_alias(register_method_signature,         object_void_signature)                              \
                                                                                                  \
  /* name symbols needed by intrinsics */                                                         \
  VM_INTRINSICS_DO(VM_INTRINSIC_IGNORE, VM_SYMBOL_IGNORE, template, VM_SYMBOL_IGNORE, VM_ALIAS_IGNORE) \
                                                                                                  \
  /* common signatures names */                                                                   \
  template(void_method_signature,                     "()V")                                      \
  template(void_boolean_signature,                    "()Z")                                      \
  template(void_byte_signature,                       "()B")                                      \
  template(void_char_signature,                       "()C")                                      \
  template(void_short_signature,                      "()S")                                      \
  template(void_int_signature,                        "()I")                                      \
  template(void_long_signature,                       "()J")                                      \
  template(void_float_signature,                      "()F")                                      \
  template(void_double_signature,                     "()D")                                      \
  template(bool_void_signature,                       "(Z)V")                                     \
  template(int_void_signature,                        "(I)V")                                     \
  template(int_int_signature,                         "(I)I")                                     \
  template(char_char_signature,                       "(C)C")                                     \
  template(short_short_signature,                     "(S)S")                                     \
  template(int_bool_signature,                        "(I)Z")                                     \
  template(float_int_signature,                       "(F)I")                                     \
  template(double_long_signature,                     "(D)J")                                     \
  template(double_double_signature,                   "(D)D")                                     \
  template(int_float_signature,                       "(I)F")                                     \
  template(long_int_signature,                        "(J)I")                                     \
  template(long_long_signature,                       "(J)J")                                     \
  template(long_double_signature,                     "(J)D")                                     \
  template(byte_signature,                            "B")                                        \
  template(char_signature,                            "C")                                        \
  template(double_signature,                          "D")                                        \
  template(float_signature,                           "F")                                        \
  template(int_signature,                             "I")                                        \
  template(long_signature,                            "J")                                        \
  template(short_signature,                           "S")                                        \
  template(bool_signature,                            "Z")                                        \
  template(void_signature,                            "V")                                        \
  template(byte_array_signature,                      "[B")                                       \
  template(char_array_signature,                      "[C")                                       \
  template(int_array_signature,                       "[I")                                       \
  template(object_void_signature,                     "(Ljava/lang/Object;)V")                    \
  template(object_int_signature,                      "(Ljava/lang/Object;)I")                    \
  template(object_boolean_signature,                  "(Ljava/lang/Object;)Z")                    \
  template(string_void_signature,                     "(Ljava/lang/String;)V")                    \
  template(string_int_signature,                      "(Ljava/lang/String;)I")                    \
  template(throwable_void_signature,                  "(Ljava/lang/Throwable;)V")                 \
  template(void_throwable_signature,                  "()Ljava/lang/Throwable;")                  \
  template(throwable_throwable_signature,             "(Ljava/lang/Throwable;)Ljava/lang/Throwable;")             \
  template(class_void_signature,                      "(Ljava/lang/Class;)V")                     \
  template(class_int_signature,                       "(Ljava/lang/Class;)I")                     \
  template(class_boolean_signature,                   "(Ljava/lang/Class;)Z")                     \
  template(throwable_string_void_signature,           "(Ljava/lang/Throwable;Ljava/lang/String;)V")               \
  template(string_array_void_signature,               "([Ljava/lang/String;)V")                                   \
  template(string_array_string_array_void_signature,  "([Ljava/lang/String;[Ljava/lang/String;)V")                \
  template(thread_throwable_void_signature,           "(Ljava/lang/Thread;Ljava/lang/Throwable;)V")               \
  template(thread_void_signature,                     "(Ljava/lang/Thread;)V")                                    \
  template(threadgroup_runnable_void_signature,       "(Ljava/lang/ThreadGroup;Ljava/lang/Runnable;)V")           \
  template(threadgroup_string_void_signature,         "(Ljava/lang/ThreadGroup;Ljava/lang/String;)V")             \
  template(string_class_signature,                    "(Ljava/lang/String;)Ljava/lang/Class;")                    \
  template(object_object_object_signature,            "(Ljava/lang/Object;Ljava/lang/Object;)Ljava/lang/Object;") \
  template(string_string_string_signature,            "(Ljava/lang/String;Ljava/lang/String;)Ljava/lang/String;") \
  template(string_string_signature,                   "(Ljava/lang/String;)Ljava/lang/String;")                   \
  template(classloader_string_long_signature,         "(Ljava/lang/ClassLoader;Ljava/lang/String;)J")             \
  template(byte_array_void_signature,                 "([B)V")                                                    \
  template(char_array_void_signature,                 "([C)V")                                                    \
  template(int_int_void_signature,                    "(II)V")                                                    \
  template(long_long_void_signature,                  "(JJ)V")                                                    \
  template(void_classloader_signature,                "()Ljava/lang/ClassLoader;")                                \
  template(void_object_signature,                     "()Ljava/lang/Object;")                                     \
  template(void_class_signature,                      "()Ljava/lang/Class;")                                      \
  template(void_string_signature,                     "()Ljava/lang/String;")                                     \
  template(object_array_object_signature,             "([Ljava/lang/Object;)Ljava/lang/Object;")                  \
  template(object_object_array_object_signature,      "(Ljava/lang/Object;[Ljava/lang/Object;)Ljava/lang/Object;")\
  template(exception_void_signature,                  "(Ljava/lang/Exception;)V")                                 \
  template(protectiondomain_signature,                "[Ljava/security/ProtectionDomain;")                        \
  template(accesscontrolcontext_signature,            "Ljava/security/AccessControlContext;")                     \
  template(class_protectiondomain_signature,          "(Ljava/lang/Class;Ljava/security/ProtectionDomain;)V")     \
  template(thread_signature,                          "Ljava/lang/Thread;")                                       \
  template(thread_array_signature,                    "[Ljava/lang/Thread;")                                      \
  template(threadgroup_signature,                     "Ljava/lang/ThreadGroup;")                                  \
  template(threadgroup_array_signature,               "[Ljava/lang/ThreadGroup;")                                 \
  template(class_array_signature,                     "[Ljava/lang/Class;")                                       \
  template(classloader_signature,                     "Ljava/lang/ClassLoader;")                                  \
  template(object_signature,                          "Ljava/lang/Object;")                                       \
  template(class_signature,                           "Ljava/lang/Class;")                                        \
  template(string_signature,                          "Ljava/lang/String;")                                       \
  template(reference_signature,                       "Ljava/lang/ref/Reference;")                                \
  template(concurrenthashmap_signature,               "Ljava/util/concurrent/ConcurrentHashMap;")                 \
  template(String_StringBuilder_signature,            "(Ljava/lang/String;)Ljava/lang/StringBuilder;")            \
  template(int_StringBuilder_signature,               "(I)Ljava/lang/StringBuilder;")                             \
  template(char_StringBuilder_signature,              "(C)Ljava/lang/StringBuilder;")                             \
  template(String_StringBuffer_signature,             "(Ljava/lang/String;)Ljava/lang/StringBuffer;")             \
  template(int_StringBuffer_signature,                "(I)Ljava/lang/StringBuffer;")                              \
  template(char_StringBuffer_signature,               "(C)Ljava/lang/StringBuffer;")                              \
  template(int_String_signature,                      "(I)Ljava/lang/String;")                                    \
  /* signature symbols needed by intrinsics */                                                                    \
  VM_INTRINSICS_DO(VM_INTRINSIC_IGNORE, VM_SYMBOL_IGNORE, VM_SYMBOL_IGNORE, template, VM_ALIAS_IGNORE)            \
                                                                                                                  \
  /* symbol aliases needed by intrinsics */                                                                       \
  VM_INTRINSICS_DO(VM_INTRINSIC_IGNORE, VM_SYMBOL_IGNORE, VM_SYMBOL_IGNORE, VM_SYMBOL_IGNORE, do_alias)           \
                                                                                                                  \
  /* returned by the C1 compiler in case there's not enough memory to allocate a new symbol*/                     \
  template(dummy_symbol,                              "illegal symbol")                                           \
                                                                                                                  \
  /* used by ClassFormatError when class name is not known yet */                                                 \
  template(unknown_class_name,                        "<Unknown>")                                                \
                                                                                                                  \
  /* used to identify class loaders handling parallel class loading */                                            \
  template(parallelCapable_name,                      "parallelLockMap")                                          \
                                                                                                                  \
  /* JVM monitoring and management support */                                                                     \
  template(java_lang_StackTraceElement_array,          "[Ljava/lang/StackTraceElement;")                          \
  template(java_lang_management_ThreadState,           "java/lang/management/ThreadState")                        \
  template(java_lang_management_MemoryUsage,           "java/lang/management/MemoryUsage")                        \
  template(java_lang_management_ThreadInfo,            "java/lang/management/ThreadInfo")                         \
  template(sun_management_ManagementFactory,           "sun/management/ManagementFactory")                        \
  template(sun_management_Sensor,                      "sun/management/Sensor")                                   \
  template(sun_management_Agent,                       "sun/management/Agent")                                    \
  template(sun_management_GarbageCollectorImpl,        "sun/management/GarbageCollectorImpl")                     \
  template(getGcInfoBuilder_name,                      "getGcInfoBuilder")                                        \
  template(getGcInfoBuilder_signature,                 "()Lsun/management/GcInfoBuilder;")                        \
  template(com_sun_management_GcInfo,                  "com/sun/management/GcInfo")                               \
  template(com_sun_management_GcInfo_constructor_signature, "(Lsun/management/GcInfoBuilder;JJJ[Ljava/lang/management/MemoryUsage;[Ljava/lang/management/MemoryUsage;[Ljava/lang/Object;)V") \
  template(createGCNotification_name,                  "createGCNotification")                                    \
  template(createGCNotification_signature,             "(JLjava/lang/String;Ljava/lang/String;Ljava/lang/String;Lcom/sun/management/GcInfo;)V") \
  template(createMemoryPoolMBean_name,                 "createMemoryPoolMBean")                                   \
  template(createMemoryManagerMBean_name,              "createMemoryManagerMBean")                                \
  template(createGarbageCollectorMBean_name,           "createGarbageCollectorMBean")                             \
  template(createMemoryPoolMBean_signature,            "(Ljava/lang/String;ZJJ)Ljava/lang/management/MemoryPoolMBean;") \
  template(createMemoryManagerMBean_signature,         "(Ljava/lang/String;)Ljava/lang/management/MemoryManagerMBean;") \
  template(createGarbageCollectorMBean_signature,      "(Ljava/lang/String;Ljava/lang/String;)Ljava/lang/management/GarbageCollectorMBean;") \
  template(trigger_name,                               "trigger")                                                 \
  template(clear_name,                                 "clear")                                                   \
  template(trigger_method_signature,                   "(ILjava/lang/management/MemoryUsage;)V")                                                 \
  template(startAgent_name,                            "startAgent")                                              \
  template(java_lang_management_ThreadInfo_constructor_signature, "(Ljava/lang/Thread;ILjava/lang/Object;Ljava/lang/Thread;JJJJ[Ljava/lang/StackTraceElement;)V") \
  template(java_lang_management_ThreadInfo_with_locks_constructor_signature, "(Ljava/lang/Thread;ILjava/lang/Object;Ljava/lang/Thread;JJJJ[Ljava/lang/StackTraceElement;[Ljava/lang/Object;[I[Ljava/lang/Object;)V") \
  template(long_long_long_long_void_signature,         "(JJJJ)V")                                                 \
                                                                                                                  \
  template(java_lang_management_MemoryPoolMXBean,      "java/lang/management/MemoryPoolMXBean")                   \
  template(java_lang_management_MemoryManagerMXBean,   "java/lang/management/MemoryManagerMXBean")                \
  template(java_lang_management_GarbageCollectorMXBean,"java/lang/management/GarbageCollectorMXBean")             \
  template(gcInfoBuilder_name,                         "gcInfoBuilder")                                           \
  template(createMemoryPool_name,                      "createMemoryPool")                                        \
  template(createMemoryManager_name,                   "createMemoryManager")                                     \
  template(createGarbageCollector_name,                "createGarbageCollector")                                  \
  template(createMemoryPool_signature,                 "(Ljava/lang/String;ZJJ)Ljava/lang/management/MemoryPoolMXBean;") \
  template(createMemoryManager_signature,              "(Ljava/lang/String;)Ljava/lang/management/MemoryManagerMXBean;") \
  template(createGarbageCollector_signature,           "(Ljava/lang/String;Ljava/lang/String;)Ljava/lang/management/GarbageCollectorMXBean;") \
  template(addThreadDumpForMonitors_name,              "addThreadDumpForMonitors")                                \
  template(addThreadDumpForSynchronizers_name,         "addThreadDumpForSynchronizers")                           \
  template(addThreadDumpForMonitors_signature,         "(Ljava/lang/management/ThreadInfo;[Ljava/lang/Object;[I)V") \
  template(addThreadDumpForSynchronizers_signature,    "(Ljava/lang/management/ThreadInfo;[Ljava/lang/Object;)V")   \
                                                                                                                  \
  /* JVMTI/java.lang.instrument support and VM Attach mechanism */                                                \
  template(sun_misc_VMSupport,                         "sun/misc/VMSupport")                                      \
  template(appendToClassPathForInstrumentation_name,   "appendToClassPathForInstrumentation")                     \
  do_alias(appendToClassPathForInstrumentation_signature, string_void_signature)                                  \
  template(serializePropertiesToByteArray_name,        "serializePropertiesToByteArray")                          \
  template(serializePropertiesToByteArray_signature,   "()[B")                                                    \
  template(serializeAgentPropertiesToByteArray_name,   "serializeAgentPropertiesToByteArray")                     \
  template(classRedefinedCount_name,                   "classRedefinedCount")                                     \
  /*end*/



// Here are all the intrinsics known to the runtime and the CI.
// Each intrinsic consists of a public enum name (like _hashCode),
// followed by a specification of its klass, name, and signature:
//    template(<id>,  <klass>,  <name>, <sig>, <FCODE>)
//
// If you add an intrinsic here, you must also define its name
// and signature as members of the VM symbols.  The VM symbols for
// the intrinsic name and signature may be defined above.
//
// Because the VM_SYMBOLS_DO macro makes reference to VM_INTRINSICS_DO,
// you can also define an intrinsic's name and/or signature locally to the
// intrinsic, if this makes sense.  (It often does make sense.)
//
// For example:
//    do_intrinsic(_foo,  java_lang_Object,  foo_name, foo_signature, F_xx)
//     do_name(     foo_name, "foo")
//     do_signature(foo_signature, "()F")
// klass      = vmSymbols::java_lang_Object()
// name       = vmSymbols::foo_name()
// signature  = vmSymbols::foo_signature()
//
// The name and/or signature might be a "well known" symbol
// like "equal" or "()I", in which case there will be no local
// re-definition of the symbol.
//
// The do_class, do_name, and do_signature calls are all used for the
// same purpose:  Define yet another VM symbol.  They could all be merged
// into a common 'do_symbol' call, but it seems useful to record our
// intentions here about kinds of symbols (class vs. name vs. signature).
//
// The F_xx is one of the Flags enum; see below.
//
// for Emacs: (let ((c-backslash-column 120) (c-backslash-max-column 120)) (c-backslash-region (point) (point-max) nil t))
#define VM_INTRINSICS_DO(do_intrinsic, do_class, do_name, do_signature, do_alias)                                       \
  do_intrinsic(_hashCode,                 java_lang_Object,       hashCode_name, void_int_signature,             F_R)   \
   do_name(     hashCode_name,                                   "hashCode")                                            \
  do_intrinsic(_getClass,                 java_lang_Object,       getClass_name, void_class_signature,           F_R)   \
   do_name(     getClass_name,                                   "getClass")                                            \
  do_intrinsic(_clone,                    java_lang_Object,       clone_name, void_object_signature,             F_R)   \
   do_name(     clone_name,                                      "clone")                                               \
                                                                                                                        \
  /* Math & StrictMath intrinsics are defined in terms of just a few signatures: */                                     \
  do_class(java_lang_Math,                "java/lang/Math")                                                             \
  do_class(java_lang_StrictMath,          "java/lang/StrictMath")                                                       \
  do_signature(double2_double_signature,  "(DD)D")                                                                      \
  do_signature(int2_int_signature,        "(II)I")                                                                      \
                                                                                                                        \
  /* here are the math names, all together: */                                                                          \
  do_name(abs_name,"abs")       do_name(sin_name,"sin")         do_name(cos_name,"cos")                                 \
  do_name(tan_name,"tan")       do_name(atan2_name,"atan2")     do_name(sqrt_name,"sqrt")                               \
  do_name(log_name,"log")       do_name(log10_name,"log10")     do_name(pow_name,"pow")                                 \
  do_name(exp_name,"exp")       do_name(min_name,"min")         do_name(max_name,"max")                                 \
                                                                                                                        \
  do_intrinsic(_dabs,                     java_lang_Math,         abs_name,   double_double_signature,           F_S)   \
  do_intrinsic(_dsin,                     java_lang_Math,         sin_name,   double_double_signature,           F_S)   \
  do_intrinsic(_dcos,                     java_lang_Math,         cos_name,   double_double_signature,           F_S)   \
  do_intrinsic(_dtan,                     java_lang_Math,         tan_name,   double_double_signature,           F_S)   \
  do_intrinsic(_datan2,                   java_lang_Math,         atan2_name, double2_double_signature,          F_S)   \
  do_intrinsic(_dsqrt,                    java_lang_Math,         sqrt_name,  double_double_signature,           F_S)   \
  do_intrinsic(_dlog,                     java_lang_Math,         log_name,   double_double_signature,           F_S)   \
  do_intrinsic(_dlog10,                   java_lang_Math,         log10_name, double_double_signature,           F_S)   \
  do_intrinsic(_dpow,                     java_lang_Math,         pow_name,   double2_double_signature,          F_S)   \
  do_intrinsic(_dexp,                     java_lang_Math,         exp_name,   double_double_signature,           F_S)   \
  do_intrinsic(_min,                      java_lang_Math,         min_name,   int2_int_signature,                F_S)   \
  do_intrinsic(_max,                      java_lang_Math,         max_name,   int2_int_signature,                F_S)   \
                                                                                                                        \
  do_intrinsic(_floatToRawIntBits,        java_lang_Float,        floatToRawIntBits_name,   float_int_signature, F_S)   \
   do_name(     floatToRawIntBits_name,                          "floatToRawIntBits")                                   \
  do_intrinsic(_floatToIntBits,           java_lang_Float,        floatToIntBits_name,      float_int_signature, F_S)   \
   do_name(     floatToIntBits_name,                             "floatToIntBits")                                      \
  do_intrinsic(_intBitsToFloat,           java_lang_Float,        intBitsToFloat_name,      int_float_signature, F_S)   \
   do_name(     intBitsToFloat_name,                             "intBitsToFloat")                                      \
  do_intrinsic(_doubleToRawLongBits,      java_lang_Double,       doubleToRawLongBits_name, double_long_signature, F_S) \
   do_name(     doubleToRawLongBits_name,                        "doubleToRawLongBits")                                 \
  do_intrinsic(_doubleToLongBits,         java_lang_Double,       doubleToLongBits_name,    double_long_signature, F_S) \
   do_name(     doubleToLongBits_name,                           "doubleToLongBits")                                    \
  do_intrinsic(_longBitsToDouble,         java_lang_Double,       longBitsToDouble_name,    long_double_signature, F_S) \
   do_name(     longBitsToDouble_name,                           "longBitsToDouble")                                    \
                                                                                                                        \
  do_intrinsic(_numberOfLeadingZeros_i,   java_lang_Integer,      numberOfLeadingZeros_name,int_int_signature,   F_S)   \
  do_intrinsic(_numberOfLeadingZeros_l,   java_lang_Long,         numberOfLeadingZeros_name,long_int_signature,  F_S)   \
                                                                                                                        \
  do_intrinsic(_numberOfTrailingZeros_i,  java_lang_Integer,      numberOfTrailingZeros_name,int_int_signature,  F_S)   \
  do_intrinsic(_numberOfTrailingZeros_l,  java_lang_Long,         numberOfTrailingZeros_name,long_int_signature, F_S)   \
                                                                                                                        \
  do_intrinsic(_bitCount_i,               java_lang_Integer,      bitCount_name,            int_int_signature,   F_S)   \
  do_intrinsic(_bitCount_l,               java_lang_Long,         bitCount_name,            long_int_signature,  F_S)   \
                                                                                                                        \
  do_intrinsic(_reverseBytes_i,           java_lang_Integer,      reverseBytes_name,        int_int_signature,   F_S)   \
   do_name(     reverseBytes_name,                               "reverseBytes")                                        \
  do_intrinsic(_reverseBytes_l,           java_lang_Long,         reverseBytes_name,        long_long_signature, F_S)   \
    /*  (symbol reverseBytes_name defined above) */                                                                     \
  do_intrinsic(_reverseBytes_c,           java_lang_Character,    reverseBytes_name,        char_char_signature, F_S)   \
    /*  (symbol reverseBytes_name defined above) */                                                                     \
  do_intrinsic(_reverseBytes_s,           java_lang_Short,        reverseBytes_name,        short_short_signature, F_S) \
    /*  (symbol reverseBytes_name defined above) */                                                                     \
                                                                                                                        \
  do_intrinsic(_identityHashCode,         java_lang_System,       identityHashCode_name, object_int_signature,   F_S)   \
   do_name(     identityHashCode_name,                           "identityHashCode")                                    \
  do_intrinsic(_currentTimeMillis,        java_lang_System,       currentTimeMillis_name, void_long_signature,   F_S)   \
                                                                                                                        \
   do_name(     currentTimeMillis_name,                          "currentTimeMillis")                                   \
  do_intrinsic(_nanoTime,                 java_lang_System,       nanoTime_name,          void_long_signature,   F_S)   \
   do_name(     nanoTime_name,                                   "nanoTime")                                            \
                                                                                                                        \
  do_intrinsic(_arraycopy,                java_lang_System,       arraycopy_name, arraycopy_signature,           F_S)   \
   do_name(     arraycopy_name,                                  "arraycopy")                                           \
   do_signature(arraycopy_signature,                             "(Ljava/lang/Object;ILjava/lang/Object;II)V")          \
  do_intrinsic(_isInterrupted,            java_lang_Thread,       isInterrupted_name, isInterrupted_signature,   F_R)   \
   do_name(     isInterrupted_name,                              "isInterrupted")                                       \
   do_signature(isInterrupted_signature,                         "(Z)Z")                                                \
  do_intrinsic(_currentThread,            java_lang_Thread,       currentThread_name, currentThread_signature,   F_S)   \
   do_name(     currentThread_name,                              "currentThread")                                       \
   do_signature(currentThread_signature,                         "()Ljava/lang/Thread;")                                \
                                                                                                                        \
  /* reflective intrinsics, for java/lang/Class, etc. */                                                                \
  do_intrinsic(_isAssignableFrom,         java_lang_Class,        isAssignableFrom_name, class_boolean_signature, F_RN) \
   do_name(     isAssignableFrom_name,                           "isAssignableFrom")                                    \
  do_intrinsic(_isInstance,               java_lang_Class,        isInstance_name, object_boolean_signature,     F_RN)  \
   do_name(     isInstance_name,                                 "isInstance")                                          \
  do_intrinsic(_getModifiers,             java_lang_Class,        getModifiers_name, void_int_signature,         F_RN)  \
   do_name(     getModifiers_name,                               "getModifiers")                                        \
  do_intrinsic(_isInterface,              java_lang_Class,        isInterface_name, void_boolean_signature,      F_RN)  \
   do_name(     isInterface_name,                                "isInterface")                                         \
  do_intrinsic(_isArray,                  java_lang_Class,        isArray_name, void_boolean_signature,          F_RN)  \
   do_name(     isArray_name,                                    "isArray")                                             \
  do_intrinsic(_isPrimitive,              java_lang_Class,        isPrimitive_name, void_boolean_signature,      F_RN)  \
   do_name(     isPrimitive_name,                                "isPrimitive")                                         \
  do_intrinsic(_getSuperclass,            java_lang_Class,        getSuperclass_name, void_class_signature,      F_RN)  \
   do_name(     getSuperclass_name,                              "getSuperclass")                                       \
  do_intrinsic(_getComponentType,         java_lang_Class,        getComponentType_name, void_class_signature,   F_RN)  \
   do_name(     getComponentType_name,                           "getComponentType")                                    \
                                                                                                                        \
  do_intrinsic(_getClassAccessFlags,      sun_reflect_Reflection, getClassAccessFlags_name, class_int_signature, F_SN)  \
   do_name(     getClassAccessFlags_name,                        "getClassAccessFlags")                                 \
  do_intrinsic(_getLength,                java_lang_reflect_Array, getLength_name, object_int_signature,         F_SN)  \
   do_name(     getLength_name,                                   "getLength")                                          \
                                                                                                                        \
  do_intrinsic(_getCallerClass,           sun_reflect_Reflection, getCallerClass_name, getCallerClass_signature, F_SN)  \
   do_name(     getCallerClass_name,                             "getCallerClass")                                      \
   do_signature(getCallerClass_signature,                        "(I)Ljava/lang/Class;")                                \
                                                                                                                        \
  do_intrinsic(_newArray,                 java_lang_reflect_Array, newArray_name, newArray_signature,            F_SN)  \
   do_name(     newArray_name,                                    "newArray")                                           \
   do_signature(newArray_signature,                               "(Ljava/lang/Class;I)Ljava/lang/Object;")             \
                                                                                                                        \
  do_intrinsic(_copyOf,                   java_util_Arrays,       copyOf_name, copyOf_signature,                 F_S)   \
   do_name(     copyOf_name,                                     "copyOf")                                              \
   do_signature(copyOf_signature,             "([Ljava/lang/Object;ILjava/lang/Class;)[Ljava/lang/Object;")             \
                                                                                                                        \
  do_intrinsic(_copyOfRange,              java_util_Arrays,       copyOfRange_name, copyOfRange_signature,       F_S)   \
   do_name(     copyOfRange_name,                                "copyOfRange")                                         \
   do_signature(copyOfRange_signature,        "([Ljava/lang/Object;IILjava/lang/Class;)[Ljava/lang/Object;")            \
                                                                                                                        \
  do_intrinsic(_equalsC,                  java_util_Arrays,       equals_name,    equalsC_signature,             F_S)   \
   do_signature(equalsC_signature,                               "([C[C)Z")                                             \
                                                                                                                        \
  do_intrinsic(_compareTo,                java_lang_String,       compareTo_name, string_int_signature,          F_R)   \
   do_name(     compareTo_name,                                  "compareTo")                                           \
  do_intrinsic(_indexOf,                  java_lang_String,       indexOf_name, string_int_signature,            F_R)   \
   do_name(     indexOf_name,                                    "indexOf")                                             \
  do_intrinsic(_equals,                   java_lang_String,       equals_name, object_boolean_signature,         F_R)   \
                                                                                                                        \
  do_class(java_nio_Buffer,               "java/nio/Buffer")                                                            \
  do_intrinsic(_checkIndex,               java_nio_Buffer,        checkIndex_name, int_int_signature,            F_R)   \
   do_name(     checkIndex_name,                                 "checkIndex")                                          \
                                                                                                                        \
  /* java/lang/ref/Reference */                                                                                         \
  do_intrinsic(_Reference_get,            java_lang_ref_Reference, get_name,    void_object_signature, F_R)             \
                                                                                                                        \
                                                                                                                        \
  do_class(sun_misc_AtomicLongCSImpl,     "sun/misc/AtomicLongCSImpl")                                                  \
  do_intrinsic(_get_AtomicLong,           sun_misc_AtomicLongCSImpl, get_name, void_long_signature,              F_R)   \
  /*   (symbols get_name and void_long_signature defined above) */                                                      \
                                                                                                                        \
  do_intrinsic(_attemptUpdate,            sun_misc_AtomicLongCSImpl, attemptUpdate_name, attemptUpdate_signature, F_R)  \
   do_name(     attemptUpdate_name,                                 "attemptUpdate")                                    \
   do_signature(attemptUpdate_signature,                            "(JJ)Z")                                            \
                                                                                                                        \
  /* support for sun.misc.Unsafe */                                                                                     \
  do_class(sun_misc_Unsafe,               "sun/misc/Unsafe")                                                            \
                                                                                                                        \
  do_intrinsic(_allocateInstance,         sun_misc_Unsafe,        allocateInstance_name, allocateInstance_signature, F_RN) \
   do_name(     allocateInstance_name,                           "allocateInstance")                                    \
   do_signature(allocateInstance_signature,   "(Ljava/lang/Class;)Ljava/lang/Object;")                                  \
  do_intrinsic(_copyMemory,               sun_misc_Unsafe,        copyMemory_name, copyMemory_signature,         F_RN)  \
   do_name(     copyMemory_name,                                 "copyMemory")                                          \
   do_signature(copyMemory_signature,         "(Ljava/lang/Object;JLjava/lang/Object;JJ)V")                             \
  do_intrinsic(_park,                     sun_misc_Unsafe,        park_name, park_signature,                     F_RN)  \
   do_name(     park_name,                                       "park")                                                \
   do_signature(park_signature,                                  "(ZJ)V")                                               \
  do_intrinsic(_unpark,                   sun_misc_Unsafe,        unpark_name, unpark_signature,                 F_RN)  \
   do_name(     unpark_name,                                     "unpark")                                              \
   do_alias(    unpark_signature,                               /*(LObject;)V*/ object_void_signature)                  \
                                                                                                                        \
  /* unsafe memory references (there are a lot of them...) */                                                           \
  do_signature(getObject_signature,       "(Ljava/lang/Object;J)Ljava/lang/Object;")                                    \
  do_signature(putObject_signature,       "(Ljava/lang/Object;JLjava/lang/Object;)V")                                   \
  do_signature(getBoolean_signature,      "(Ljava/lang/Object;J)Z")                                                     \
  do_signature(putBoolean_signature,      "(Ljava/lang/Object;JZ)V")                                                    \
  do_signature(getByte_signature,         "(Ljava/lang/Object;J)B")                                                     \
  do_signature(putByte_signature,         "(Ljava/lang/Object;JB)V")                                                    \
  do_signature(getShort_signature,        "(Ljava/lang/Object;J)S")                                                     \
  do_signature(putShort_signature,        "(Ljava/lang/Object;JS)V")                                                    \
  do_signature(getChar_signature,         "(Ljava/lang/Object;J)C")                                                     \
  do_signature(putChar_signature,         "(Ljava/lang/Object;JC)V")                                                    \
  do_signature(getInt_signature,          "(Ljava/lang/Object;J)I")                                                     \
  do_signature(putInt_signature,          "(Ljava/lang/Object;JI)V")                                                    \
  do_signature(getLong_signature,         "(Ljava/lang/Object;J)J")                                                     \
  do_signature(putLong_signature,         "(Ljava/lang/Object;JJ)V")                                                    \
  do_signature(getFloat_signature,        "(Ljava/lang/Object;J)F")                                                     \
  do_signature(putFloat_signature,        "(Ljava/lang/Object;JF)V")                                                    \
  do_signature(getDouble_signature,       "(Ljava/lang/Object;J)D")                                                     \
  do_signature(putDouble_signature,       "(Ljava/lang/Object;JD)V")                                                    \
                                                                                                                        \
  do_name(getObject_name,"getObject")           do_name(putObject_name,"putObject")                                     \
  do_name(getBoolean_name,"getBoolean")         do_name(putBoolean_name,"putBoolean")                                   \
  do_name(getByte_name,"getByte")               do_name(putByte_name,"putByte")                                         \
  do_name(getShort_name,"getShort")             do_name(putShort_name,"putShort")                                       \
  do_name(getChar_name,"getChar")               do_name(putChar_name,"putChar")                                         \
  do_name(getInt_name,"getInt")                 do_name(putInt_name,"putInt")                                           \
  do_name(getLong_name,"getLong")               do_name(putLong_name,"putLong")                                         \
  do_name(getFloat_name,"getFloat")             do_name(putFloat_name,"putFloat")                                       \
  do_name(getDouble_name,"getDouble")           do_name(putDouble_name,"putDouble")                                     \
                                                                                                                        \
  do_intrinsic(_getObject,                sun_misc_Unsafe,        getObject_name, getObject_signature,           F_RN)  \
  do_intrinsic(_getBoolean,               sun_misc_Unsafe,        getBoolean_name, getBoolean_signature,         F_RN)  \
  do_intrinsic(_getByte,                  sun_misc_Unsafe,        getByte_name, getByte_signature,               F_RN)  \
  do_intrinsic(_getShort,                 sun_misc_Unsafe,        getShort_name, getShort_signature,             F_RN)  \
  do_intrinsic(_getChar,                  sun_misc_Unsafe,        getChar_name, getChar_signature,               F_RN)  \
  do_intrinsic(_getInt,                   sun_misc_Unsafe,        getInt_name, getInt_signature,                 F_RN)  \
  do_intrinsic(_getLong,                  sun_misc_Unsafe,        getLong_name, getLong_signature,               F_RN)  \
  do_intrinsic(_getFloat,                 sun_misc_Unsafe,        getFloat_name, getFloat_signature,             F_RN)  \
  do_intrinsic(_getDouble,                sun_misc_Unsafe,        getDouble_name, getDouble_signature,           F_RN)  \
  do_intrinsic(_putObject,                sun_misc_Unsafe,        putObject_name, putObject_signature,           F_RN)  \
  do_intrinsic(_putBoolean,               sun_misc_Unsafe,        putBoolean_name, putBoolean_signature,         F_RN)  \
  do_intrinsic(_putByte,                  sun_misc_Unsafe,        putByte_name, putByte_signature,               F_RN)  \
  do_intrinsic(_putShort,                 sun_misc_Unsafe,        putShort_name, putShort_signature,             F_RN)  \
  do_intrinsic(_putChar,                  sun_misc_Unsafe,        putChar_name, putChar_signature,               F_RN)  \
  do_intrinsic(_putInt,                   sun_misc_Unsafe,        putInt_name, putInt_signature,                 F_RN)  \
  do_intrinsic(_putLong,                  sun_misc_Unsafe,        putLong_name, putLong_signature,               F_RN)  \
  do_intrinsic(_putFloat,                 sun_misc_Unsafe,        putFloat_name, putFloat_signature,             F_RN)  \
  do_intrinsic(_putDouble,                sun_misc_Unsafe,        putDouble_name, putDouble_signature,           F_RN)  \
                                                                                                                        \
  do_name(getObjectVolatile_name,"getObjectVolatile")   do_name(putObjectVolatile_name,"putObjectVolatile")             \
  do_name(getBooleanVolatile_name,"getBooleanVolatile") do_name(putBooleanVolatile_name,"putBooleanVolatile")           \
  do_name(getByteVolatile_name,"getByteVolatile")       do_name(putByteVolatile_name,"putByteVolatile")                 \
  do_name(getShortVolatile_name,"getShortVolatile")     do_name(putShortVolatile_name,"putShortVolatile")               \
  do_name(getCharVolatile_name,"getCharVolatile")       do_name(putCharVolatile_name,"putCharVolatile")                 \
  do_name(getIntVolatile_name,"getIntVolatile")         do_name(putIntVolatile_name,"putIntVolatile")                   \
  do_name(getLongVolatile_name,"getLongVolatile")       do_name(putLongVolatile_name,"putLongVolatile")                 \
  do_name(getFloatVolatile_name,"getFloatVolatile")     do_name(putFloatVolatile_name,"putFloatVolatile")               \
  do_name(getDoubleVolatile_name,"getDoubleVolatile")   do_name(putDoubleVolatile_name,"putDoubleVolatile")             \
                                                                                                                        \
  do_intrinsic(_getObjectVolatile,        sun_misc_Unsafe,        getObjectVolatile_name, getObject_signature,   F_RN)  \
  do_intrinsic(_getBooleanVolatile,       sun_misc_Unsafe,        getBooleanVolatile_name, getBoolean_signature, F_RN)  \
  do_intrinsic(_getByteVolatile,          sun_misc_Unsafe,        getByteVolatile_name, getByte_signature,       F_RN)  \
  do_intrinsic(_getShortVolatile,         sun_misc_Unsafe,        getShortVolatile_name, getShort_signature,     F_RN)  \
  do_intrinsic(_getCharVolatile,          sun_misc_Unsafe,        getCharVolatile_name, getChar_signature,       F_RN)  \
  do_intrinsic(_getIntVolatile,           sun_misc_Unsafe,        getIntVolatile_name, getInt_signature,         F_RN)  \
  do_intrinsic(_getLongVolatile,          sun_misc_Unsafe,        getLongVolatile_name, getLong_signature,       F_RN)  \
  do_intrinsic(_getFloatVolatile,         sun_misc_Unsafe,        getFloatVolatile_name, getFloat_signature,     F_RN)  \
  do_intrinsic(_getDoubleVolatile,        sun_misc_Unsafe,        getDoubleVolatile_name, getDouble_signature,   F_RN)  \
  do_intrinsic(_putObjectVolatile,        sun_misc_Unsafe,        putObjectVolatile_name, putObject_signature,   F_RN)  \
  do_intrinsic(_putBooleanVolatile,       sun_misc_Unsafe,        putBooleanVolatile_name, putBoolean_signature, F_RN)  \
  do_intrinsic(_putByteVolatile,          sun_misc_Unsafe,        putByteVolatile_name, putByte_signature,       F_RN)  \
  do_intrinsic(_putShortVolatile,         sun_misc_Unsafe,        putShortVolatile_name, putShort_signature,     F_RN)  \
  do_intrinsic(_putCharVolatile,          sun_misc_Unsafe,        putCharVolatile_name, putChar_signature,       F_RN)  \
  do_intrinsic(_putIntVolatile,           sun_misc_Unsafe,        putIntVolatile_name, putInt_signature,         F_RN)  \
  do_intrinsic(_putLongVolatile,          sun_misc_Unsafe,        putLongVolatile_name, putLong_signature,       F_RN)  \
  do_intrinsic(_putFloatVolatile,         sun_misc_Unsafe,        putFloatVolatile_name, putFloat_signature,     F_RN)  \
  do_intrinsic(_putDoubleVolatile,        sun_misc_Unsafe,        putDoubleVolatile_name, putDouble_signature,   F_RN)  \
                                                                                                                        \
  /* %%% these are redundant except perhaps for getAddress, but Unsafe has native methods for them */                   \
  do_signature(getByte_raw_signature,     "(J)B")                                                                       \
  do_signature(putByte_raw_signature,     "(JB)V")                                                                      \
  do_signature(getShort_raw_signature,    "(J)S")                                                                       \
  do_signature(putShort_raw_signature,    "(JS)V")                                                                      \
  do_signature(getChar_raw_signature,     "(J)C")                                                                       \
  do_signature(putChar_raw_signature,     "(JC)V")                                                                      \
  do_signature(putInt_raw_signature,      "(JI)V")                                                                      \
      do_alias(getLong_raw_signature,    /*(J)J*/ long_long_signature)                                                  \
      do_alias(putLong_raw_signature,    /*(JJ)V*/ long_long_void_signature)                                            \
  do_signature(getFloat_raw_signature,    "(J)F")                                                                       \
  do_signature(putFloat_raw_signature,    "(JF)V")                                                                      \
      do_alias(getDouble_raw_signature,  /*(J)D*/ long_double_signature)                                                \
  do_signature(putDouble_raw_signature,   "(JD)V")                                                                      \
      do_alias(getAddress_raw_signature, /*(J)J*/ long_long_signature)                                                  \
      do_alias(putAddress_raw_signature, /*(JJ)V*/ long_long_void_signature)                                            \
                                                                                                                        \
   do_name(    getAddress_name,           "getAddress")                                                                 \
   do_name(    putAddress_name,           "putAddress")                                                                 \
                                                                                                                        \
  do_intrinsic(_getByte_raw,              sun_misc_Unsafe,        getByte_name, getByte_raw_signature,           F_RN)  \
  do_intrinsic(_getShort_raw,             sun_misc_Unsafe,        getShort_name, getShort_raw_signature,         F_RN)  \
  do_intrinsic(_getChar_raw,              sun_misc_Unsafe,        getChar_name, getChar_raw_signature,           F_RN)  \
  do_intrinsic(_getInt_raw,               sun_misc_Unsafe,        getInt_name, long_int_signature,               F_RN)  \
  do_intrinsic(_getLong_raw,              sun_misc_Unsafe,        getLong_name, getLong_raw_signature,           F_RN)  \
  do_intrinsic(_getFloat_raw,             sun_misc_Unsafe,        getFloat_name, getFloat_raw_signature,         F_RN)  \
  do_intrinsic(_getDouble_raw,            sun_misc_Unsafe,        getDouble_name, getDouble_raw_signature,       F_RN)  \
  do_intrinsic(_getAddress_raw,           sun_misc_Unsafe,        getAddress_name, getAddress_raw_signature,     F_RN)  \
  do_intrinsic(_putByte_raw,              sun_misc_Unsafe,        putByte_name, putByte_raw_signature,           F_RN)  \
  do_intrinsic(_putShort_raw,             sun_misc_Unsafe,        putShort_name, putShort_raw_signature,         F_RN)  \
  do_intrinsic(_putChar_raw,              sun_misc_Unsafe,        putChar_name, putChar_raw_signature,           F_RN)  \
  do_intrinsic(_putInt_raw,               sun_misc_Unsafe,        putInt_name, putInt_raw_signature,             F_RN)  \
  do_intrinsic(_putLong_raw,              sun_misc_Unsafe,        putLong_name, putLong_raw_signature,           F_RN)  \
  do_intrinsic(_putFloat_raw,             sun_misc_Unsafe,        putFloat_name, putFloat_raw_signature,         F_RN)  \
  do_intrinsic(_putDouble_raw,            sun_misc_Unsafe,        putDouble_name, putDouble_raw_signature,       F_RN)  \
  do_intrinsic(_putAddress_raw,           sun_misc_Unsafe,        putAddress_name, putAddress_raw_signature,     F_RN)  \
                                                                                                                        \
  do_intrinsic(_compareAndSwapObject,     sun_misc_Unsafe,        compareAndSwapObject_name, compareAndSwapObject_signature, F_RN) \
   do_name(     compareAndSwapObject_name,                       "compareAndSwapObject")                                \
   do_signature(compareAndSwapObject_signature,  "(Ljava/lang/Object;JLjava/lang/Object;Ljava/lang/Object;)Z")          \
  do_intrinsic(_compareAndSwapLong,       sun_misc_Unsafe,        compareAndSwapLong_name, compareAndSwapLong_signature, F_RN) \
   do_name(     compareAndSwapLong_name,                         "compareAndSwapLong")                                  \
   do_signature(compareAndSwapLong_signature,                    "(Ljava/lang/Object;JJJ)Z")                            \
  do_intrinsic(_compareAndSwapInt,        sun_misc_Unsafe,        compareAndSwapInt_name, compareAndSwapInt_signature, F_RN) \
   do_name(     compareAndSwapInt_name,                          "compareAndSwapInt")                                   \
   do_signature(compareAndSwapInt_signature,                     "(Ljava/lang/Object;JII)Z")                            \
  do_intrinsic(_putOrderedObject,         sun_misc_Unsafe,        putOrderedObject_name, putOrderedObject_signature, F_RN) \
   do_name(     putOrderedObject_name,                           "putOrderedObject")                                    \
   do_alias(    putOrderedObject_signature,                     /*(LObject;JLObject;)V*/ putObject_signature)           \
  do_intrinsic(_putOrderedLong,           sun_misc_Unsafe,        putOrderedLong_name, putOrderedLong_signature, F_RN)  \
   do_name(     putOrderedLong_name,                             "putOrderedLong")                                      \
   do_alias(    putOrderedLong_signature,                       /*(Ljava/lang/Object;JJ)V*/ putLong_signature)          \
  do_intrinsic(_putOrderedInt,            sun_misc_Unsafe,        putOrderedInt_name, putOrderedInt_signature,   F_RN)  \
   do_name(     putOrderedInt_name,                              "putOrderedInt")                                       \
   do_alias(    putOrderedInt_signature,                        /*(Ljava/lang/Object;JI)V*/ putInt_signature)           \
                                                                                                                        \
  /* prefetch_signature is shared by all prefetch variants */                                                           \
  do_signature( prefetch_signature,        "(Ljava/lang/Object;J)V")                                                    \
                                                                                                                        \
  do_intrinsic(_prefetchRead,             sun_misc_Unsafe,        prefetchRead_name, prefetch_signature,         F_RN)  \
   do_name(     prefetchRead_name,                               "prefetchRead")                                        \
  do_intrinsic(_prefetchWrite,            sun_misc_Unsafe,        prefetchWrite_name, prefetch_signature,        F_RN)  \
   do_name(     prefetchWrite_name,                              "prefetchWrite")                                       \
  do_intrinsic(_prefetchReadStatic,       sun_misc_Unsafe,        prefetchReadStatic_name, prefetch_signature,   F_SN)  \
   do_name(     prefetchReadStatic_name,                         "prefetchReadStatic")                                  \
  do_intrinsic(_prefetchWriteStatic,      sun_misc_Unsafe,        prefetchWriteStatic_name, prefetch_signature,  F_SN)  \
   do_name(     prefetchWriteStatic_name,                        "prefetchWriteStatic")                                 \
    /*== LAST_COMPILER_INLINE*/                                                                                         \
    /*the compiler does have special inlining code for these; bytecode inline is just fine */                           \
                                                                                                                        \
  do_intrinsic(_fillInStackTrace,         java_lang_Throwable, fillInStackTrace_name, void_throwable_signature,  F_RNY) \
                                                                                                                          \
  do_intrinsic(_StringBuilder_void,   java_lang_StringBuilder, object_initializer_name, void_method_signature,     F_R)   \
  do_intrinsic(_StringBuilder_int,    java_lang_StringBuilder, object_initializer_name, int_void_signature,        F_R)   \
  do_intrinsic(_StringBuilder_String, java_lang_StringBuilder, object_initializer_name, string_void_signature,     F_R)   \
                                                                                                                          \
  do_intrinsic(_StringBuilder_append_char,   java_lang_StringBuilder, append_name, char_StringBuilder_signature,   F_R)   \
  do_intrinsic(_StringBuilder_append_int,    java_lang_StringBuilder, append_name, int_StringBuilder_signature,    F_R)   \
  do_intrinsic(_StringBuilder_append_String, java_lang_StringBuilder, append_name, String_StringBuilder_signature, F_R)   \
                                                                                                                          \
  do_intrinsic(_StringBuilder_toString, java_lang_StringBuilder, toString_name, void_string_signature,             F_R)   \
                                                                                                                          \
  do_intrinsic(_StringBuffer_void,   java_lang_StringBuffer, object_initializer_name, void_method_signature,       F_R)   \
  do_intrinsic(_StringBuffer_int,    java_lang_StringBuffer, object_initializer_name, int_void_signature,          F_R)   \
  do_intrinsic(_StringBuffer_String, java_lang_StringBuffer, object_initializer_name, string_void_signature,       F_R)   \
                                                                                                                          \
  do_intrinsic(_StringBuffer_append_char,   java_lang_StringBuffer, append_name, char_StringBuffer_signature,      F_Y)   \
  do_intrinsic(_StringBuffer_append_int,    java_lang_StringBuffer, append_name, int_StringBuffer_signature,       F_Y)   \
  do_intrinsic(_StringBuffer_append_String, java_lang_StringBuffer, append_name, String_StringBuffer_signature,    F_Y)   \
                                                                                                                          \
  do_intrinsic(_StringBuffer_toString,  java_lang_StringBuffer, toString_name, void_string_signature,              F_Y)   \
                                                                                                                          \
  do_intrinsic(_Integer_toString,      java_lang_Integer, toString_name, int_String_signature,                     F_S)   \
                                                                                                                          \
  do_intrinsic(_String_String, java_lang_String, object_initializer_name, string_void_signature,                   F_R)   \
                                                                                                                          \
  do_intrinsic(_Object_init,              java_lang_Object, object_initializer_name, void_method_signature,        F_R)   \
  /*    (symbol object_initializer_name defined above) */                                                                 \
                                                                                                                          \
  do_intrinsic(_invoke,                   java_lang_reflect_Method, invoke_name, object_object_array_object_signature, F_R) \
  /*   (symbols invoke_name and invoke_signature defined above) */                                                      \
  do_intrinsic(_checkSpreadArgument,      java_lang_invoke_MethodHandleNatives, checkSpreadArgument_name, checkSpreadArgument_signature, F_S) \
   do_name(    checkSpreadArgument_name,       "checkSpreadArgument")                                                   \
   do_name(    checkSpreadArgument_signature,  "(Ljava/lang/Object;I)V")                                                \
  do_intrinsic(_invokeExact,              java_lang_invoke_MethodHandle, invokeExact_name,   object_array_object_signature, F_RN) \
  do_intrinsic(_invokeGeneric,            java_lang_invoke_MethodHandle, invokeGeneric_name, object_array_object_signature, F_RN) \
  do_intrinsic(_invokeVarargs,            java_lang_invoke_MethodHandle, invokeVarargs_name, object_array_object_signature, F_R)  \
  do_intrinsic(_invokeDynamic,            java_lang_invoke_InvokeDynamic, star_name,         object_array_object_signature, F_SN) \
                                                                                                                        \
  do_intrinsic(_selectAlternative,        java_lang_invoke_MethodHandleImpl, selectAlternative_name, selectAlternative_signature, F_S)  \
                                                                                                                        \
  /* unboxing methods: */                                                                                               \
  do_intrinsic(_booleanValue,             java_lang_Boolean,      booleanValue_name, void_boolean_signature, F_R)       \
   do_name(     booleanValue_name,       "booleanValue")                                                                \
  do_intrinsic(_byteValue,                java_lang_Byte,         byteValue_name, void_byte_signature, F_R)             \
   do_name(     byteValue_name,          "byteValue")                                                                   \
  do_intrinsic(_charValue,                java_lang_Character,    charValue_name, void_char_signature, F_R)             \
   do_name(     charValue_name,          "charValue")                                                                   \
  do_intrinsic(_shortValue,               java_lang_Short,        shortValue_name, void_short_signature, F_R)           \
   do_name(     shortValue_name,         "shortValue")                                                                  \
  do_intrinsic(_intValue,                 java_lang_Integer,      intValue_name, void_int_signature, F_R)               \
   do_name(     intValue_name,           "intValue")                                                                    \
  do_intrinsic(_longValue,                java_lang_Long,         longValue_name, void_long_signature, F_R)             \
   do_name(     longValue_name,          "longValue")                                                                   \
  do_intrinsic(_floatValue,               java_lang_Float,        floatValue_name, void_float_signature, F_R)           \
   do_name(     floatValue_name,         "floatValue")                                                                  \
  do_intrinsic(_doubleValue,              java_lang_Double,       doubleValue_name, void_double_signature, F_R)         \
   do_name(     doubleValue_name,        "doubleValue")                                                                 \
                                                                                                                        \
  /* boxing methods: */                                                                                                 \
   do_name(    valueOf_name,              "valueOf")                                                                    \
  do_intrinsic(_Boolean_valueOf,          java_lang_Boolean,      valueOf_name, Boolean_valueOf_signature, F_S)         \
   do_name(     Boolean_valueOf_signature,                       "(Z)Ljava/lang/Boolean;")                              \
  do_intrinsic(_Byte_valueOf,             java_lang_Byte,         valueOf_name, Byte_valueOf_signature, F_S)            \
   do_name(     Byte_valueOf_signature,                          "(B)Ljava/lang/Byte;")                                 \
  do_intrinsic(_Character_valueOf,        java_lang_Character,    valueOf_name, Character_valueOf_signature, F_S)       \
   do_name(     Character_valueOf_signature,                     "(C)Ljava/lang/Character;")                            \
  do_intrinsic(_Short_valueOf,            java_lang_Short,        valueOf_name, Short_valueOf_signature, F_S)           \
   do_name(     Short_valueOf_signature,                         "(S)Ljava/lang/Short;")                                \
  do_intrinsic(_Integer_valueOf,          java_lang_Integer,      valueOf_name, Integer_valueOf_signature, F_S)         \
   do_name(     Integer_valueOf_signature,                       "(I)Ljava/lang/Integer;")                              \
  do_intrinsic(_Long_valueOf,             java_lang_Long,         valueOf_name, Long_valueOf_signature, F_S)            \
   do_name(     Long_valueOf_signature,                          "(J)Ljava/lang/Long;")                                 \
  do_intrinsic(_Float_valueOf,            java_lang_Float,        valueOf_name, Float_valueOf_signature, F_S)           \
   do_name(     Float_valueOf_signature,                         "(F)Ljava/lang/Float;")                                \
  do_intrinsic(_Double_valueOf,           java_lang_Double,       valueOf_name, Double_valueOf_signature, F_S)          \
   do_name(     Double_valueOf_signature,                        "(D)Ljava/lang/Double;")                               \
                                                                                                                        \
    /*end*/




// Class vmSymbols

class vmSymbols: AllStatic {
  friend class vmIntrinsics;
  friend class VMStructs;
 public:
  // enum for figuring positions and size of array holding Symbol*s
  enum SID {
    NO_SID = 0,

    #define VM_SYMBOL_ENUM(name, string) VM_SYMBOL_ENUM_NAME(name),
    VM_SYMBOLS_DO(VM_SYMBOL_ENUM, VM_ALIAS_IGNORE)
    #undef VM_SYMBOL_ENUM

    SID_LIMIT,

    #define VM_ALIAS_ENUM(name, def) VM_SYMBOL_ENUM_NAME(name) = VM_SYMBOL_ENUM_NAME(def),
    VM_SYMBOLS_DO(VM_SYMBOL_IGNORE, VM_ALIAS_ENUM)
    #undef VM_ALIAS_ENUM

    FIRST_SID = NO_SID + 1
  };
  enum {
    log2_SID_LIMIT = 10         // checked by an assert at start-up
  };

 private:
  // The symbol array
  static Symbol* _symbols[];

  // Field signatures indexed by BasicType.
  static Symbol* _type_signatures[T_VOID+1];

 public:
  // Initialization
  static void initialize(TRAPS);
  // Accessing
  #define VM_SYMBOL_DECLARE(name, ignore)                 \
    static Symbol* name() {                               \
      return _symbols[VM_SYMBOL_ENUM_NAME(name)];         \
    }
  VM_SYMBOLS_DO(VM_SYMBOL_DECLARE, VM_SYMBOL_DECLARE)
  #undef VM_SYMBOL_DECLARE

  // Sharing support
  static void symbols_do(SymbolClosure* f);
  static void serialize(SerializeOopClosure* soc);

  static Symbol* type_signature(BasicType t) {
    assert((uint)t < T_VOID+1, "range check");
    assert(_type_signatures[t] != NULL, "domain check");
    return _type_signatures[t];
  }
  // inverse of type_signature; returns T_OBJECT if s is not recognized
  static BasicType signature_type(Symbol* s);

  static Symbol* symbol_at(SID id) {
    assert(id >= FIRST_SID && id < SID_LIMIT, "oob");
    assert(_symbols[id] != NULL, "init");
    return _symbols[id];
  }

  // Returns symbol's SID if one is assigned, else NO_SID.
  static SID find_sid(Symbol* symbol);
  static SID find_sid(const char* symbol_name);

#ifndef PRODUCT
  // No need for this in the product:
  static const char* name_for(SID sid);
#endif //PRODUCT
};

// VM Intrinsic ID's uniquely identify some very special methods
class vmIntrinsics: AllStatic {
  friend class vmSymbols;
  friend class ciObjectFactory;

 public:
  // Accessing
  enum ID {
    _none = 0,                      // not an intrinsic (default answer)

    #define VM_INTRINSIC_ENUM(id, klass, name, sig, flags)  id,
    VM_INTRINSICS_DO(VM_INTRINSIC_ENUM,
                     VM_SYMBOL_IGNORE, VM_SYMBOL_IGNORE, VM_SYMBOL_IGNORE, VM_ALIAS_IGNORE)
    #undef VM_INTRINSIC_ENUM

    ID_LIMIT,
    LAST_COMPILER_INLINE = _prefetchWriteStatic,
    FIRST_ID = _none + 1
  };

  enum Flags {
    // AccessFlags syndromes relevant to intrinsics.
    F_none = 0,
    F_R,                        // !static ?native !synchronized (R="regular")
    F_S,                        //  static ?native !synchronized
    F_Y,                        // !static ?native  synchronized
    F_RN,                       // !static  native !synchronized
    F_SN,                       //  static  native !synchronized
    F_RNY,                      // !static  native  synchronized

    FLAG_LIMIT
  };
  enum {
    log2_FLAG_LIMIT = 4         // checked by an assert at start-up
  };

public:
  static ID ID_from(int raw_id) {
    assert(raw_id >= (int)_none && raw_id < (int)ID_LIMIT,
           "must be a valid intrinsic ID");
    return (ID)raw_id;
  }

  static const char* name_at(ID id);

private:
  static ID find_id_impl(vmSymbols::SID holder,
                         vmSymbols::SID name,
                         vmSymbols::SID sig,
                         jshort flags);

public:
  // Given a method's class, name, signature, and access flags, report its ID.
  static ID find_id(vmSymbols::SID holder,
                    vmSymbols::SID name,
                    vmSymbols::SID sig,
                    jshort flags) {
    ID id = find_id_impl(holder, name, sig, flags);
#ifdef ASSERT
    // ID _none does not hold the following asserts.
    if (id == _none)  return id;
#endif
    assert(    class_for(id) == holder, "correct id");
    assert(     name_for(id) == name,   "correct id");
    assert(signature_for(id) == sig,    "correct id");
    return id;
  }

  static void verify_method(ID actual_id, methodOop m) PRODUCT_RETURN;

  // Find out the symbols behind an intrinsic:
  static vmSymbols::SID     class_for(ID id);
  static vmSymbols::SID      name_for(ID id);
  static vmSymbols::SID signature_for(ID id);
  static Flags              flags_for(ID id);

  static const char* short_name_as_C_string(ID id, char* buf, int size);

  // Access to intrinsic methods:
  static methodOop method_for(ID id);

  // Wrapper object methods:
  static ID for_boxing(BasicType type);
  static ID for_unboxing(BasicType type);

  // Raw conversion:
  static ID for_raw_conversion(BasicType src, BasicType dest);
};

#endif // SHARE_VM_CLASSFILE_VMSYMBOLS_HPP<|MERGE_RESOLUTION|>--- conflicted
+++ resolved
@@ -261,9 +261,12 @@
   template(linkMethodHandleConstant_signature, "(Ljava/lang/Class;ILjava/lang/Class;Ljava/lang/String;Ljava/lang/Object;)Ljava/lang/invoke/MethodHandle;") \
   template(makeDynamicCallSite_name,                  "makeDynamicCallSite")                      \
   template(makeDynamicCallSite_signature, "(Ljava/lang/invoke/MethodHandle;Ljava/lang/String;Ljava/lang/invoke/MethodType;Ljava/lang/Object;Ljava/lang/invoke/MemberName;I)Ljava/lang/invoke/CallSite;") \
-<<<<<<< HEAD
-  NOT_LP64(  do_alias(machine_word_signature,         int_signature)  )                           \
-  LP64_ONLY( do_alias(machine_word_signature,         long_signature) )                           \
+  template(setTargetNormal_name,                      "setTargetNormal")                          \
+  template(setTargetVolatile_name,                    "setTargetVolatile")                        \
+  template(setTarget_signature,                       "(Ljava/lang/invoke/MethodHandle;)V")       \
+  NOT_LP64(  do_alias(intptr_signature,               int_signature)  )                           \
+  LP64_ONLY( do_alias(intptr_signature,               long_signature) )                           \
+  template(selectAlternative_signature, "(ZLjava/lang/invoke/MethodHandle;Ljava/lang/invoke/MethodHandle;)Ljava/lang/invoke/MethodHandle;") \
                                                                                                                         \
   /* support for graal */                                                                                               \
   template(com_sun_hotspot_graal_VMExits,             "com/oracle/max/graal/hotspot/VMExits")                           \
@@ -350,15 +353,7 @@
   template(callbackInternal_name,                     "callbackInternal")                                               \
   template(callback_signature,                        "(Ljava/lang/Object;)Ljava/lang/Object;")                         \
                                                                                                                         \
-=======
-  template(setTargetNormal_name,                      "setTargetNormal")                          \
-  template(setTargetVolatile_name,                    "setTargetVolatile")                        \
-  template(setTarget_signature,                       "(Ljava/lang/invoke/MethodHandle;)V")       \
-  NOT_LP64(  do_alias(intptr_signature,               int_signature)  )                           \
-  LP64_ONLY( do_alias(intptr_signature,               long_signature) )                           \
-  template(selectAlternative_signature, "(ZLjava/lang/invoke/MethodHandle;Ljava/lang/invoke/MethodHandle;)Ljava/lang/invoke/MethodHandle;") \
                                                                                                   \
->>>>>>> 15786a5c
   /* common method and field names */                                                             \
   template(object_initializer_name,                   "<init>")                                   \
   template(class_initializer_name,                    "<clinit>")                                 \
