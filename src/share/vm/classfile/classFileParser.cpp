--- conflicted
+++ resolved
@@ -3067,11 +3067,7 @@
     }
   }
 }
-<<<<<<< HEAD
-#endif // ASSERT
-=======
 #endif // def ASSERT
->>>>>>> 10873c0f
 
 
 instanceKlassHandle ClassFileParser::parse_super_class(int super_class_index,
