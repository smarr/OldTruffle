--- conflicted
+++ resolved
@@ -92,30 +92,4 @@
     }
 
     static String sep = File.separator;
-<<<<<<< HEAD
-
-    private static String _os;
-    
-    static String os() {
-    	if( _os==null) {
-
-        	for(Map.Entry<String, String> entry: System.getenv().entrySet())
-        		if("PLATFORM_ARCH_MODEL".equals(entry.getKey().toUpperCase())) {
-        			String archModel = entry.getValue();
-        			if("x86_32".equals(archModel))
-        				_os = "Win32";
-        			else if("x86_64".equals(archModel))
-        				_os = "x64";
-        			else
-        				throw new RuntimeException("Unsupported PLATFORM_ARCH_MODEL " + archModel);
-				System.out.println("Found OS configuration: " + _os);
-        			return _os;
-        		}
-        	throw new RuntimeException("PLATFORM_ARCH_MODEL not specified");
-    	}
-    	return _os;
-    }
-    
-=======
->>>>>>> 87e4db8d
 }