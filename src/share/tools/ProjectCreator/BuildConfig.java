/*
 * Copyright (c) 2005, 2012, Oracle and/or its affiliates. All rights reserved.
 * DO NOT ALTER OR REMOVE COPYRIGHT NOTICES OR THIS FILE HEADER.
 *
 * This code is free software; you can redistribute it and/or modify it
 * under the terms of the GNU General Public License version 2 only, as
 * published by the Free Software Foundation.
 *
 * This code is distributed in the hope that it will be useful, but WITHOUT
 * ANY WARRANTY; without even the implied warranty of MERCHANTABILITY or
 * FITNESS FOR A PARTICULAR PURPOSE.  See the GNU General Public License
 * version 2 for more details (a copy is included in the LICENSE file that
 * accompanied this code).
 *
 * You should have received a copy of the GNU General Public License version
 * 2 along with this work; if not, write to the Free Software Foundation,
 * Inc., 51 Franklin St, Fifth Floor, Boston, MA 02110-1301 USA.
 *
 * Please contact Oracle, 500 Oracle Parkway, Redwood Shores, CA 94065 USA
 * or visit www.oracle.com if you need additional information or have any
 * questions.
 *
 */

import java.util.Enumeration;
import java.util.Hashtable;
import java.util.Vector;

class BuildConfig {
    @SuppressWarnings("rawtypes")
    Hashtable vars;
    Vector<String> basicNames, basicPaths;
    String[] context;

    static CompilerInterface ci;
    static CompilerInterface getCI() {
        if (ci == null) {
            String comp = (String)getField(null, "CompilerVersion");
            try {
                ci = (CompilerInterface)Class.forName("CompilerInterface" + comp).newInstance();
            } catch (Exception cnfe) {
                System.err.println("Cannot find support for compiler " + comp);
                throw new RuntimeException(cnfe.toString());
            }
        }
        return ci;
    }

    @SuppressWarnings("rawtypes")
    protected void initNames(String flavour, String build, String outDll) {
        if (vars == null) vars = new Hashtable();

        String flavourBuild =  flavour + "_" + build;
        String platformName = getFieldString(null, "PlatformName");
        System.out.println();
        System.out.println(flavourBuild);

        put("Name", getCI().makeCfgName(flavourBuild, platformName));
        put("Flavour", flavour);
        put("Build", build);
        put("PlatformName", platformName);

        // ones mentioned above were needed to expand format
        String buildBase = expandFormat(getFieldString(null, "BuildBase"));
        String sourceBase = getFieldString(null, "SourceBase");
        String buildSpace = getFieldString(null, "BuildSpace");
        String outDir = buildBase;
        String value = System.getenv("OUT_DIR");
        if (value != null) {
            outDir = value;
        }
        
        int lastDirectorySeparator = Math.max(outDir.lastIndexOf("/"), outDir.lastIndexOf("\\"));
        if (lastDirectorySeparator >= 0) {
            outDir = outDir.substring(0, lastDirectorySeparator);
        }
        
        outDir += Util.sep + build + Util.sep + "jre" + Util.sep + "bin";
        if (flavour.equals("graal")) {
            outDir += Util.sep + "graal";
        } else if (flavour.equals("compiler1")) {
            outDir += Util.sep + "client";
        } else {
            outDir += Util.sep + "server";
        }
        buildBase = outDir;

        put("Id", flavourBuild);
        put("OutputDir", outDir);
        put("SourceBase", sourceBase);
        put("BuildBase", buildBase);
        put("BuildSpace", buildSpace);
        put("OutputDll", outDir + Util.sep + outDll);

        context = new String [] {flavourBuild, flavour, build, null};
    }

    protected void init(Vector<String> includes, Vector<String> defines) {
        initDefaultDefines(defines);
        initDefaultCompilerFlags(includes);
        initDefaultLinkerFlags();
        //handleDB();
    }


    protected void initDefaultCompilerFlags(Vector<String> includes) {
        Vector compilerFlags = new Vector();

        compilerFlags.addAll(getCI().getBaseCompilerFlags(getV("Define"),
                                                          includes,
                                                          get("OutputDir")));

        put("CompilerFlags", compilerFlags);
    }

    protected void initDefaultLinkerFlags() {
        Vector linkerFlags = new Vector();

        linkerFlags.addAll(getCI().getBaseLinkerFlags( get("OutputDir"), get("OutputDll"), get("PlatformName")));

        put("LinkerFlags", linkerFlags);
    }

<<<<<<< HEAD
    DirectoryTree getSourceTree(String sourceBase, String startAt) {
        DirectoryTree tree = new DirectoryTree();

        tree.addSubdirToIgnore("Codemgr_wsdata");
        tree.addSubdirToIgnore("deleted_files");
        tree.addSubdirToIgnore("SCCS");
        if (startAt != null) {
            tree.readDirectory(sourceBase + File.separator + startAt);
        } else {
            tree.readDirectory(sourceBase);
        }

        return tree;
    }


    Vector getPreferredPaths() {
        Vector preferredPaths = new Vector();

        // In the case of multiple files with the same name in
        // different subdirectories, prefer these versions
        preferredPaths.add("windows");
        preferredPaths.add("x86");
        preferredPaths.add("closed");

        // Also prefer "opto" over "adlc" for adlcVMDeps.hpp
        preferredPaths.add("opto");

        return preferredPaths;
    }


    void handleDB() {
        WinGammaPlatform platform = (WinGammaPlatform)getField(null, "PlatformObject");

        putSpecificField("AllFilesHash", computeAllFiles(platform));
    }


    private boolean matchesIgnoredPath(String prefixedName) {
        Vector rv = new Vector();
=======
    public boolean matchesIgnoredPath(String path) {
        Vector<String> rv = new Vector<String>();
>>>>>>> 5559ef8b
        collectRelevantVectors(rv, "IgnorePath");
        for (String pathPart : rv) {
            if (path.contains(pathPart))  {
                return true;
            }
        }
        return false;
    }

    public boolean matchesHidePath(String path) {
        Vector<String> rv = new Vector<String>();
        collectRelevantVectors(rv, "HidePath");
        for (String pathPart : rv) {
            if (path.contains(Util.normalize(pathPart)))  {
                return true;
            }
        }
        return false;
    }

   public Vector<String> matchesAdditionalGeneratedPath(String fullPath) {
        Vector<String> rv = new Vector<String>();
        Hashtable<String, String> v = (Hashtable<String, String>)BuildConfig.getField(this.toString(), "AdditionalGeneratedFile");
        if (v != null) {
            for (Enumeration<String> e=v.keys(); e.hasMoreElements(); ) {
                String key = e.nextElement();
                String val = v.get(key);

                if (fullPath.endsWith(expandFormat(key))) {
                    rv.add(expandFormat(val));
                }
            }
        }
        return rv;
    }

    void addTo(Hashtable ht, String key, String value) {
        ht.put(expandFormat(key), expandFormat(value));
    }

    void initDefaultDefines(Vector defines) {
        Vector sysDefines = new Vector();

        if( vars.get("PlatformName").equals("Win32")) {
            sysDefines.add("WIN32");
        } else {
            sysDefines.add("_AMD64_");
            sysDefines.add("AMD64");
            sysDefines.add("_WIN64");
            sysDefines.add("_LP64");
            if (System.getenv("MSC_VER") != null)
               sysDefines.add("MSC_VER=" + System.getenv("MSC_VER"));
            sysDefines.add("HOTSPOT_LIB_ARCH=\\\"amd64\\\"");
        }
	
        sysDefines.add("_WINDOWS");
        sysDefines.add("HOTSPOT_BUILD_USER=\\\""+System.getProperty("user.name")+"\\\"");
        sysDefines.add("HOTSPOT_BUILD_TARGET=\\\""+get("Build")+"\\\"");
        sysDefines.add("INCLUDE_TRACE");
        sysDefines.add("_JNI_IMPLEMENTATION_");
        if (vars.get("PlatformName").equals("Win32")) {
            sysDefines.add("HOTSPOT_LIB_ARCH=\\\"i386\\\"");
        } else {
            sysDefines.add("HOTSPOT_LIB_ARCH=\\\"amd64\\\"");
        }

        sysDefines.addAll(defines);

        put("Define", sysDefines);
    }

    String get(String key) {
        return (String)vars.get(key);
    }

    Vector getV(String key) {
        return (Vector)vars.get(key);
    }

    Object getO(String key) {
        return vars.get(key);
    }

    Hashtable getH(String key) {
        return (Hashtable)vars.get(key);
    }

    Object getFieldInContext(String field) {
        for (int i=0; i<context.length; i++) {
            Object rv = getField(context[i], field);
            if (rv != null) {
                return rv;
            }
        }
        return null;
    }

    Object lookupHashFieldInContext(String field, String key) {
        for (int i=0; i<context.length; i++) {
            Hashtable ht = (Hashtable)getField(context[i], field);
            if (ht != null) {
                Object rv = ht.get(key);
                if (rv != null) {
                    return rv;
                }
            }
        }
        return null;
    }

    void put(String key, String value) {
        vars.put(key, value);
    }

    void put(String key, Vector vvalue) {
        vars.put(key, vvalue);
    }

    void add(String key, Vector vvalue) {
        getV(key).addAll(vvalue);
    }

    String flavour() {
        return get("Flavour");
    }

    String build() {
        return get("Build");
    }

    String outputDir() {
        return get("OutputDir");
    }

    Object getSpecificField(String field) {
        return getField(get("Id"), field);
    }

    void putSpecificField(String field, Object value) {
        putField(get("Id"), field, value);
    }

    void collectRelevantVectors(Vector rv, String field) {
        for (String ctx : context) {
            Vector<String> v = getFieldVector(ctx, field);
            if (v != null) {
                for (String val : v) {
                    rv.add(expandFormat(val).replace('/', '\\'));
                }
            }
        }
    }

    void collectRelevantHashes(Hashtable rv, String field) {
        for (String ctx : context) {
            Hashtable v = (Hashtable)getField(ctx, field);
            if (v != null) {
                for (Enumeration e=v.keys(); e.hasMoreElements(); ) {
                    String key = (String)e.nextElement();
                    String val =  (String)v.get(key);
                    addTo(rv, key, val);
                }
            }
        }
    }


    Vector getDefines() {
        Vector rv = new Vector();
        collectRelevantVectors(rv, "Define");
        return rv;
    }

    Vector getIncludes() {
        Vector rv = new Vector();
        collectRelevantVectors(rv, "AbsoluteInclude");
        rv.addAll(getSourceIncludes());
        return rv;
    }

    private Vector getSourceIncludes() {
        Vector<String> rv = new Vector<String>();
        Vector<String> ri = new Vector<String>();
        String sourceBase = getFieldString(null, "SourceBase");
        collectRelevantVectors(ri, "RelativeInclude");
        for (String f : ri) {
            rv.add(sourceBase + Util.sep + f);
        }
        return rv;
    }

    static Hashtable cfgData = new Hashtable();
    static Hashtable globalData = new Hashtable();

    static boolean appliesToTieredBuild(String cfg) {
        return (cfg != null &&
                (cfg.startsWith("compiler1") ||
                 cfg.startsWith("compiler2")));
    }

    // Filters out the IgnoreFile and IgnorePaths since they are
    // handled specially for tiered builds.
    static boolean appliesToTieredBuild(String cfg, String key) {
        return (appliesToTieredBuild(cfg))&& (key != null && !key.startsWith("Ignore"));
    }

    static String getTieredBuildCfg(String cfg) {
        assert appliesToTieredBuild(cfg) : "illegal configuration " + cfg;
        return "tiered" + cfg.substring(9);
    }

    static Object getField(String cfg, String field) {
        if (cfg == null) {
            return globalData.get(field);
        }

        Hashtable ht =  (Hashtable)cfgData.get(cfg);
        return ht == null ? null : ht.get(field);
    }

    static String getFieldString(String cfg, String field) {
        return (String)getField(cfg, field);
    }

    static Vector getFieldVector(String cfg, String field) {
        return (Vector)getField(cfg, field);
    }

    static void putField(String cfg, String field, Object value) {
        putFieldImpl(cfg, field, value);
        if (appliesToTieredBuild(cfg, field)) {
            putFieldImpl(getTieredBuildCfg(cfg), field, value);
        }
    }

    private static void putFieldImpl(String cfg, String field, Object value) {
        if (cfg == null) {
            globalData.put(field, value);
            return;
        }

        Hashtable ht = (Hashtable)cfgData.get(cfg);
        if (ht == null) {
            ht = new Hashtable();
            cfgData.put(cfg, ht);
        }

        ht.put(field, value);
    }

    static Object getFieldHash(String cfg, String field, String name) {
        Hashtable ht = (Hashtable)getField(cfg, field);

        return ht == null ? null : ht.get(name);
    }

    static void putFieldHash(String cfg, String field, String name, Object val) {
        putFieldHashImpl(cfg, field, name, val);
        if (appliesToTieredBuild(cfg, field)) {
            putFieldHashImpl(getTieredBuildCfg(cfg), field, name, val);
        }
    }

    private static void putFieldHashImpl(String cfg, String field, String name, Object val) {
        Hashtable ht = (Hashtable)getField(cfg, field);

        if (ht == null) {
            ht = new Hashtable();
            putFieldImpl(cfg, field, ht);
        }

        ht.put(name, val);
    }

    static void addFieldVector(String cfg, String field, String element) {
        addFieldVectorImpl(cfg, field, element);
        if (appliesToTieredBuild(cfg, field)) {
            addFieldVectorImpl(getTieredBuildCfg(cfg), field, element);
        }
    }

    private static void addFieldVectorImpl(String cfg, String field, String element) {
        Vector v = (Vector)getField(cfg, field);

        if (v == null) {
            v = new Vector();
            putFieldImpl(cfg, field, v);
        }

        v.add(element);
    }

    String expandFormat(String format) {
        if (format == null) {
            return null;
        }

        if (format.indexOf('%') == -1) {
            return format;
        }

        StringBuffer sb = new StringBuffer();
        int len = format.length();
        for (int i=0; i<len; i++) {
            char ch = format.charAt(i);
            if (ch == '%') {
                char ch1 = format.charAt(i+1);
                switch (ch1) {
                case '%':
                    sb.append(ch1);
                    break;
                case 'b':
                    sb.append(build());
                    break;
                case 'f':
                    sb.append(flavour());
                    break;
		case 'o':
		    sb.append(outputDir());
		    break;
                default:
                    sb.append(ch);
                    sb.append(ch1);
                }
                i++;
            } else {
                sb.append(ch);
            }
        }

        return sb.toString();
    }
}

abstract class GenericDebugConfig extends BuildConfig {
    abstract String getOptFlag();

    protected void init(Vector includes, Vector defines) {
        defines.add("_DEBUG");
        defines.add("ASSERT");

        super.init(includes, defines);

        getV("CompilerFlags").addAll(getCI().getDebugCompilerFlags(getOptFlag()));
        getV("LinkerFlags").addAll(getCI().getDebugLinkerFlags());
   }
}

abstract class GenericDebugNonKernelConfig extends GenericDebugConfig {
    protected void init(Vector includes, Vector defines) {
        super.init(includes, defines);
        getCI().getAdditionalNonKernelLinkerFlags(getV("LinkerFlags"));
   }
}

class GraalDebugConfig extends GenericDebugNonKernelConfig {
    String getOptFlag() {
        return getCI().getNoOptFlag();
    }

    GraalDebugConfig() {
        initNames("graal", "debug", "jvm.dll");
        init(getIncludes(), getDefines());
    }
}

class GraalFastDebugConfig extends GenericDebugNonKernelConfig {
    String getOptFlag() {
        return getCI().getOptFlag();
    }

    GraalFastDebugConfig() {
        initNames("graal", "fastdebug", "jvm.dll");
        init(getIncludes(), getDefines());
    }
}

class C1DebugConfig extends GenericDebugNonKernelConfig {
    String getOptFlag() {
        return getCI().getNoOptFlag();
    }

    C1DebugConfig() {
        initNames("compiler1", "debug", "jvm.dll");
        init(getIncludes(), getDefines());
    }
}

class C1FastDebugConfig extends GenericDebugNonKernelConfig {
    String getOptFlag() {
        return getCI().getOptFlag();
    }

    C1FastDebugConfig() {
        initNames("compiler1", "fastdebug", "jvm.dll");
        init(getIncludes(), getDefines());
    }
}

class C2DebugConfig extends GenericDebugNonKernelConfig {
    String getOptFlag() {
        return getCI().getNoOptFlag();
    }

    C2DebugConfig() {
        initNames("compiler2", "debug", "jvm.dll");
        init(getIncludes(), getDefines());
    }
}

class C2FastDebugConfig extends GenericDebugNonKernelConfig {
    String getOptFlag() {
        return getCI().getOptFlag();
    }

    C2FastDebugConfig() {
        initNames("compiler2", "fastdebug", "jvm.dll");
        init(getIncludes(), getDefines());
    }
}

class TieredDebugConfig extends GenericDebugNonKernelConfig {
    String getOptFlag() {
        return getCI().getNoOptFlag();
    }

    TieredDebugConfig() {
        initNames("tiered", "debug", "jvm.dll");
        init(getIncludes(), getDefines());
    }
}

class TieredFastDebugConfig extends GenericDebugNonKernelConfig {
    String getOptFlag() {
        return getCI().getOptFlag();
    }

    TieredFastDebugConfig() {
        initNames("tiered", "fastdebug", "jvm.dll");
        init(getIncludes(), getDefines());
    }
}

abstract class ProductConfig extends BuildConfig {
    protected void init(Vector includes, Vector defines) {
        defines.add("NDEBUG");
        defines.add("PRODUCT");

        super.init(includes, defines);

        getV("CompilerFlags").addAll(getCI().getProductCompilerFlags());
        getV("LinkerFlags").addAll(getCI().getProductLinkerFlags());
    }
}

class GraalProductConfig extends ProductConfig {
    GraalProductConfig() {
        initNames("graal", "product", "jvm.dll");
        init(getIncludes(), getDefines());
    }
}

class C1ProductConfig extends ProductConfig {
    C1ProductConfig() {
        initNames("compiler1", "product", "jvm.dll");
        init(getIncludes(), getDefines());
    }
}

class C2ProductConfig extends ProductConfig {
    C2ProductConfig() {
        initNames("compiler2", "product", "jvm.dll");
        init(getIncludes(), getDefines());
    }
}

class TieredProductConfig extends ProductConfig {
    TieredProductConfig() {
        initNames("tiered", "product", "jvm.dll");
        init(getIncludes(), getDefines());
    }
}

class CoreDebugConfig extends GenericDebugNonKernelConfig {
    String getOptFlag() {
        return getCI().getNoOptFlag();
    }

    CoreDebugConfig() {
        initNames("core", "debug", "jvm.dll");
        init(getIncludes(), getDefines());
    }
}

class CoreFastDebugConfig extends GenericDebugNonKernelConfig {
    String getOptFlag() {
        return getCI().getOptFlag();
    }

    CoreFastDebugConfig() {
        initNames("core", "fastdebug", "jvm.dll");
        init(getIncludes(), getDefines());
    }
}

class CoreProductConfig extends ProductConfig {
    CoreProductConfig() {
        initNames("core", "product", "jvm.dll");
        init(getIncludes(), getDefines());
    }
}

class KernelDebugConfig extends GenericDebugConfig {
    String getOptFlag() {
        return getCI().getNoOptFlag();
    }

    KernelDebugConfig() {
        initNames("kernel", "debug", "jvm.dll");
        init(getIncludes(), getDefines());
    }
}


class KernelFastDebugConfig extends GenericDebugConfig {
    String getOptFlag() {
        return getCI().getOptFlag();
    }

    KernelFastDebugConfig() {
        initNames("kernel", "fastdebug", "jvm.dll");
        init(getIncludes(), getDefines());
    }
}


class KernelProductConfig extends ProductConfig {
    KernelProductConfig() {
        initNames("kernel", "product", "jvm.dll");
        init(getIncludes(), getDefines());
    }
}

abstract class CompilerInterface {
    abstract Vector getBaseCompilerFlags(Vector defines, Vector includes, String outDir);
    abstract Vector getBaseLinkerFlags(String outDir, String outDll, String platformName);
    abstract Vector getDebugCompilerFlags(String opt);
    abstract Vector getDebugLinkerFlags();
    abstract void   getAdditionalNonKernelLinkerFlags(Vector rv);
    abstract Vector getProductCompilerFlags();
    abstract Vector getProductLinkerFlags();
    abstract String getOptFlag();
    abstract String getNoOptFlag();
    abstract String makeCfgName(String flavourBuild, String platformName);

    void addAttr(Vector receiver, String attr, String value) {
        receiver.add(attr); receiver.add(value);
    }
    void extAttr(Vector receiver, String attr, String value) {
        int attr_pos=receiver.indexOf(attr) ;
        if ( attr_pos == -1) {
          // If attr IS NOT present in the Vector - add it
          receiver.add(attr); receiver.add(value);
        } else {
          // If attr IS present in the Vector - append value to it
          receiver.set(attr_pos+1,receiver.get(attr_pos+1)+value);
        }
    }
}<|MERGE_RESOLUTION|>--- conflicted
+++ resolved
@@ -121,52 +121,8 @@
         put("LinkerFlags", linkerFlags);
     }
 
-<<<<<<< HEAD
-    DirectoryTree getSourceTree(String sourceBase, String startAt) {
-        DirectoryTree tree = new DirectoryTree();
-
-        tree.addSubdirToIgnore("Codemgr_wsdata");
-        tree.addSubdirToIgnore("deleted_files");
-        tree.addSubdirToIgnore("SCCS");
-        if (startAt != null) {
-            tree.readDirectory(sourceBase + File.separator + startAt);
-        } else {
-            tree.readDirectory(sourceBase);
-        }
-
-        return tree;
-    }
-
-
-    Vector getPreferredPaths() {
-        Vector preferredPaths = new Vector();
-
-        // In the case of multiple files with the same name in
-        // different subdirectories, prefer these versions
-        preferredPaths.add("windows");
-        preferredPaths.add("x86");
-        preferredPaths.add("closed");
-
-        // Also prefer "opto" over "adlc" for adlcVMDeps.hpp
-        preferredPaths.add("opto");
-
-        return preferredPaths;
-    }
-
-
-    void handleDB() {
-        WinGammaPlatform platform = (WinGammaPlatform)getField(null, "PlatformObject");
-
-        putSpecificField("AllFilesHash", computeAllFiles(platform));
-    }
-
-
-    private boolean matchesIgnoredPath(String prefixedName) {
-        Vector rv = new Vector();
-=======
     public boolean matchesIgnoredPath(String path) {
         Vector<String> rv = new Vector<String>();
->>>>>>> 5559ef8b
         collectRelevantVectors(rv, "IgnorePath");
         for (String pathPart : rv) {
             if (path.contains(pathPart))  {
