/*
 * Copyright (c) 2005, 2013, Oracle and/or its affiliates. All rights reserved.
 * DO NOT ALTER OR REMOVE COPYRIGHT NOTICES OR THIS FILE HEADER.
 *
 * This code is free software; you can redistribute it and/or modify it
 * under the terms of the GNU General Public License version 2 only, as
 * published by the Free Software Foundation.
 *
 * This code is distributed in the hope that it will be useful, but WITHOUT
 * ANY WARRANTY; without even the implied warranty of MERCHANTABILITY or
 * FITNESS FOR A PARTICULAR PURPOSE.  See the GNU General Public License
 * version 2 for more details (a copy is included in the LICENSE file that
 * accompanied this code).
 *
 * You should have received a copy of the GNU General Public License version
 * 2 along with this work; if not, write to the Free Software Foundation,
 * Inc., 51 Franklin St, Fifth Floor, Boston, MA 02110-1301 USA.
 *
 * Please contact Oracle, 500 Oracle Parkway, Redwood Shores, CA 94065 USA
 * or visit www.oracle.com if you need additional information or have any
 * questions.
 *
 */

import java.util.Enumeration;
import java.util.Hashtable;
import java.util.Vector;

class BuildConfig {
    @SuppressWarnings("rawtypes")
    Hashtable vars;
    Vector<String> basicNames, basicPaths;
    String[] context;

    static CompilerInterface ci;
    static CompilerInterface getCI() {
        if (ci == null) {
            String comp = (String)getField(null, "CompilerVersion");
            try {
                ci = (CompilerInterface)Class.forName("CompilerInterface" + comp).newInstance();
            } catch (Exception cnfe) {
                System.err.println("Cannot find support for compiler " + comp);
                throw new RuntimeException(cnfe.toString());
            }
        }
        return ci;
    }

    @SuppressWarnings("rawtypes")
    protected void initNames(String flavour, String build, String outDll) {
        if (vars == null) vars = new Hashtable();

        String flavourBuild =  flavour + "_" + build;
        String platformName = getFieldString(null, "PlatformName");
        System.out.println();
        System.out.println(flavourBuild);

        put("Name", getCI().makeCfgName(flavourBuild, platformName));
        put("Flavour", flavour);
        put("Build", build);
        put("PlatformName", platformName);

        // ones mentioned above were needed to expand format
        String buildBase = expandFormat(getFieldString(null, "BuildBase"));
        String sourceBase = getFieldString(null, "SourceBase");
        String buildSpace = getFieldString(null, "BuildSpace");
        String outDir = buildBase;
<<<<<<< HEAD
        String value = System.getenv("OUT_DIR");
        if (value != null) {
            outDir = value;
        }
        
        int lastDirectorySeparator = Math.max(outDir.lastIndexOf("/"), outDir.lastIndexOf("\\"));
        if (lastDirectorySeparator >= 0) {
            outDir = outDir.substring(0, lastDirectorySeparator);
        }
        
        outDir += Util.sep + build + Util.sep + "jre" + Util.sep + "bin";
        if (flavour.equals("graal")) {
            outDir += Util.sep + "graal";
        } else if (flavour.equals("compiler1")) {
            outDir += Util.sep + "client";
        } else {
            outDir += Util.sep + "server";
        }
        buildBase = outDir;
=======
        String jdkTargetRoot = getFieldString(null, "JdkTargetRoot");
>>>>>>> 10873c0f

        put("Id", flavourBuild);
        put("OutputDir", outDir);
        put("SourceBase", sourceBase);
        put("BuildBase", buildBase);
        put("BuildSpace", buildSpace);
        put("OutputDll", outDir + Util.sep + outDll);
        put("JdkTargetRoot", jdkTargetRoot);

        context = new String [] {flavourBuild, flavour, build, null};
    }

    protected void init(Vector<String> includes, Vector<String> defines) {
        initDefaultDefines(defines);
        initDefaultCompilerFlags(includes);
        initDefaultLinkerFlags();
        //handleDB();
    }


    protected void initDefaultCompilerFlags(Vector<String> includes) {
        Vector compilerFlags = new Vector();

        compilerFlags.addAll(getCI().getBaseCompilerFlags(getV("Define"),
                                                          includes,
                                                          get("OutputDir")));

        put("CompilerFlags", compilerFlags);
    }

    protected void initDefaultLinkerFlags() {
        Vector linkerFlags = new Vector();

        linkerFlags.addAll(getCI().getBaseLinkerFlags( get("OutputDir"), get("OutputDll"), get("PlatformName")));

        put("LinkerFlags", linkerFlags);
    }

    public boolean matchesIgnoredPath(String path) {
        Vector<String> rv = new Vector<String>();
        collectRelevantVectors(rv, "IgnorePath");
        for (String pathPart : rv) {
            if (path.contains(pathPart))  {
                return true;
            }
        }
        return false;
    }

    public boolean matchesHidePath(String path) {
        Vector<String> rv = new Vector<String>();
        collectRelevantVectors(rv, "HidePath");
        for (String pathPart : rv) {
            if (path.contains(Util.normalize(pathPart)))  {
                return true;
            }
        }
        return false;
    }

   public Vector<String> matchesAdditionalGeneratedPath(String fullPath) {
        Vector<String> rv = new Vector<String>();
        Hashtable<String, String> v = (Hashtable<String, String>)BuildConfig.getField(this.toString(), "AdditionalGeneratedFile");
        if (v != null) {
            for (Enumeration<String> e=v.keys(); e.hasMoreElements(); ) {
                String key = e.nextElement();
                String val = v.get(key);

                if (fullPath.endsWith(expandFormat(key))) {
                    rv.add(expandFormat(val));
                }
            }
        }
        return rv;
    }

    void addTo(Hashtable ht, String key, String value) {
        ht.put(expandFormat(key), expandFormat(value));
    }

    void initDefaultDefines(Vector defines) {
        Vector sysDefines = new Vector();

        if( vars.get("PlatformName").equals("Win32")) {
            sysDefines.add("WIN32");
        } else {
            sysDefines.add("_AMD64_");
            sysDefines.add("AMD64");
            sysDefines.add("_WIN64");
            sysDefines.add("_LP64");
            if (System.getenv("MSC_VER") != null)
               sysDefines.add("MSC_VER=" + System.getenv("MSC_VER"));
            sysDefines.add("HOTSPOT_LIB_ARCH=\\\"amd64\\\"");
        }
	
        sysDefines.add("_WINDOWS");
        sysDefines.add("HOTSPOT_BUILD_USER=\\\""+System.getProperty("user.name")+"\\\"");
        sysDefines.add("HOTSPOT_BUILD_TARGET=\\\""+get("Build")+"\\\"");
        sysDefines.add("INCLUDE_TRACE=1");
        sysDefines.add("_JNI_IMPLEMENTATION_");
        if (vars.get("PlatformName").equals("Win32")) {
            sysDefines.add("HOTSPOT_LIB_ARCH=\\\"i386\\\"");
        } else {
            sysDefines.add("HOTSPOT_LIB_ARCH=\\\"amd64\\\"");
        }

        sysDefines.addAll(defines);

        put("Define", sysDefines);
    }

    String get(String key) {
        return (String)vars.get(key);
    }

    Vector getV(String key) {
        return (Vector)vars.get(key);
    }

    Object getO(String key) {
        return vars.get(key);
    }

    Hashtable getH(String key) {
        return (Hashtable)vars.get(key);
    }

    Object getFieldInContext(String field) {
        for (int i=0; i<context.length; i++) {
            Object rv = getField(context[i], field);
            if (rv != null) {
                return rv;
            }
        }
        return null;
    }

    Object lookupHashFieldInContext(String field, String key) {
        for (int i=0; i<context.length; i++) {
            Hashtable ht = (Hashtable)getField(context[i], field);
            if (ht != null) {
                Object rv = ht.get(key);
                if (rv != null) {
                    return rv;
                }
            }
        }
        return null;
    }

    void put(String key, String value) {
        vars.put(key, value);
    }

    void put(String key, Vector vvalue) {
        vars.put(key, vvalue);
    }

    void add(String key, Vector vvalue) {
        getV(key).addAll(vvalue);
    }

    String flavour() {
        return get("Flavour");
    }

    String build() {
        return get("Build");
    }

    String outputDir() {
        return get("OutputDir");
    }

    Object getSpecificField(String field) {
        return getField(get("Id"), field);
    }

    void putSpecificField(String field, Object value) {
        putField(get("Id"), field, value);
    }

    void collectRelevantVectors(Vector rv, String field) {
        for (String ctx : context) {
            Vector<String> v = getFieldVector(ctx, field);
            if (v != null) {
                for (String val : v) {
                    rv.add(expandFormat(val).replace('/', '\\'));
                }
            }
        }
    }

    void collectRelevantHashes(Hashtable rv, String field) {
        for (String ctx : context) {
            Hashtable v = (Hashtable)getField(ctx, field);
            if (v != null) {
                for (Enumeration e=v.keys(); e.hasMoreElements(); ) {
                    String key = (String)e.nextElement();
                    String val =  (String)v.get(key);
                    addTo(rv, key, val);
                }
            }
        }
    }


    Vector getDefines() {
        Vector rv = new Vector();
        collectRelevantVectors(rv, "Define");
        return rv;
    }

    Vector getIncludes() {
        Vector rv = new Vector();
        collectRelevantVectors(rv, "AbsoluteInclude");
        rv.addAll(getSourceIncludes());
        return rv;
    }

    private Vector getSourceIncludes() {
        Vector<String> rv = new Vector<String>();
        Vector<String> ri = new Vector<String>();
        String sourceBase = getFieldString(null, "SourceBase");
        collectRelevantVectors(ri, "RelativeInclude");
        for (String f : ri) {
            rv.add(sourceBase + Util.sep + f);
        }
        return rv;
    }

    static Hashtable cfgData = new Hashtable();
    static Hashtable globalData = new Hashtable();

    static boolean appliesToTieredBuild(String cfg) {
        return (cfg != null &&
                (cfg.startsWith("compiler1") ||
                 cfg.startsWith("compiler2")));
    }

    // Filters out the IgnoreFile and IgnorePaths since they are
    // handled specially for tiered builds.
    static boolean appliesToTieredBuild(String cfg, String key) {
        return (appliesToTieredBuild(cfg))&& (key != null && !key.startsWith("Ignore"));
    }

    static String getTieredBuildCfg(String cfg) {
        assert appliesToTieredBuild(cfg) : "illegal configuration " + cfg;
        return "tiered" + cfg.substring(9);
    }

    static Object getField(String cfg, String field) {
        if (cfg == null) {
            return globalData.get(field);
        }

        Hashtable ht =  (Hashtable)cfgData.get(cfg);
        return ht == null ? null : ht.get(field);
    }

    static String getFieldString(String cfg, String field) {
        return (String)getField(cfg, field);
    }

    static Vector getFieldVector(String cfg, String field) {
        return (Vector)getField(cfg, field);
    }

    static void putField(String cfg, String field, Object value) {
        putFieldImpl(cfg, field, value);
        if (appliesToTieredBuild(cfg, field)) {
            putFieldImpl(getTieredBuildCfg(cfg), field, value);
        }
    }

    private static void putFieldImpl(String cfg, String field, Object value) {
        if (cfg == null) {
            globalData.put(field, value);
            return;
        }

        Hashtable ht = (Hashtable)cfgData.get(cfg);
        if (ht == null) {
            ht = new Hashtable();
            cfgData.put(cfg, ht);
        }

        ht.put(field, value);
    }

    static Object getFieldHash(String cfg, String field, String name) {
        Hashtable ht = (Hashtable)getField(cfg, field);

        return ht == null ? null : ht.get(name);
    }

    static void putFieldHash(String cfg, String field, String name, Object val) {
        putFieldHashImpl(cfg, field, name, val);
        if (appliesToTieredBuild(cfg, field)) {
            putFieldHashImpl(getTieredBuildCfg(cfg), field, name, val);
        }
    }

    private static void putFieldHashImpl(String cfg, String field, String name, Object val) {
        Hashtable ht = (Hashtable)getField(cfg, field);

        if (ht == null) {
            ht = new Hashtable();
            putFieldImpl(cfg, field, ht);
        }

        ht.put(name, val);
    }

    static void addFieldVector(String cfg, String field, String element) {
        addFieldVectorImpl(cfg, field, element);
        if (appliesToTieredBuild(cfg, field)) {
            addFieldVectorImpl(getTieredBuildCfg(cfg), field, element);
        }
    }

    private static void addFieldVectorImpl(String cfg, String field, String element) {
        Vector v = (Vector)getField(cfg, field);

        if (v == null) {
            v = new Vector();
            putFieldImpl(cfg, field, v);
        }

        v.add(element);
    }

    String expandFormat(String format) {
        if (format == null) {
            return null;
        }

        if (format.indexOf('%') == -1) {
            return format;
        }

        StringBuffer sb = new StringBuffer();
        int len = format.length();
        for (int i=0; i<len; i++) {
            char ch = format.charAt(i);
            if (ch == '%') {
                char ch1 = format.charAt(i+1);
                switch (ch1) {
                case '%':
                    sb.append(ch1);
                    break;
                case 'b':
                    sb.append(build());
                    break;
                case 'f':
                    sb.append(flavour());
                    break;
		case 'o':
		    sb.append(outputDir());
		    break;
                default:
                    sb.append(ch);
                    sb.append(ch1);
                }
                i++;
            } else {
                sb.append(ch);
            }
        }

        return sb.toString();
    }
}

abstract class GenericDebugConfig extends BuildConfig {
    abstract String getOptFlag();

    protected void init(Vector includes, Vector defines) {
        defines.add("_DEBUG");
        defines.add("ASSERT");

        super.init(includes, defines);

        getV("CompilerFlags").addAll(getCI().getDebugCompilerFlags(getOptFlag()));
        getV("LinkerFlags").addAll(getCI().getDebugLinkerFlags());
   }
}

abstract class GenericDebugNonKernelConfig extends GenericDebugConfig {
    protected void init(Vector includes, Vector defines) {
        super.init(includes, defines);
        getCI().getAdditionalNonKernelLinkerFlags(getV("LinkerFlags"));
   }
}

class GraalDebugConfig extends GenericDebugNonKernelConfig {
    String getOptFlag() {
        return getCI().getNoOptFlag();
    }

    GraalDebugConfig() {
        initNames("graal", "debug", "jvm.dll");
        init(getIncludes(), getDefines());
    }
}

class GraalFastDebugConfig extends GenericDebugNonKernelConfig {
    String getOptFlag() {
        return getCI().getOptFlag();
    }

    GraalFastDebugConfig() {
        initNames("graal", "fastdebug", "jvm.dll");
        init(getIncludes(), getDefines());
    }
}

class C1DebugConfig extends GenericDebugNonKernelConfig {
    String getOptFlag() {
        return getCI().getNoOptFlag();
    }

    C1DebugConfig() {
        initNames("compiler1", "debug", "jvm.dll");
        init(getIncludes(), getDefines());
    }
}

class C1FastDebugConfig extends GenericDebugNonKernelConfig {
    String getOptFlag() {
        return getCI().getOptFlag();
    }

    C1FastDebugConfig() {
        initNames("compiler1", "fastdebug", "jvm.dll");
        init(getIncludes(), getDefines());
    }
}

class C2DebugConfig extends GenericDebugNonKernelConfig {
    String getOptFlag() {
        return getCI().getNoOptFlag();
    }

    C2DebugConfig() {
        initNames("compiler2", "debug", "jvm.dll");
        init(getIncludes(), getDefines());
    }
}

class C2FastDebugConfig extends GenericDebugNonKernelConfig {
    String getOptFlag() {
        return getCI().getOptFlag();
    }

    C2FastDebugConfig() {
        initNames("compiler2", "fastdebug", "jvm.dll");
        init(getIncludes(), getDefines());
    }
}

class TieredDebugConfig extends GenericDebugNonKernelConfig {
    String getOptFlag() {
        return getCI().getNoOptFlag();
    }

    TieredDebugConfig() {
        initNames("tiered", "debug", "jvm.dll");
        init(getIncludes(), getDefines());
    }
}

class TieredFastDebugConfig extends GenericDebugNonKernelConfig {
    String getOptFlag() {
        return getCI().getOptFlag();
    }

    TieredFastDebugConfig() {
        initNames("tiered", "fastdebug", "jvm.dll");
        init(getIncludes(), getDefines());
    }
}

abstract class ProductConfig extends BuildConfig {
    protected void init(Vector includes, Vector defines) {
        defines.add("NDEBUG");
        defines.add("PRODUCT");

        super.init(includes, defines);

        getV("CompilerFlags").addAll(getCI().getProductCompilerFlags());
        getV("LinkerFlags").addAll(getCI().getProductLinkerFlags());
    }
}

class GraalProductConfig extends ProductConfig {
    GraalProductConfig() {
        initNames("graal", "product", "jvm.dll");
        init(getIncludes(), getDefines());
    }
}

class C1ProductConfig extends ProductConfig {
    C1ProductConfig() {
        initNames("compiler1", "product", "jvm.dll");
        init(getIncludes(), getDefines());
    }
}

class C2ProductConfig extends ProductConfig {
    C2ProductConfig() {
        initNames("compiler2", "product", "jvm.dll");
        init(getIncludes(), getDefines());
    }
}

class TieredProductConfig extends ProductConfig {
    TieredProductConfig() {
        initNames("tiered", "product", "jvm.dll");
        init(getIncludes(), getDefines());
    }
}

class CoreDebugConfig extends GenericDebugNonKernelConfig {
    String getOptFlag() {
        return getCI().getNoOptFlag();
    }

    CoreDebugConfig() {
        initNames("core", "debug", "jvm.dll");
        init(getIncludes(), getDefines());
    }
}

class CoreFastDebugConfig extends GenericDebugNonKernelConfig {
    String getOptFlag() {
        return getCI().getOptFlag();
    }

    CoreFastDebugConfig() {
        initNames("core", "fastdebug", "jvm.dll");
        init(getIncludes(), getDefines());
    }
}

class CoreProductConfig extends ProductConfig {
    CoreProductConfig() {
        initNames("core", "product", "jvm.dll");
        init(getIncludes(), getDefines());
    }
}


abstract class CompilerInterface {
    abstract Vector getBaseCompilerFlags(Vector defines, Vector includes, String outDir);
    abstract Vector getBaseLinkerFlags(String outDir, String outDll, String platformName);
    abstract Vector getDebugCompilerFlags(String opt);
    abstract Vector getDebugLinkerFlags();
    abstract void   getAdditionalNonKernelLinkerFlags(Vector rv);
    abstract Vector getProductCompilerFlags();
    abstract Vector getProductLinkerFlags();
    abstract String getOptFlag();
    abstract String getNoOptFlag();
    abstract String makeCfgName(String flavourBuild, String platformName);

    void addAttr(Vector receiver, String attr, String value) {
        receiver.add(attr); receiver.add(value);
    }
    void extAttr(Vector receiver, String attr, String value) {
        int attr_pos=receiver.indexOf(attr) ;
        if ( attr_pos == -1) {
          // If attr IS NOT present in the Vector - add it
          receiver.add(attr); receiver.add(value);
        } else {
          // If attr IS present in the Vector - append value to it
          receiver.set(attr_pos+1,receiver.get(attr_pos+1)+value);
        }
    }
}<|MERGE_RESOLUTION|>--- conflicted
+++ resolved
@@ -65,29 +65,7 @@
         String sourceBase = getFieldString(null, "SourceBase");
         String buildSpace = getFieldString(null, "BuildSpace");
         String outDir = buildBase;
-<<<<<<< HEAD
-        String value = System.getenv("OUT_DIR");
-        if (value != null) {
-            outDir = value;
-        }
-        
-        int lastDirectorySeparator = Math.max(outDir.lastIndexOf("/"), outDir.lastIndexOf("\\"));
-        if (lastDirectorySeparator >= 0) {
-            outDir = outDir.substring(0, lastDirectorySeparator);
-        }
-        
-        outDir += Util.sep + build + Util.sep + "jre" + Util.sep + "bin";
-        if (flavour.equals("graal")) {
-            outDir += Util.sep + "graal";
-        } else if (flavour.equals("compiler1")) {
-            outDir += Util.sep + "client";
-        } else {
-            outDir += Util.sep + "server";
-        }
-        buildBase = outDir;
-=======
         String jdkTargetRoot = getFieldString(null, "JdkTargetRoot");
->>>>>>> 10873c0f
 
         put("Id", flavourBuild);
         put("OutputDir", outDir);
