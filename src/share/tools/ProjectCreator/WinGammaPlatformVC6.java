/*
 * Copyright (c) 2005, 2011, Oracle and/or its affiliates. All rights reserved.
 * DO NOT ALTER OR REMOVE COPYRIGHT NOTICES OR THIS FILE HEADER.
 *
 * This code is free software; you can redistribute it and/or modify it
 * under the terms of the GNU General Public License version 2 only, as
 * published by the Free Software Foundation.
 *
 * This code is distributed in the hope that it will be useful, but WITHOUT
 * ANY WARRANTY; without even the implied warranty of MERCHANTABILITY or
 * FITNESS FOR A PARTICULAR PURPOSE.  See the GNU General Public License
 * version 2 for more details (a copy is included in the LICENSE file that
 * accompanied this code).
 *
 * You should have received a copy of the GNU General Public License version
 * 2 along with this work; if not, write to the Free Software Foundation,
 * Inc., 51 Franklin St, Fifth Floor, Boston, MA 02110-1301 USA.
 *
 * Please contact Oracle, 500 Oracle Parkway, Redwood Shores, CA 94065 USA
 * or visit www.oracle.com if you need additional information or have any
 * questions.
 *
 */

import java.io.*;
import java.util.*;

public class WinGammaPlatformVC6 extends WinGammaPlatform {
    public void writeProjectFile(String projectFileName, String projectName,
                                 Vector allConfigs) throws IOException {
        Vector allConfigNames = new Vector();

        printWriter = new PrintWriter(new FileWriter(projectFileName));
        String cfg = ((BuildConfig)allConfigs.get(0)).get("Name");

        printWriter.println("# Microsoft Developer Studio Project File - Name=\"" + projectName + "\" - Package Owner=<4>");
        printWriter.println("# Microsoft Developer Studio Generated Build File, Format Version 6.00");
        printWriter.println("# ** DO NOT EDIT **");
        printWriter.println("");
        printWriter.println("# TARGTYPE \"Win32 (x86) Dynamic-Link Library\" 0x0102");
        printWriter.println("CFG=" + cfg);
        printWriter.println("");

        printWriter.println("!MESSAGE This is not a valid makefile. To build this project using NMAKE,");
        printWriter.println("!MESSAGE use the Export Makefile command and run");
        printWriter.println("!MESSAGE ");
        printWriter.println("!MESSAGE NMAKE /f \"" + projectName + ".mak\".");
        printWriter.println("!MESSAGE ");
        printWriter.println("!MESSAGE You can specify a configuration when running NMAKE");
        printWriter.println("!MESSAGE by defining the macro CFG on the command line. For example:");
        printWriter.println("!MESSAGE ");
        printWriter.println("!MESSAGE NMAKE /f \"" + projectName + ".mak\" CFG=\"" + cfg + "\"");
        printWriter.println("!MESSAGE ");
        printWriter.println("!MESSAGE Possible choices for configuration are:");
        printWriter.println("!MESSAGE ");
        for (Iterator i = allConfigs.iterator(); i.hasNext(); ) {
            String name = ((BuildConfig)i.next()).get("Name");
            printWriter.println("!MESSAGE \""+ name + "\" (based on \"Win32 (x86) Dynamic-Link Library\")");
            allConfigNames.add(name);
        }
        printWriter.println("!MESSAGE ");
        printWriter.println("");

        printWriter.println("# Begin Project");
        printWriter.println("# PROP AllowPerConfigDependencies 0");
        printWriter.println("# PROP Scc_ProjName \"\"");
        printWriter.println("# PROP Scc_LocalPath \"\"");
        printWriter.println("CPP=cl.exe");
        printWriter.println("MTL=midl.exe");
        printWriter.println("RSC=rc.exe");


        String keyword = "!IF";
        for (Iterator i = allConfigs.iterator(); i.hasNext(); ) {
            BuildConfig bcfg = (BuildConfig)i.next();
            printWriter.println(keyword + "  \"$(CFG)\" == \"" + bcfg.get("Name") + "\"");
            writeConfigHeader(bcfg);
            keyword = "!ELSEIF";
            if (!i.hasNext()) printWriter.println("!ENDIF");
        }


        TreeSet sortedFiles = sortFiles(computeAttributedFiles(allConfigs));

        printWriter.println("# Begin Target");

        for (Iterator i = allConfigs.iterator(); i.hasNext(); ) {
            printWriter.println("# Name \"" + ((BuildConfig)i.next()).get("Name") + "\"");
        }
        printWriter.println("# Begin Group \"Header Files\"");
        printWriter.println("# PROP Default_Filter \"h;hpp;hxx;hm;inl;fi;fd\"");

        Iterator i = sortedFiles.iterator();

        while (i.hasNext()) {
            FileInfo fi = (FileInfo)i.next();

            // skip sources
            if (!fi.isHeader()) {
                continue;
            }

            printFile(fi, allConfigNames);
        }
        printWriter.println("# End Group");
        printWriter.println("");

        printWriter.println("# Begin Group \"Source Files\"");
        printWriter.println("# PROP Default_Filter \"cpp;c;cxx;rc;def;r;odl;hpj;bat;for;f90\"");

        i = sortedFiles.iterator();
        while (i.hasNext()) {
            FileInfo fi = (FileInfo)i.next();

            // skip headers
            if (fi.isHeader()) {
                continue;
            }

            printFile(fi, allConfigNames);
        }
        printWriter.println("# End Group");
        printWriter.println("");


        printWriter.println("# Begin Group \"Resource Files\"");
        printWriter.println("# PROP Default_Filter \"ico;cur;bmp;dlg;rc2;rct;bin;cnt;rtf;gif;jpg;jpeg;jpe\"");
        printWriter.println("# End Group");
        printWriter.println("");
        printWriter.println("# End Target");

        printWriter.println("# End Project");

        printWriter.close();
    }


    void printFile(FileInfo fi, Vector allConfigNames) {
        printWriter.println("# Begin Source File");
        printWriter.println("");
        printWriter.println("SOURCE=\"" + fi.full + "\"");
        FileAttribute attr = fi.attr;

        if (attr.noPch) {
            printWriter.println("# SUBTRACT CPP /YX /Yc /Yu");
        }

        if (attr.pchRoot) {
            printWriter.println("# ADD CPP /Yc\"incls/_precompiled.incl\"");
        }
        if (attr.configs != null) {
            String keyword = "!IF";
            for (Iterator j=allConfigNames.iterator(); j.hasNext();) {
                String cfg = (String)j.next();
                if (!attr.configs.contains(cfg)) {
                    printWriter.println(keyword+" \"$(CFG)\" == \"" + cfg +"\"");
                    printWriter.println("# PROP BASE Exclude_From_Build 1");
                    printWriter.println("# PROP Exclude_From_Build 1");
                    keyword = "!ELSEIF";
                }
            }
            printWriter.println("!ENDIF");
        }

        printWriter.println("# End Source File");
    }

    void writeConfigHeader(BuildConfig cfg) {
        printWriter.println("# Begin Special Build Tool");
        printWriter.println("SOURCE=\"$(InputPath)\"");
        printWriter.println("PreLink_Desc=" +  BuildConfig.getFieldString(null, "PrelinkDescription"));
        printWriter.println("PreLink_Cmds=" +
                            cfg.expandFormat(BuildConfig.getFieldString(null, "PrelinkCommand")));
        printWriter.println("# End Special Build Tool");
        printWriter.println("");

        for (Iterator i = cfg.getV("CompilerFlags").iterator(); i.hasNext(); ) {
            printWriter.println("# "+(String)i.next());
        }


        printWriter.println("LINK32=link.exe");

        for (Iterator i = cfg.getV("LinkerFlags").iterator(); i.hasNext(); ) {
            printWriter.println("# "+(String)i.next());
        }

        printWriter.println("ADD BASE MTL /nologo /D \"_DEBUG\" /mktyplib203 /win32");
        printWriter.println("ADD MTL /nologo /D \"_DEBUG\" /mktyplib203 /win32");
        printWriter.println("ADD BASE RSC /l 0x409 /d \"_DEBUG\"");
        printWriter.println("ADD RSC /l 0x409 /d \"_DEBUG\"");
        printWriter.println("BSC32=bscmake.exe");
        printWriter.println("ADD BASE BSC32 /nologo");
        printWriter.println("ADD BSC32 /nologo");
        printWriter.println("");
    }

    protected String getProjectExt() {
        return ".dsp";
    }
}


class CompilerInterfaceVC6  extends CompilerInterface {
    Vector getBaseCompilerFlags(Vector defines, Vector includes, String outDir) {
        Vector rv = new Vector();

        rv.add("PROP BASE Use_MFC 0");
        rv.add("PROP Use_MFC 0");
        rv.add("ADD CPP /nologo /MT /W3 /WX /GX /YX /Fr /FD /c");
        rv.add("PROP BASE Output_Dir \""+outDir+"\"");
        rv.add("PROP Output_Dir \""+outDir+"\"");
        rv.add("PROP BASE Intermediate_Dir \""+outDir+"\"");
        rv.add("PROP Intermediate_Dir \""+outDir+"\"");
        rv.add("PROP BASE Target_Dir \"\"");
        rv.add("PROP Target_Dir \"\"");
        rv.add("ADD BASE CPP "+Util.prefixed_join(" /I ", includes, true));
        rv.add("ADD CPP "+Util.prefixed_join(" /I ", includes, true));
        rv.add("ADD BASE CPP "+Util.prefixed_join(" /D ", defines, true));
        rv.add("ADD CPP "+Util.prefixed_join(" /D ", defines, true));
        rv.add("ADD CPP /Yu\"incls/_precompiled.incl\"");

        return rv;
    }

    Vector getBaseLinkerFlags(String outDir, String outDll, String platformName) {
        Vector rv = new Vector();

        rv.add("PROP Ignore_Export_Lib 0");
        rv.add("ADD BASE CPP /MD");
        rv.add("ADD CPP /MD");
        rv.add("ADD LINK32 kernel32.lib user32.lib gdi32.lib winspool.lib comdlg32.lib " +
               "           advapi32.lib shell32.lib ole32.lib oleaut32.lib winmm.lib");
        String machine = "/machine:I386";
        if (platformName.equals("x64")) {
                machine = "/machine:X64";
        }
        rv.add("ADD LINK32      /out:\""+outDll+"\" "+
               "                /nologo /subsystem:windows /machine:" + machine +
               "                /nologo /base:\"0x8000000\" /subsystem:windows /dll" +
               "                /export:JNI_GetDefaultJavaVMInitArgs /export:JNI_CreateJavaVM /export:JNI_GetCreatedJavaVMs "+
               "                /export:jio_snprintf /export:jio_printf /export:jio_fprintf /export:jio_vfprintf "+
               "                /export:jio_vsnprintf /export:JVM_GetVersionInfo /export:JVM_GetThreadStateNames /export:JVM_GetThreadStateValues /export:JVM_InitAgentProperties /export:JVM_FindClassFromBootLoader");
        rv.add("SUBTRACT LINK32 /pdb:none /map");

        return rv;
    }

    Vector getDebugCompilerFlags(String opt) {
        Vector rv = new Vector();

        rv.add("ADD BASE CPP /Gm /Zi /O"+opt);

        return rv;
    }

    Vector getDebugLinkerFlags() {
        Vector rv = new Vector();

        rv.add("PROP BASE Use_Debug_Libraries 1");
        rv.add("PROP Use_Debug_Libraries 1");
        rv.add("ADD LINK32 /debug");

        return rv;
    }

    void getAdditionalNonKernelLinkerFlags(Vector rv) {}

    Vector getProductCompilerFlags() {
        Vector rv = new Vector();

        rv.add("ADD CPP /O"+getOptFlag());

        return rv;
    }

    Vector getProductLinkerFlags() {
        Vector rv = new Vector();

        rv.add("PROP BASE Use_Debug_Libraries 0");
        rv.add("PROP Use_Debug_Libraries 0");

        return rv;
    }

    String getOptFlag() {
        return "2";
    }

    String getNoOptFlag() {
        return "d";
    }

<<<<<<< HEAD
    String makeCfgName(String flavourBuild) {
        return "vm - "+ "Win32" + " " + flavourBuild;
=======
    String makeCfgName(String flavourBuild, String platform) {
        return "vm - "+ platform + " " + flavourBuild;
>>>>>>> 87e4db8d
    }
}<|MERGE_RESOLUTION|>--- conflicted
+++ resolved
@@ -240,7 +240,7 @@
                "                /nologo /base:\"0x8000000\" /subsystem:windows /dll" +
                "                /export:JNI_GetDefaultJavaVMInitArgs /export:JNI_CreateJavaVM /export:JNI_GetCreatedJavaVMs "+
                "                /export:jio_snprintf /export:jio_printf /export:jio_fprintf /export:jio_vfprintf "+
-               "                /export:jio_vsnprintf /export:JVM_GetVersionInfo /export:JVM_GetThreadStateNames /export:JVM_GetThreadStateValues /export:JVM_InitAgentProperties /export:JVM_FindClassFromBootLoader");
+               "                /export:jio_vsnprintf ");
         rv.add("SUBTRACT LINK32 /pdb:none /map");
 
         return rv;
@@ -291,12 +291,7 @@
         return "d";
     }
 
-<<<<<<< HEAD
-    String makeCfgName(String flavourBuild) {
-        return "vm - "+ "Win32" + " " + flavourBuild;
-=======
     String makeCfgName(String flavourBuild, String platform) {
         return "vm - "+ platform + " " + flavourBuild;
->>>>>>> 87e4db8d
     }
 }