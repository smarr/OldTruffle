--- conflicted
+++ resolved
@@ -482,11 +482,7 @@
                 "/export:JVM_GetThreadStateNames "+
                 "/export:JVM_GetThreadStateValues "+
                 "/export:JVM_InitAgentProperties");
-<<<<<<< HEAD
-        addAttr(rv, "AdditionalDependencies", "kernel32.lib;psapi.lib;user32.lib;gdi32.lib;winspool.lib;comdlg32.lib;advapi32.lib;shell32.lib;ole32.lib;oleaut32.lib;uuid.lib;Wsock32.lib;winmm.lib");
-=======
         addAttr(rv, "AdditionalDependencies", "kernel32.lib;user32.lib;gdi32.lib;winspool.lib;comdlg32.lib;advapi32.lib;shell32.lib;ole32.lib;oleaut32.lib;uuid.lib;Wsock32.lib;winmm.lib;psapi.lib");
->>>>>>> 7173c5cf
         addAttr(rv, "OutputFile", outDll);
         addAttr(rv, "SuppressStartupBanner", "true");
         addAttr(rv, "ModuleDefinitionFile", outDir+Util.sep+"vm.def");
