--- conflicted
+++ resolved
@@ -1,1230 +1,1225 @@
-/*
- * Copyright (c) 2010 Sun Microsystems, Inc.  All rights reserved.
- *
- * Sun Microsystems, Inc. has intellectual property rights relating to technology embodied in the product
- * that is described in this document. In particular, and without limitation, these intellectual property
- * rights may include one or more of the U.S. patents listed at http://www.sun.com/patents and one or
- * more additional patents or pending patent applications in the U.S. and in other countries.
- *
- * U.S. Government Rights - Commercial software. Government users are subject to the Sun
- * Microsystems, Inc. standard license agreement and applicable provisions of the FAR and its
- * supplements.
- *
- * Use is subject to license terms. Sun, Sun Microsystems, the Sun logo, Java and Solaris are trademarks or
- * registered trademarks of Sun Microsystems, Inc. in the U.S. and other countries. All SPARC trademarks
- * are used under license and are trademarks or registered trademarks of SPARC International, Inc. in the
- * U.S. and other countries.
- *
- * UNIX is a registered trademark in the U.S. and other countries, exclusively licensed through X/Open
- * Company, Ltd.
- */
-package com.sun.hotspot.c1x;
-
-import static com.sun.cri.ci.CiCallingConvention.Type.*;
-import static com.sun.hotspot.c1x.TemplateFlag.*;
-
-import java.lang.reflect.*;
-import java.util.*;
-import java.util.concurrent.*;
-
-import com.sun.c1x.target.amd64.*;
-import com.sun.cri.ci.CiAddress.Scale;
-import com.sun.cri.ci.*;
-import com.sun.cri.ri.*;
-import com.sun.cri.ri.RiType.Representation;
-import com.sun.cri.xir.*;
-import com.sun.cri.xir.CiXirAssembler.XirLabel;
-import com.sun.cri.xir.CiXirAssembler.XirMark;
-import com.sun.cri.xir.CiXirAssembler.XirOperand;
-import com.sun.cri.xir.CiXirAssembler.XirParameter;
-import com.sun.cri.xir.CiXirAssembler.XirRegister;
-
-/**
- *
- * @author Thomas Wuerthinger, Lukas Stadler
- */
-public class HotSpotXirGenerator implements RiXirGenerator {
-
-    // this needs to correspond to c1x_CodeInstaller.hpp
-    // @formatter:off
-    private static final Integer MARK_VERIFIED_ENTRY            = 0x0001;
-    private static final Integer MARK_UNVERIFIED_ENTRY          = 0x0002;
-    private static final Integer MARK_OSR_ENTRY                 = 0x0003;
-    private static final Integer MARK_UNWIND_ENTRY              = 0x0004;
-    private static final Integer MARK_EXCEPTION_HANDLER_ENTRY   = 0x0005;
-
-    private static final Integer MARK_STATIC_CALL_STUB          = 0x1000;
-
-    private static final Integer MARK_INVOKE_INVALID            = 0x2000;
-    private static final Integer MARK_INVOKEINTERFACE           = 0x2001;
-    private static final Integer MARK_INVOKESTATIC              = 0x2002;
-    private static final Integer MARK_INVOKESPECIAL             = 0x2003;
-    private static final Integer MARK_INVOKEVIRTUAL             = 0x2004;
-
-    private static final Integer MARK_IMPLICIT_NULL             = 0x3000;
-
-    private static final Integer MARK_KLASS_PATCHING            = 0x4000;
-    private static final Integer MARK_DUMMY_OOP_RELOCATION      = 0x4001;
-    private static final Integer MARK_ACCESS_FIELD_PATCHING     = 0x4002;
-    // @formatter:on
-
-    private final HotSpotVMConfig config;
-    private final CiTarget target;
-    private final RiRegisterConfig registerConfig;
-
-    private CiXirAssembler asm;
-
-    public HotSpotXirGenerator(HotSpotVMConfig config, CiTarget target, RiRegisterConfig registerConfig) {
-        this.config = config;
-        this.target = target;
-        this.registerConfig = registerConfig;
-    }
-
-    private SimpleTemplates prologueTemplates = new SimpleTemplates(STATIC_METHOD) {
-
-        @Override
-        protected XirTemplate create(CiXirAssembler asm, long flags) {
-            asm.restart(CiKind.Void);
-            XirOperand framePointer = asm.createRegisterTemp("frame pointer", CiKind.Word, AMD64.rbp);
-            XirOperand stackPointer = asm.createRegisterTemp("stack pointer", CiKind.Word, AMD64.rsp);
-            XirLabel unverifiedStub = null;
-
-            asm.mark(MARK_OSR_ENTRY);
-            asm.mark(MARK_UNVERIFIED_ENTRY);
-            if (!is(STATIC_METHOD, flags)) {
-                unverifiedStub = asm.createOutOfLineLabel("unverified");
-
-                XirOperand temp = asm.createRegisterTemp("temp (r10)", CiKind.Word, AMD64.r10);
-                XirOperand cache = asm.createRegisterTemp("cache (rax)", CiKind.Word, AMD64.rax);
-
-<<<<<<< HEAD
-                CiCallingConvention conventions = registerConfig.getCallingConvention(Java, new CiKind[] {CiKind.Object}, false, target);
-                XirOperand receiver = asm.createRegisterTemp("receiver", CiKind.Word, conventions.locations[0].asRegister());
-=======
-                CiCallingConvention conventions = registerConfig.getCallingConvention(JavaCallee, new CiKind[] {CiKind.Object}, target);
-                XirOperand receiver = asm.createRegister("cache (rax)", CiKind.Word, conventions.locations[0].asRegister());
->>>>>>> 857f72b9
-
-                asm.pload(CiKind.Word, temp, receiver, asm.i(config.hubOffset), false);
-                asm.jneq(unverifiedStub, cache, temp);
-            }
-            asm.align(config.codeEntryAlignment);
-            asm.mark(MARK_VERIFIED_ENTRY);
-            asm.stackOverflowCheck();
-            asm.push(framePointer);
-            asm.mov(framePointer, stackPointer);
-            asm.pushFrame();
-
-            // -- out of line -------------------------------------------------------
-            XirOperand thread = asm.createRegisterTemp("thread", CiKind.Word, AMD64.r15);
-            XirOperand exceptionOop = asm.createTemp("exception oop", CiKind.Object);
-            XirLabel unwind = asm.createOutOfLineLabel("unwind");
-            asm.bindOutOfLine(unwind);
-
-            asm.mark(MARK_UNWIND_ENTRY);
-
-            asm.pload(CiKind.Object, exceptionOop, thread, asm.i(config.threadExceptionOopOffset), false);
-            asm.pstore(CiKind.Object, thread, asm.i(config.threadExceptionOopOffset), asm.createConstant(CiConstant.NULL_OBJECT), false);
-            asm.pstore(CiKind.Long, thread, asm.i(config.threadExceptionPcOffset), asm.l(0), false);
-
-            asm.callRuntime(config.unwindExceptionStub, null, exceptionOop);
-            asm.shouldNotReachHere();
-
-            asm.mark(MARK_EXCEPTION_HANDLER_ENTRY);
-            asm.callRuntime(config.handleExceptionStub, null);
-            asm.shouldNotReachHere();
-
-            if (!is(STATIC_METHOD, flags)) {
-                asm.bindOutOfLine(unverifiedStub);
-                asm.jmpRuntime(config.inlineCacheMissStub);
-            }
-
-            return asm.finishTemplate(is(STATIC_METHOD, flags) ? "static prologue" : "prologue");
-        }
-    };
-
-    private SimpleTemplates epilogueTemplates = new SimpleTemplates(STATIC_METHOD, SYNCHRONIZED) {
-
-        @Override
-        protected XirTemplate create(CiXirAssembler asm, long flags) {
-            asm.restart(CiKind.Void);
-            XirOperand framePointer = asm.createRegisterTemp("frame pointer", CiKind.Word, AMD64.rbp);
-
-            asm.popFrame();
-            asm.pop(framePointer);
-
-            // TODO safepoint check
-
-            return asm.finishTemplate("epilogue");
-        }
-    };
-
-    private SimpleTemplates safepointTemplates = new SimpleTemplates() {
-
-        @Override
-        protected XirTemplate create(CiXirAssembler asm, long flags) {
-            asm.restart(CiKind.Void);
-
-            // XirOperand temp = asm.createRegister("temp", CiKind.Word, AMD64.rax);
-            // asm.pload(CiKind.Word, temp, asm.w(config.safepointPollingAddress), true);
-
-            return asm.finishTemplate("safepoint");
-        }
-    };
-
-    private SimpleTemplates exceptionObjectTemplates = new SimpleTemplates() {
-
-        @Override
-        protected XirTemplate create(CiXirAssembler asm, long flags) {
-            XirOperand result = asm.restart(CiKind.Object);
-            XirOperand thread = asm.createRegisterTemp("thread", CiKind.Word, AMD64.r15);
-
-            asm.pload(CiKind.Object, result, thread, asm.i(config.threadExceptionOopOffset), false);
-            asm.pstore(CiKind.Object, thread, asm.i(config.threadExceptionOopOffset), asm.o(null), false);
-            asm.pstore(CiKind.Long, thread, asm.i(config.threadExceptionPcOffset), asm.l(0), false);
-
-            return asm.finishTemplate("exception object");
-        }
-    };
-
-    private SimpleTemplates resolveClassTemplates = new SimpleTemplates(UNRESOLVED) {
-
-        @Override
-        protected XirTemplate create(CiXirAssembler asm, long flags) {
-            XirOperand result = asm.restart(CiKind.Word);
-            if (is(UNRESOLVED, flags)) {
-                UnresolvedClassPatching patching = new UnresolvedClassPatching(asm, result, config);
-                patching.emitInline();
-                // -- out of line -------------------------------------------------------
-                patching.emitOutOfLine();
-            } else {
-                XirOperand type = asm.createConstantInputParameter("type", CiKind.Object);
-                asm.mov(result, type);
-            }
-            return asm.finishTemplate(is(UNRESOLVED, flags) ? "resolve class (unresolved)" : "resolve class");
-        }
-    };
-
-    private SimpleTemplates invokeInterfaceTemplates = new SimpleTemplates(NULL_CHECK) {
-
-        @Override
-        protected XirTemplate create(CiXirAssembler asm, long flags) {
-            asm.restart();
-            XirParameter receiver = asm.createInputParameter("receiver", CiKind.Object);
-            XirParameter addr = asm.createConstantInputParameter("addr", CiKind.Word);
-            XirOperand temp = asm.createRegisterTemp("temp", CiKind.Word, AMD64.rax);
-
-            if (is(NULL_CHECK, flags)) {
-                asm.nop(1);
-                asm.mark(MARK_IMPLICIT_NULL);
-                asm.pload(CiKind.Word, temp, receiver, true);
-            }
-            asm.mark(MARK_INVOKEINTERFACE);
-            asm.mov(temp, asm.createConstant(CiConstant.forObject(HotSpotProxy.DUMMY_CONSTANT_OBJ)));
-
-            return asm.finishTemplate(addr, "invokeinterface");
-        }
-    };
-
-    private SimpleTemplates invokeVirtualTemplates = new SimpleTemplates(NULL_CHECK) {
-
-        @Override
-        protected XirTemplate create(CiXirAssembler asm, long flags) {
-            asm.restart();
-            XirParameter receiver = asm.createInputParameter("receiver", CiKind.Object);
-            XirParameter addr = asm.createConstantInputParameter("addr", CiKind.Word);
-            XirOperand temp = asm.createRegisterTemp("temp", CiKind.Word, AMD64.rax);
-
-            if (is(NULL_CHECK, flags)) {
-                asm.nop(1);
-                asm.mark(MARK_IMPLICIT_NULL);
-                asm.pload(CiKind.Word, temp, receiver, true);
-            }
-            asm.mark(MARK_INVOKEVIRTUAL);
-            asm.mov(temp, asm.createConstant(CiConstant.forObject(HotSpotProxy.DUMMY_CONSTANT_OBJ)));
-
-            return asm.finishTemplate(addr, "invokevirtual");
-        }
-    };
-
-    private SimpleTemplates invokeSpecialTemplates = new SimpleTemplates(NULL_CHECK) {
-
-        @Override
-        protected XirTemplate create(CiXirAssembler asm, long flags) {
-            asm.restart();
-            XirParameter receiver = asm.createInputParameter("receiver", CiKind.Object);
-            XirParameter addr = asm.createConstantInputParameter("addr", CiKind.Word);
-            XirOperand temp = asm.createRegisterTemp("temp", CiKind.Word, AMD64.rax);
-            XirLabel stub = asm.createOutOfLineLabel("call stub");
-
-            if (is(NULL_CHECK, flags)) {
-                asm.nop(1);
-                asm.mark(MARK_IMPLICIT_NULL);
-                asm.pload(CiKind.Word, temp, receiver, true);
-            }
-            asm.mark(MARK_INVOKESPECIAL);
-
-            // -- out of line -------------------------------------------------------
-            asm.bindOutOfLine(stub);
-            XirOperand method = asm.createRegisterTemp("method", CiKind.Object, AMD64.rbx);
-            asm.mark(MARK_STATIC_CALL_STUB, XirMark.CALLSITE);
-            asm.mov(method, asm.w(0L));
-            XirLabel dummy = asm.createOutOfLineLabel("dummy");
-            asm.jmp(dummy);
-            asm.bindOutOfLine(dummy);
-
-            return asm.finishTemplate(addr, "invokespecial");
-        }
-    };
-
-    private SimpleTemplates invokeStaticTemplates = new SimpleTemplates() {
-
-        @Override
-        protected XirTemplate create(CiXirAssembler asm, long flags) {
-            asm.restart();
-            XirParameter addr = asm.createConstantInputParameter("addr", CiKind.Word);
-
-            XirLabel stub = asm.createOutOfLineLabel("call stub");
-            asm.mark(MARK_INVOKESTATIC);
-
-            // -- out of line -------------------------------------------------------
-            asm.bindOutOfLine(stub);
-            XirOperand method = asm.createRegisterTemp("method", CiKind.Object, AMD64.rbx);
-            asm.mark(MARK_STATIC_CALL_STUB, XirMark.CALLSITE);
-            asm.mov(method, asm.w(0L));
-            XirLabel dummy = asm.createOutOfLineLabel("dummy");
-            asm.jmp(dummy);
-            asm.bindOutOfLine(dummy);
-
-            return asm.finishTemplate(addr, "invokestatic");
-        }
-    };
-
-    private SimpleTemplates monitorEnterTemplates = new SimpleTemplates(NULL_CHECK) {
-
-        @Override
-        protected XirTemplate create(CiXirAssembler asm, long flags) {
-            asm.restart(CiKind.Void);
-            XirParameter object = asm.createInputParameter("object", CiKind.Object);
-            XirParameter lock = asm.createInputParameter("lock", CiKind.Word);
-
-            if (is(NULL_CHECK, flags)) {
-                asm.nop(1);
-                asm.mark(MARK_IMPLICIT_NULL);
-                asm.pload(CiKind.Word, asm.createTemp("temp", CiKind.Word), object, true);
-            }
-/*
-            useRegisters(asm, AMD64.rbx, AMD64.rsi, AMD64.rdx);
-            useRegisters(asm, AMD64.rax);
-            asm.callRuntime(config.monitorEnterStub, null, object, lock);
-*/
-            return asm.finishTemplate("monitorEnter");
-        }
-    };
-
-    private SimpleTemplates monitorExitTemplates = new SimpleTemplates(NULL_CHECK) {
-
-        @Override
-        protected XirTemplate create(CiXirAssembler asm, long flags) {
-            asm.restart(CiKind.Void);
-            XirParameter object = asm.createInputParameter("object", CiKind.Object);
-            XirParameter lock = asm.createInputParameter("lock", CiKind.Word);
-/*
-            useRegisters(asm, AMD64.rbx, AMD64.rsi, AMD64.rdx);
-            useRegisters(asm, AMD64.rax);
-            asm.callRuntime(config.monitorExitStub, null, object, lock);
-*/
-            return asm.finishTemplate("monitorExit");
-        }
-    };
-
-    private KindTemplates getFieldTemplates = new KindTemplates(NULL_CHECK, UNRESOLVED) {
-
-        @Override
-        protected XirTemplate create(CiXirAssembler asm, long flags, CiKind kind) {
-            XirOperand result = asm.restart(kind);
-            XirParameter object = asm.createInputParameter("object", CiKind.Object);
-
-            if (is(UNRESOLVED, flags)) {
-                UnresolvedFieldPatching fieldPatching = new UnresolvedFieldPatching(asm, object, result, false, is(NULL_CHECK, flags), config);
-                fieldPatching.emitInline();
-                // -- out of line -------------------------------------------------------
-                fieldPatching.emitOutOfLine();
-                return asm.finishTemplate("getfield<" + kind + ">");
-            }
-            XirParameter fieldOffset = asm.createConstantInputParameter("fieldOffset", CiKind.Int);
-            if (is(NULL_CHECK, flags)) {
-                asm.nop(1);
-                asm.mark(MARK_IMPLICIT_NULL);
-            }
-            asm.pload(kind, result, object, fieldOffset, is(NULL_CHECK, flags));
-            return asm.finishTemplate("getfield<" + kind + ">");
-        }
-    };
-
-    private KindTemplates putFieldTemplates = new KindTemplates(WRITE_BARRIER, NULL_CHECK, UNRESOLVED) {
-
-        @Override
-        protected XirTemplate create(CiXirAssembler asm, long flags, CiKind kind) {
-            asm.restart(CiKind.Void);
-            XirParameter object = asm.createInputParameter("object", CiKind.Object);
-            XirParameter value = asm.createInputParameter("value", kind);
-
-            if (is(UNRESOLVED, flags)) {
-                UnresolvedFieldPatching fieldPatching = new UnresolvedFieldPatching(asm, object, value, true, is(NULL_CHECK, flags), config);
-                fieldPatching.emitInline();
-                // -- out of line -------------------------------------------------------
-                fieldPatching.emitOutOfLine();
-                return asm.finishTemplate("putfield<" + kind + ">");
-            }
-            XirParameter fieldOffset = asm.createConstantInputParameter("fieldOffset", CiKind.Int);
-            if (is(NULL_CHECK, flags)) {
-                asm.nop(1);
-                asm.mark(MARK_IMPLICIT_NULL);
-            }
-            if (kind == CiKind.Object) {
-                verifyPointer(asm, value);
-            }
-            asm.pstore(kind, object, fieldOffset, value, is(NULL_CHECK, flags));
-            if (is(WRITE_BARRIER, flags)) {
-                XirOperand temp = asm.createTemp("temp", CiKind.Word);
-                asm.mov(temp, object);
-                writeBarrier(asm, temp);
-            }
-            return asm.finishTemplate("putfield<" + kind + ">");
-        }
-    };
-
-    private final IndexTemplates newInstanceTemplates = new IndexTemplates() {
-
-        @Override
-        protected XirTemplate create(CiXirAssembler asm, long flags, int size) {
-            XirOperand result = asm.restart(CiKind.Word);
-            XirOperand type = asm.createInputParameter("type", CiKind.Object);
-
-            XirOperand thread = asm.createRegisterTemp("thread", CiKind.Word, AMD64.r15);
-            XirOperand temp1 = asm.createRegisterTemp("temp1", CiKind.Word, AMD64.rcx);
-            XirOperand temp2 = asm.createRegisterTemp("temp2", CiKind.Word, AMD64.rbx);
-            XirOperand temp2i = asm.createRegisterTemp("temp2i", CiKind.Int, AMD64.rbx);
-            useRegisters(asm, AMD64.rsi);
-            XirLabel tlabFull = asm.createOutOfLineLabel("tlab full");
-            XirLabel resume = asm.createInlineLabel("resume");
-
-            // check if the class is already initialized
-            asm.pload(CiKind.Int, temp2i, type, asm.i(config.klassStateOffset), false);
-            asm.jneq(tlabFull, temp2i, asm.i(config.klassStateFullyInitialized));
-
-            asm.pload(CiKind.Word, result, thread, asm.i(config.threadTlabTopOffset), false);
-            asm.add(temp1, result, asm.w(size));
-            asm.pload(CiKind.Word, temp2, thread, asm.i(config.threadTlabEndOffset), false);
-
-            asm.jgt(tlabFull, temp1, temp2);
-            asm.pstore(CiKind.Word, thread, asm.i(config.threadTlabTopOffset), temp1, false);
-            asm.bindInline(resume);
-
-            asm.pload(CiKind.Word, temp1, type, asm.i(config.instanceHeaderPrototypeOffset), false);
-            asm.pstore(CiKind.Word, result, temp1, false);
-            asm.pstore(CiKind.Object, result, asm.i(config.hubOffset), type, false);
-
-            if (size > 2 * target.wordSize) {
-                asm.mov(temp1, asm.w(0));
-                for (int offset = 2 * target.wordSize; offset < size; offset += target.wordSize) {
-                    asm.pstore(CiKind.Word, result, asm.i(offset), temp1, false);
-                }
-            }
-
-            // -- out of line -------------------------------------------------------
-            asm.bindOutOfLine(tlabFull);
-            XirOperand arg = asm.createRegisterTemp("runtime call argument", CiKind.Object, AMD64.rdx);
-            asm.mov(arg, type);
-            useRegisters(asm, AMD64.rax);
-            asm.callRuntime(config.newInstanceStub, result);
-            asm.jmp(resume);
-
-            return asm.finishTemplate("new instance");
-        }
-    };
-
-    private SimpleTemplates newInstanceUnresolvedTemplates = new SimpleTemplates() {
-
-        @Override
-        protected XirTemplate create(CiXirAssembler asm, long flags) {
-            XirOperand result = asm.restart(CiKind.Word);
-            XirOperand arg = asm.createRegisterTemp("runtime call argument", CiKind.Object, AMD64.rdx);
-
-            UnresolvedClassPatching patching = new UnresolvedClassPatching(asm, arg, config);
-
-            patching.emitInline();
-            useRegisters(asm, AMD64.rbx, AMD64.rcx, AMD64.rsi, AMD64.rax);
-            asm.callRuntime(config.unresolvedNewInstanceStub, result);
-
-            // -- out of line -------------------------------------------------------
-            patching.emitOutOfLine();
-
-            return asm.finishTemplate("new instance");
-        }
-    };
-
-    private SimpleTemplates newObjectArrayTemplates = new SimpleTemplates(UNRESOLVED) {
-
-        @Override
-        protected XirTemplate create(CiXirAssembler asm, long flags) {
-            XirOperand result = asm.restart(CiKind.Object);
-
-            XirParameter lengthParam = asm.createInputParameter("length", CiKind.Int);
-
-            XirOperand length = asm.createRegisterTemp("length", CiKind.Int, AMD64.rbx);
-            XirOperand hub = asm.createRegisterTemp("hub", CiKind.Object, AMD64.rdx);
-
-            UnresolvedClassPatching patching = null;
-            if (is(UNRESOLVED, flags)) {
-                // insert the patching code for class resolving - the hub will end up in "hub"
-                patching = new UnresolvedClassPatching(asm, hub, config);
-                patching.emitInline();
-            } else {
-                asm.mov(hub, asm.createConstantInputParameter("hub", CiKind.Object));
-            }
-
-            asm.mov(length, lengthParam);
-            useRegisters(asm, AMD64.rsi, AMD64.rcx, AMD64.rdi, AMD64.rax);
-            asm.callRuntime(config.newObjectArrayStub, result);
-            if (is(UNRESOLVED, flags)) {
-                patching.emitOutOfLine();
-            }
-            return asm.finishTemplate(is(UNRESOLVED, flags) ? "newObjectArray (unresolved)" : "newObjectArray");
-        }
-    };
-
-    private SimpleTemplates newTypeArrayTemplates = new SimpleTemplates() {
-
-        @Override
-        protected XirTemplate create(CiXirAssembler asm, long flags) {
-            XirOperand result = asm.restart(CiKind.Object);
-
-            XirParameter lengthParam = asm.createInputParameter("length", CiKind.Int);
-            XirParameter hubParam = asm.createConstantInputParameter("hub", CiKind.Object);
-
-            XirOperand length = asm.createRegisterTemp("length", CiKind.Int, AMD64.rbx);
-            XirOperand hub = asm.createRegisterTemp("hub", CiKind.Object, AMD64.rdx);
-
-            asm.mov(hub, hubParam);
-            asm.mov(length, lengthParam);
-            useRegisters(asm, AMD64.rsi, AMD64.rcx, AMD64.rdi, AMD64.rax);
-            asm.callRuntime(config.newTypeArrayStub, result);
-
-            return asm.finishTemplate("newTypeArray");
-        }
-    };
-
-    private final IndexTemplates multiNewArrayTemplate = new IndexTemplates(UNRESOLVED) {
-
-        @Override
-        protected XirTemplate create(CiXirAssembler asm, long flags, int dimensions) {
-            XirOperand result = asm.restart(CiKind.Object);
-
-            XirOperand hub = asm.createRegisterTemp("hub", CiKind.Object, AMD64.rax);
-            XirOperand rank = asm.createRegisterTemp("rank", CiKind.Int, AMD64.rbx);
-            XirOperand sizes = asm.createRegisterTemp("sizes", CiKind.Long, AMD64.rcx);
-            XirOperand thread = asm.createRegisterTemp("thread", CiKind.Long, AMD64.r15);
-            asm.add(sizes, thread, asm.l(config.threadMultiNewArrayStorage));
-            for (int i = 0; i < dimensions; i++) {
-                XirParameter length = asm.createInputParameter("length" + i, CiKind.Int);
-                asm.pstore(CiKind.Int, sizes, asm.i(i * target.sizeInBytes(CiKind.Int)), length, false);
-            }
-
-            UnresolvedClassPatching patching = null;
-            if (is(UNRESOLVED, flags)) {
-                // insert the patching code for class resolving - the hub will end up in "hub"
-                patching = new UnresolvedClassPatching(asm, hub, config);
-                patching.emitInline();
-            } else {
-                asm.mov(hub, asm.createConstantInputParameter("hub", CiKind.Object));
-            }
-
-            asm.mov(rank, asm.i(dimensions));
-            useRegisters(asm, AMD64.rax);
-            asm.callRuntime(config.newMultiArrayStub, result);
-            if (is(UNRESOLVED, flags)) {
-                patching.emitOutOfLine();
-            }
-            return asm.finishTemplate(is(UNRESOLVED, flags) ? "multiNewArray" + dimensions + " (unresolved)" : "multiNewArray" + dimensions);
-        }
-    };
-
-    private SimpleTemplates checkCastTemplates = new SimpleTemplates(NULL_CHECK, UNRESOLVED) {
-
-        @Override
-        protected XirTemplate create(CiXirAssembler asm, long flags) {
-            asm.restart();
-            XirParameter object = asm.createInputParameter("object", CiKind.Object);
-            final XirOperand hub;
-            final UnresolvedClassPatching patching;
-            if (is(UNRESOLVED, flags)) {
-                hub = asm.createTemp("hub", CiKind.Object);
-                // insert the patching code for class resolving - the hub will end up in "hub"
-                patching = new UnresolvedClassPatching(asm, hub, config);
-                patching.emitInline();
-            } else {
-                hub = asm.createConstantInputParameter("hub", CiKind.Object);
-                patching = null;
-            }
-
-            XirOperand objHub = asm.createTemp("objHub", CiKind.Object);
-
-            XirLabel end = asm.createInlineLabel("end");
-            XirLabel slowPath = asm.createOutOfLineLabel("slow path");
-
-            if (is(NULL_CHECK, flags)) {
-                // null can be cast to anything
-                asm.jeq(end, object, asm.o(null));
-            }
-
-            asm.pload(CiKind.Object, objHub, object, asm.i(config.hubOffset), false);
-            // if we get an exact match: succeed immediately
-            asm.jneq(slowPath, objHub, hub);
-            asm.bindInline(end);
-
-            // -- out of line -------------------------------------------------------
-            asm.bindOutOfLine(slowPath);
-            checkSubtype(asm, objHub, objHub, hub);
-            asm.jneq(end, objHub, asm.o(null));
-            XirOperand scratch = asm.createRegisterTemp("scratch", CiKind.Object, AMD64.r10);
-            asm.mov(scratch, object);
-            asm.callRuntime(config.throwClassCastException, null);
-            asm.shouldNotReachHere();
-
-            if (is(UNRESOLVED, flags)) {
-                patching.emitOutOfLine();
-            }
-
-            return asm.finishTemplate(object, "instanceof");
-        }
-    };
-
-    private SimpleTemplates instanceOfTemplates = new SimpleTemplates(NULL_CHECK, UNRESOLVED) {
-
-        @Override
-        protected XirTemplate create(CiXirAssembler asm, long flags) {
-            XirOperand result = asm.restart(CiKind.Boolean);
-            XirParameter object = asm.createInputParameter("object", CiKind.Object);
-            final XirOperand hub;
-            final UnresolvedClassPatching patching;
-            if (is(UNRESOLVED, flags)) {
-                hub = asm.createTemp("hub", CiKind.Object);
-                // insert the patching code for class resolving - the hub will end up in "hub"
-                patching = new UnresolvedClassPatching(asm, hub, config);
-                patching.emitInline();
-            } else {
-                hub = asm.createConstantInputParameter("hub", CiKind.Object);
-                patching = null;
-            }
-
-            XirOperand objHub = asm.createTemp("objHub", CiKind.Object);
-
-            XirLabel end = asm.createInlineLabel("end");
-            XirLabel slowPath = asm.createOutOfLineLabel("slow path");
-
-            if (is(NULL_CHECK, flags)) {
-                // null isn't "instanceof" anything
-                asm.mov(result, asm.b(false));
-                asm.jeq(end, object, asm.o(null));
-            }
-
-            asm.pload(CiKind.Object, objHub, object, asm.i(config.hubOffset), false);
-            // if we get an exact match: succeed immediately
-            asm.mov(result, asm.b(true));
-            asm.jneq(slowPath, objHub, hub);
-            asm.bindInline(end);
-
-            // -- out of line -------------------------------------------------------
-            asm.bindOutOfLine(slowPath);
-            checkSubtype(asm, result, objHub, hub);
-            asm.jmp(end);
-
-            if (is(UNRESOLVED, flags)) {
-                patching.emitOutOfLine();
-            }
-
-            return asm.finishTemplate("instanceof");
-        }
-    };
-
-    private KindTemplates arrayLoadTemplates = new KindTemplates(NULL_CHECK, READ_BARRIER, BOUNDS_CHECK, GIVEN_LENGTH) {
-
-        @Override
-        protected XirTemplate create(CiXirAssembler asm, long flags, CiKind kind) {
-            XirOperand result = asm.restart(kind);
-            XirParameter array = asm.createInputParameter("array", CiKind.Object);
-            XirParameter index = asm.createInputParameter("index", CiKind.Int);
-            XirLabel failBoundsCheck = null;
-            // if the length is known the array cannot be null
-            boolean implicitNullException = is(NULL_CHECK, flags);
-
-            if (is(BOUNDS_CHECK, flags)) {
-                // load the array length and check the index
-                failBoundsCheck = asm.createOutOfLineLabel("failBoundsCheck");
-                XirOperand length;
-                if (is(GIVEN_LENGTH, flags)) {
-                    length = asm.createInputParameter("length", CiKind.Int);
-                } else {
-                    length = asm.createTemp("length", CiKind.Int);
-                    if (implicitNullException) {
-                        asm.nop(1);
-                        asm.mark(MARK_IMPLICIT_NULL);
-                    }
-                    asm.pload(CiKind.Int, length, array, asm.i(config.arrayLengthOffset), implicitNullException);
-                    implicitNullException = false;
-                }
-                asm.jugteq(failBoundsCheck, index, length);
-                implicitNullException = false;
-            }
-            int elemSize = target.sizeInBytes(kind);
-            if (implicitNullException) {
-                asm.nop(1);
-                asm.mark(MARK_IMPLICIT_NULL);
-            }
-            asm.pload(kind, result, array, index, config.getArrayOffset(kind), Scale.fromInt(elemSize), implicitNullException);
-            if (is(BOUNDS_CHECK, flags)) {
-                asm.bindOutOfLine(failBoundsCheck);
-                asm.callRuntime(config.throwArrayIndexException, null);
-                asm.shouldNotReachHere();
-            }
-            return asm.finishTemplate("arrayload<" + kind + ">");
-        }
-    };
-
-    private KindTemplates arrayStoreTemplates = new KindTemplates(NULL_CHECK, WRITE_BARRIER, BOUNDS_CHECK, STORE_CHECK, GIVEN_LENGTH) {
-
-        @Override
-        protected XirTemplate create(CiXirAssembler asm, long flags, CiKind kind) {
-            asm.restart(CiKind.Void);
-            XirParameter array = asm.createInputParameter("array", CiKind.Object);
-            XirParameter index = asm.createInputParameter("index", CiKind.Int);
-            XirParameter value = asm.createInputParameter("value", kind);
-            XirOperand temp = asm.createTemp("temp", CiKind.Word);
-            XirOperand valueHub = null;
-            XirOperand compHub = null;
-            XirLabel store = asm.createInlineLabel("store");
-            XirLabel failBoundsCheck = null;
-            XirLabel slowStoreCheck = null;
-            // if the length is known the array cannot be null
-            boolean implicitNullException = is(NULL_CHECK, flags);
-
-            if (is(BOUNDS_CHECK, flags)) {
-                // load the array length and check the index
-                failBoundsCheck = asm.createOutOfLineLabel("failBoundsCheck");
-                XirOperand length;
-                if (is(GIVEN_LENGTH, flags)) {
-                    length = asm.createInputParameter("length", CiKind.Int);
-                } else {
-                    length = asm.createTemp("length", CiKind.Int);
-                    if (implicitNullException) {
-                        asm.nop(1);
-                        asm.mark(MARK_IMPLICIT_NULL);
-                    }
-                    asm.pload(CiKind.Int, length, array, asm.i(config.arrayLengthOffset), implicitNullException);
-                    implicitNullException = false;
-                }
-                asm.jugteq(failBoundsCheck, index, length);
-
-            }
-            if (is(STORE_CHECK, flags) && kind == CiKind.Object) {
-                slowStoreCheck = asm.createOutOfLineLabel("slowStoreCheck");
-                asm.jeq(store, value, asm.o(null)); // first check if value is null
-                valueHub = asm.createTemp("valueHub", CiKind.Object);
-                compHub = asm.createTemp("compHub", CiKind.Object);
-                if (implicitNullException) {
-                    asm.mark(MARK_IMPLICIT_NULL);
-                }
-                asm.pload(CiKind.Object, compHub, array, asm.i(config.hubOffset), implicitNullException);
-                asm.pload(CiKind.Object, compHub, compHub, asm.i(config.arrayClassElementOffset), false);
-                asm.pload(CiKind.Object, valueHub, value, asm.i(config.hubOffset), false);
-                asm.jneq(slowStoreCheck, compHub, valueHub); // then check component hub matches value hub
-
-                implicitNullException = false;
-            }
-            asm.bindInline(store);
-            int elemSize = target.sizeInBytes(kind);
-
-            if (implicitNullException) {
-                asm.mark(MARK_IMPLICIT_NULL);
-            }
-            int disp = config.getArrayOffset(kind);
-            Scale scale = Scale.fromInt(elemSize);
-            if (kind == CiKind.Object) {
-                verifyPointer(asm, value);
-            }
-            if (is(WRITE_BARRIER, flags)) {
-                asm.lea(temp, array, index, disp, scale);
-                asm.pstore(kind, temp, value, implicitNullException);
-                writeBarrier(asm, temp);
-            } else {
-                asm.pstore(kind, array, index, value, disp, scale, implicitNullException);
-            }
-
-            // -- out of line -------------------------------------------------------
-            if (is(BOUNDS_CHECK, flags)) {
-                asm.bindOutOfLine(failBoundsCheck);
-                asm.callRuntime(config.throwArrayIndexException, null);
-                asm.shouldNotReachHere();
-            }
-            if (is(STORE_CHECK, flags) && kind == CiKind.Object) {
-                useRegisters(asm, AMD64.rax);
-                asm.bindOutOfLine(slowStoreCheck);
-                checkSubtype(asm, temp, valueHub, compHub);
-                asm.jneq(store, temp, asm.w(0));
-                asm.callRuntime(config.throwArrayStoreException, null);
-                asm.jmp(store);
-            }
-            return asm.finishTemplate("arraystore<" + kind + ">");
-        }
-    };
-
-    private SimpleTemplates arrayLengthTemplates = new SimpleTemplates(NULL_CHECK) {
-
-        @Override
-        protected XirTemplate create(CiXirAssembler asm, long flags) {
-            XirOperand result = asm.restart(CiKind.Int);
-            XirParameter object = asm.createInputParameter("object", CiKind.Object);
-            if (is(NULL_CHECK, flags)) {
-                asm.nop(1);
-                asm.mark(MARK_IMPLICIT_NULL);
-            }
-            verifyPointer(asm, object);
-            asm.pload(CiKind.Int, result, object, asm.i(config.arrayLengthOffset), true);
-            return asm.finishTemplate("arrayLength");
-        }
-    };
-
-    @Override
-    public XirSnippet genPrologue(XirSite site, RiMethod method) {
-        boolean staticMethod = Modifier.isStatic(method.accessFlags());
-        return new XirSnippet(staticMethod ? prologueTemplates.get(site, STATIC_METHOD) : prologueTemplates.get(site));
-    }
-
-    @Override
-    public XirSnippet genEpilogue(XirSite site, RiMethod method) {
-        return new XirSnippet(epilogueTemplates.get(site));
-    }
-
-    @Override
-    public XirSnippet genSafepoint(XirSite site) {
-        return new XirSnippet(safepointTemplates.get(site));
-    }
-
-    @Override
-    public XirSnippet genExceptionObject(XirSite site) {
-        return new XirSnippet(exceptionObjectTemplates.get(site));
-    }
-
-    @Override
-    public XirSnippet genResolveClass(XirSite site, RiType type, Representation rep) {
-        assert rep == Representation.ObjectHub || rep == Representation.StaticFields : "unexpected representation: " + rep;
-        if (type instanceof HotSpotTypeResolved) {
-            return new XirSnippet(resolveClassTemplates.get(site), XirArgument.forObject(type));
-        }
-        return new XirSnippet(resolveClassTemplates.get(site, UNRESOLVED));
-    }
-
-    @Override
-    public XirSnippet genIntrinsic(XirSite site, XirArgument[] arguments, RiMethod method) {
-        return null;
-    }
-
-    @Override
-    public XirSnippet genInvokeInterface(XirSite site, XirArgument receiver, RiMethod method) {
-        return new XirSnippet(invokeInterfaceTemplates.get(site), receiver, XirArgument.forWord(0));
-    }
-
-    @Override
-    public XirSnippet genInvokeVirtual(XirSite site, XirArgument receiver, RiMethod method) {
-        return new XirSnippet(invokeVirtualTemplates.get(site), receiver, XirArgument.forWord(0));
-    }
-
-    @Override
-    public XirSnippet genInvokeSpecial(XirSite site, XirArgument receiver, RiMethod method) {
-        return new XirSnippet(invokeSpecialTemplates.get(site), receiver, XirArgument.forWord(0));
-    }
-
-    @Override
-    public XirSnippet genInvokeStatic(XirSite site, RiMethod method) {
-        return new XirSnippet(invokeStaticTemplates.get(site), XirArgument.forWord(0));
-    }
-
-    @Override
-    public XirSnippet genMonitorEnter(XirSite site, XirArgument receiver, XirArgument lockAddress) {
-        return new XirSnippet(monitorEnterTemplates.get(site), receiver, lockAddress);
-    }
-
-    @Override
-    public XirSnippet genMonitorExit(XirSite site, XirArgument receiver, XirArgument lockAddress) {
-        return new XirSnippet(monitorExitTemplates.get(site), receiver, lockAddress);
-    }
-
-    @Override
-    public XirSnippet genGetField(XirSite site, XirArgument object, RiField field) {
-        if (field.isResolved()) {
-            return new XirSnippet(getFieldTemplates.get(site, field.kind()), object, XirArgument.forInt(((HotSpotField) field).offset()));
-        }
-        return new XirSnippet(getFieldTemplates.get(site, field.kind(), UNRESOLVED), object);
-    }
-
-    @Override
-    public XirSnippet genPutField(XirSite site, XirArgument object, RiField field, XirArgument value) {
-        if (field.isResolved()) {
-            return new XirSnippet(putFieldTemplates.get(site, field.kind()), object, value, XirArgument.forInt(((HotSpotField) field).offset()));
-        }
-        return new XirSnippet(putFieldTemplates.get(site, field.kind(), UNRESOLVED), object, value);
-    }
-
-    @Override
-    public XirSnippet genGetStatic(XirSite site, XirArgument object, RiField field) {
-        if (field.isResolved()) {
-            return new XirSnippet(getFieldTemplates.get(site, field.kind()), object, XirArgument.forInt(((HotSpotField) field).offset()));
-        }
-        return new XirSnippet(getFieldTemplates.get(site, field.kind(), UNRESOLVED), object);
-    }
-
-    @Override
-    public XirSnippet genPutStatic(XirSite site, XirArgument object, RiField field, XirArgument value) {
-        if (field.isResolved()) {
-            return new XirSnippet(putFieldTemplates.get(site, field.kind()), object, value, XirArgument.forInt(((HotSpotField) field).offset()));
-        }
-        return new XirSnippet(putFieldTemplates.get(site, field.kind(), UNRESOLVED), object, value);
-    }
-
-    @Override
-    public XirSnippet genNewInstance(XirSite site, RiType type) {
-        if (type instanceof HotSpotTypeResolved) {
-            int instanceSize = ((HotSpotTypeResolved) type).instanceSize();
-            return new XirSnippet(newInstanceTemplates.get(site, instanceSize), XirArgument.forObject(type));
-        }
-        return new XirSnippet(newInstanceUnresolvedTemplates.get(site));
-    }
-
-    @Override
-    public XirSnippet genNewArray(XirSite site, XirArgument length, CiKind elementKind, RiType componentType, RiType arrayType) {
-        if (elementKind == CiKind.Object) {
-            if (arrayType instanceof HotSpotTypeResolved) {
-                return new XirSnippet(newObjectArrayTemplates.get(site), length, XirArgument.forObject(arrayType));
-            }
-            return new XirSnippet(newObjectArrayTemplates.get(site, UNRESOLVED), length);
-        }
-        assert arrayType == null;
-        arrayType = Compiler.getVMEntries().getPrimitiveArrayType(elementKind);
-        return new XirSnippet(newTypeArrayTemplates.get(site), length, XirArgument.forObject(arrayType));
-    }
-
-    @Override
-    public XirSnippet genNewMultiArray(XirSite site, XirArgument[] lengths, RiType type) {
-        if (type instanceof HotSpotTypeResolved) {
-            XirArgument[] params = Arrays.copyOf(lengths, lengths.length + 1);
-            params[lengths.length] = XirArgument.forObject(type);
-            return new XirSnippet(multiNewArrayTemplate.get(site, lengths.length), params);
-        }
-        return new XirSnippet(multiNewArrayTemplate.get(site, lengths.length, UNRESOLVED), lengths);
-    }
-
-    @Override
-    public XirSnippet genCheckCast(XirSite site, XirArgument receiver, XirArgument hub, RiType type) {
-        if (type.isResolved()) {
-            return new XirSnippet(checkCastTemplates.get(site), receiver, hub);
-        }
-        return new XirSnippet(checkCastTemplates.get(site, UNRESOLVED), receiver);
-    }
-
-    @Override
-    public XirSnippet genInstanceOf(XirSite site, XirArgument object, XirArgument hub, RiType type) {
-        if (type.isResolved()) {
-            return new XirSnippet(instanceOfTemplates.get(site), object, hub);
-        }
-        return new XirSnippet(instanceOfTemplates.get(site, UNRESOLVED), object);
-    }
-
-    @Override
-    public XirSnippet genArrayLoad(XirSite site, XirArgument array, XirArgument index, XirArgument length, CiKind elementKind, RiType elementType) {
-        if (length == null) {
-            return new XirSnippet(arrayLoadTemplates.get(site, elementKind), array, index);
-        }
-        return new XirSnippet(arrayLoadTemplates.get(site, elementKind, GIVEN_LENGTH), array, index, length);
-    }
-
-    @Override
-    public XirSnippet genArrayStore(XirSite site, XirArgument array, XirArgument index, XirArgument length, XirArgument value, CiKind elementKind, RiType elementType) {
-        if (length == null) {
-            return new XirSnippet(arrayStoreTemplates.get(site, elementKind), array, index, value);
-        }
-        return new XirSnippet(arrayStoreTemplates.get(site, elementKind, GIVEN_LENGTH), array, index, value, length);
-    }
-
-    @Override
-    public XirSnippet genArrayLength(XirSite site, XirArgument array) {
-        return new XirSnippet(arrayLengthTemplates.get(site), array);
-    }
-
-    @Override
-    public List<XirTemplate> buildTemplates(CiXirAssembler asm) {
-        this.asm = asm;
-        List<XirTemplate> templates = new ArrayList<XirTemplate>();
-        return templates;
-    }
-
-    private static class UnresolvedClassPatching {
-
-        private final XirLabel patchSite;
-        private final XirLabel replacement;
-        private final XirLabel patchStub;
-        private final CiXirAssembler asm;
-        private final HotSpotVMConfig config;
-        private final XirOperand arg;
-        private State state;
-
-        private enum State {
-            New, Inline, Finished
-        }
-
-        public UnresolvedClassPatching(CiXirAssembler asm, XirOperand arg, HotSpotVMConfig config) {
-            this.asm = asm;
-            this.arg = arg;
-            this.config = config;
-            patchSite = asm.createInlineLabel("patch site");
-            replacement = asm.createOutOfLineLabel("replacement");
-            patchStub = asm.createOutOfLineLabel("patch stub");
-
-            state = State.New;
-        }
-
-        public void emitInline() {
-            assert state == State.New;
-
-            asm.bindInline(patchSite);
-            asm.mark(MARK_DUMMY_OOP_RELOCATION);
-            asm.jmp(patchStub);
-
-            // TODO: make this more generic & safe - this is needed to create space for patching
-            asm.nop(5);
-
-            state = State.Inline;
-        }
-
-        public void emitOutOfLine() {
-            assert state == State.Inline;
-
-            asm.bindOutOfLine(replacement);
-            XirMark begin = asm.mark(null);
-            asm.mov(arg, asm.createConstant(CiConstant.forObject(null)));
-            XirMark end = asm.mark(null);
-            // make this piece of data look like an instruction
-            asm.rawBytes(new byte[] {(byte) 0xb8, 0, 0, 0x05, 0});
-            asm.mark(MARK_KLASS_PATCHING, begin, end);
-            asm.bindOutOfLine(patchStub);
-            asm.callRuntime(config.loadKlassStub, null);
-            asm.jmp(patchSite);
-
-            state = State.Finished;
-        }
-    }
-
-    private static class UnresolvedFieldPatching {
-
-        private final XirLabel patchSite;
-        private final XirLabel replacement;
-        private final XirLabel patchStub;
-        private final CiXirAssembler asm;
-        private final HotSpotVMConfig config;
-        private State state;
-        private final XirOperand receiver;
-        private final XirOperand value;
-        private final boolean put;
-        private final boolean nullCheck;
-
-        private enum State {
-            New, Inline, Finished
-        }
-
-        public UnresolvedFieldPatching(CiXirAssembler asm, XirOperand receiver, XirOperand value, boolean put, boolean nullCheck, HotSpotVMConfig config) {
-            this.asm = asm;
-            this.receiver = receiver;
-            this.value = value;
-            this.put = put;
-            this.nullCheck = nullCheck;
-            this.config = config;
-            patchSite = asm.createInlineLabel("patch site");
-            replacement = asm.createOutOfLineLabel("replacement");
-            patchStub = asm.createOutOfLineLabel("patch stub");
-
-            state = State.New;
-        }
-
-        public void emitInline() {
-            assert state == State.New;
-            if (nullCheck) {
-                asm.nop(1);
-            }
-            asm.bindInline(patchSite);
-            asm.mark(MARK_DUMMY_OOP_RELOCATION);
-            if (nullCheck) {
-                asm.mark(MARK_IMPLICIT_NULL);
-                asm.safepoint();
-            }
-            asm.jmp(patchStub);
-
-            // TODO: make this more generic & safe - this is needed to create space for patching
-            asm.nop(5);
-
-            state = State.Inline;
-        }
-
-        public void emitOutOfLine() {
-            assert state == State.Inline;
-
-            asm.bindOutOfLine(replacement);
-            XirMark begin = asm.mark(null);
-            if (put) {
-                asm.pstore(value.kind, receiver, asm.i(Integer.MAX_VALUE), value, false);
-            } else {
-                asm.pload(value.kind, value, receiver, asm.i(Integer.MAX_VALUE), false);
-            }
-            XirMark end = asm.mark(null);
-            // make this piece of data look like an instruction
-            asm.rawBytes(new byte[] {(byte) 0xb8, 0, 0, 0x05, 0});
-            asm.mark(MARK_ACCESS_FIELD_PATCHING, begin, end);
-            asm.bindOutOfLine(patchStub);
-            asm.callRuntime(config.accessFieldStub, null);
-            asm.jmp(patchSite);
-
-            state = State.Finished;
-        }
-    }
-
-    private void verifyPointer(CiXirAssembler asm, XirOperand pointer) {
-        if (config.verifyPointers) {
-            // The verify pointer stub wants the argument in a fixed register.
-            XirOperand fixed = asm.createRegisterTemp("fixed", CiKind.Object, AMD64.r13);
-            asm.push(fixed);
-            asm.mov(fixed, pointer);
-            asm.callRuntime(config.verifyPointerStub, null);
-            asm.pop(fixed);
-        }
-    }
-
-    private void checkSubtype(CiXirAssembler asm, XirOperand result, XirOperand objHub, XirOperand hub) {
-        asm.push(objHub);
-        asm.push(hub);
-        asm.callRuntime(config.instanceofStub, null);
-        asm.pop(result);
-        asm.pop(result);
-    }
-
-    private void useRegisters(CiXirAssembler asm, CiRegister... registers) {
-        if (registers != null) {
-            for (CiRegister register : registers) {
-                asm.createRegisterTemp("reg", CiKind.Illegal, register);
-            }
-        }
-    }
-
-    private void writeBarrier(CiXirAssembler asm, XirOperand base) {
-        asm.shr(base, base, asm.i(config.cardtableShift));
-        asm.pstore(CiKind.Boolean, asm.w(config.cardtableStartAddress), base, asm.b(false), false);
-    }
-
-    /**
-     * Base class for all the ondemand template generators. It is not normally subclassed directly, but through one of
-     * its subclasses (SimpleTemplates, KindTemplates, IndexTemplates).
-     *
-     * @author Lukas Stadler
-     */
-    private abstract class Templates {
-
-        private ConcurrentHashMap<Long, XirTemplate> templates = new ConcurrentHashMap<Long, XirTemplate>();
-        private final long mask;
-
-        /**
-         * Each flag passed to this method will cause templates with and without it to be generated.
-         */
-        public Templates(TemplateFlag... flags) {
-            this.mask = getBits((int) INDEX_MASK, null, flags);
-        }
-
-        protected abstract XirTemplate create(CiXirAssembler asm, long flags);
-
-        protected boolean is(TemplateFlag check, long flags) {
-            return (flags & check.bits()) == check.bits();
-        }
-
-        protected long getBits(int index, XirSite site, TemplateFlag... flags) {
-            long bits = index;
-            if (site != null) {
-                bits |= site.requiresNullCheck() ? NULL_CHECK.bits() : 0;
-                bits |= site.requiresReadBarrier() ? READ_BARRIER.bits() : 0;
-                bits |= site.requiresWriteBarrier() ? WRITE_BARRIER.bits() : 0;
-                bits |= site.requiresArrayStoreCheck() ? STORE_CHECK.bits() : 0;
-                bits |= site.requiresBoundsCheck() ? BOUNDS_CHECK.bits() : 0;
-            }
-            if (flags != null) {
-                for (TemplateFlag flag : flags) {
-                    bits |= flag.bits();
-                }
-            }
-            return bits;
-        }
-
-        protected XirTemplate getInternal(long flags) {
-            flags = flags & mask;
-            XirTemplate template = templates.get(flags);
-            if (template == null) {
-                template = create(HotSpotXirGenerator.this.asm.copy(), flags);
-                templates.put(flags, template);
-            }
-            return template;
-        }
-    }
-
-    private abstract class SimpleTemplates extends Templates {
-
-        public SimpleTemplates(TemplateFlag... flags) {
-            super(flags);
-        }
-
-        public XirTemplate get(XirSite site, TemplateFlag... flags) {
-            return getInternal(getBits(0, site, flags));
-        }
-    }
-
-    private abstract class IndexTemplates extends Templates {
-
-        public IndexTemplates(TemplateFlag... flags) {
-            super(flags);
-        }
-
-        @Override
-        protected final XirTemplate create(CiXirAssembler asm, long flags) {
-            return create(asm, flags & FLAGS_MASK, (int) (flags & INDEX_MASK));
-        }
-
-        protected abstract XirTemplate create(CiXirAssembler asm, long flags, int index);
-
-        public XirTemplate get(XirSite site, int size, TemplateFlag... flags) {
-            return getInternal(getBits(size, site, flags));
-        }
-    }
-
-    private abstract class KindTemplates extends Templates {
-
-        public KindTemplates(TemplateFlag... flags) {
-            super(flags);
-        }
-
-        @Override
-        protected final XirTemplate create(CiXirAssembler asm, long flags) {
-            return create(asm, flags & FLAGS_MASK, CiKind.VALUES[(int) (flags & INDEX_MASK)]);
-        }
-
-        protected abstract XirTemplate create(CiXirAssembler asm, long flags, CiKind kind);
-
-        public XirTemplate get(XirSite site, CiKind kind, TemplateFlag... flags) {
-            return getInternal(getBits(kind.ordinal(), site, flags));
-        }
-    }
-}
+/*
+ * Copyright (c) 2010 Sun Microsystems, Inc.  All rights reserved.
+ *
+ * Sun Microsystems, Inc. has intellectual property rights relating to technology embodied in the product
+ * that is described in this document. In particular, and without limitation, these intellectual property
+ * rights may include one or more of the U.S. patents listed at http://www.sun.com/patents and one or
+ * more additional patents or pending patent applications in the U.S. and in other countries.
+ *
+ * U.S. Government Rights - Commercial software. Government users are subject to the Sun
+ * Microsystems, Inc. standard license agreement and applicable provisions of the FAR and its
+ * supplements.
+ *
+ * Use is subject to license terms. Sun, Sun Microsystems, the Sun logo, Java and Solaris are trademarks or
+ * registered trademarks of Sun Microsystems, Inc. in the U.S. and other countries. All SPARC trademarks
+ * are used under license and are trademarks or registered trademarks of SPARC International, Inc. in the
+ * U.S. and other countries.
+ *
+ * UNIX is a registered trademark in the U.S. and other countries, exclusively licensed through X/Open
+ * Company, Ltd.
+ */
+package com.sun.hotspot.c1x;
+
+import static com.sun.cri.ci.CiCallingConvention.Type.*;
+import static com.sun.hotspot.c1x.TemplateFlag.*;
+
+import java.lang.reflect.*;
+import java.util.*;
+import java.util.concurrent.*;
+
+import com.sun.c1x.target.amd64.*;
+import com.sun.cri.ci.CiAddress.Scale;
+import com.sun.cri.ci.*;
+import com.sun.cri.ri.*;
+import com.sun.cri.ri.RiType.Representation;
+import com.sun.cri.xir.*;
+import com.sun.cri.xir.CiXirAssembler.XirLabel;
+import com.sun.cri.xir.CiXirAssembler.XirMark;
+import com.sun.cri.xir.CiXirAssembler.XirOperand;
+import com.sun.cri.xir.CiXirAssembler.XirParameter;
+import com.sun.cri.xir.CiXirAssembler.XirRegister;
+
+/**
+ *
+ * @author Thomas Wuerthinger, Lukas Stadler
+ */
+public class HotSpotXirGenerator implements RiXirGenerator {
+
+    // this needs to correspond to c1x_CodeInstaller.hpp
+    // @formatter:off
+    private static final Integer MARK_VERIFIED_ENTRY            = 0x0001;
+    private static final Integer MARK_UNVERIFIED_ENTRY          = 0x0002;
+    private static final Integer MARK_OSR_ENTRY                 = 0x0003;
+    private static final Integer MARK_UNWIND_ENTRY              = 0x0004;
+    private static final Integer MARK_EXCEPTION_HANDLER_ENTRY   = 0x0005;
+
+    private static final Integer MARK_STATIC_CALL_STUB          = 0x1000;
+
+    private static final Integer MARK_INVOKE_INVALID            = 0x2000;
+    private static final Integer MARK_INVOKEINTERFACE           = 0x2001;
+    private static final Integer MARK_INVOKESTATIC              = 0x2002;
+    private static final Integer MARK_INVOKESPECIAL             = 0x2003;
+    private static final Integer MARK_INVOKEVIRTUAL             = 0x2004;
+
+    private static final Integer MARK_IMPLICIT_NULL             = 0x3000;
+
+    private static final Integer MARK_KLASS_PATCHING            = 0x4000;
+    private static final Integer MARK_DUMMY_OOP_RELOCATION      = 0x4001;
+    private static final Integer MARK_ACCESS_FIELD_PATCHING     = 0x4002;
+    // @formatter:on
+
+    private final HotSpotVMConfig config;
+    private final CiTarget target;
+    private final RiRegisterConfig registerConfig;
+
+    private CiXirAssembler asm;
+
+    public HotSpotXirGenerator(HotSpotVMConfig config, CiTarget target, RiRegisterConfig registerConfig) {
+        this.config = config;
+        this.target = target;
+        this.registerConfig = registerConfig;
+    }
+
+    private SimpleTemplates prologueTemplates = new SimpleTemplates(STATIC_METHOD) {
+
+        @Override
+        protected XirTemplate create(CiXirAssembler asm, long flags) {
+            asm.restart(CiKind.Void);
+            XirOperand framePointer = asm.createRegisterTemp("frame pointer", CiKind.Word, AMD64.rbp);
+            XirOperand stackPointer = asm.createRegisterTemp("stack pointer", CiKind.Word, AMD64.rsp);
+            XirLabel unverifiedStub = null;
+
+            asm.mark(MARK_OSR_ENTRY);
+            asm.mark(MARK_UNVERIFIED_ENTRY);
+            if (!is(STATIC_METHOD, flags)) {
+                unverifiedStub = asm.createOutOfLineLabel("unverified");
+
+                XirOperand temp = asm.createRegisterTemp("temp (r10)", CiKind.Word, AMD64.r10);
+                XirOperand cache = asm.createRegisterTemp("cache (rax)", CiKind.Word, AMD64.rax);
+
+                CiCallingConvention conventions = registerConfig.getCallingConvention(JavaCallee, new CiKind[] {CiKind.Object}, target);
+                XirOperand receiver = asm.createRegisterTemp("receiver", CiKind.Word, conventions.locations[0].asRegister());
+
+                asm.pload(CiKind.Word, temp, receiver, asm.i(config.hubOffset), false);
+                asm.jneq(unverifiedStub, cache, temp);
+            }
+            asm.align(config.codeEntryAlignment);
+            asm.mark(MARK_VERIFIED_ENTRY);
+            asm.stackOverflowCheck();
+            asm.push(framePointer);
+            asm.mov(framePointer, stackPointer);
+            asm.pushFrame();
+
+            // -- out of line -------------------------------------------------------
+            XirOperand thread = asm.createRegisterTemp("thread", CiKind.Word, AMD64.r15);
+            XirOperand exceptionOop = asm.createTemp("exception oop", CiKind.Object);
+            XirLabel unwind = asm.createOutOfLineLabel("unwind");
+            asm.bindOutOfLine(unwind);
+
+            asm.mark(MARK_UNWIND_ENTRY);
+
+            asm.pload(CiKind.Object, exceptionOop, thread, asm.i(config.threadExceptionOopOffset), false);
+            asm.pstore(CiKind.Object, thread, asm.i(config.threadExceptionOopOffset), asm.createConstant(CiConstant.NULL_OBJECT), false);
+            asm.pstore(CiKind.Long, thread, asm.i(config.threadExceptionPcOffset), asm.l(0), false);
+
+            asm.callRuntime(config.unwindExceptionStub, null, exceptionOop);
+            asm.shouldNotReachHere();
+
+            asm.mark(MARK_EXCEPTION_HANDLER_ENTRY);
+            asm.callRuntime(config.handleExceptionStub, null);
+            asm.shouldNotReachHere();
+
+            if (!is(STATIC_METHOD, flags)) {
+                asm.bindOutOfLine(unverifiedStub);
+                asm.jmpRuntime(config.inlineCacheMissStub);
+            }
+
+            return asm.finishTemplate(is(STATIC_METHOD, flags) ? "static prologue" : "prologue");
+        }
+    };
+
+    private SimpleTemplates epilogueTemplates = new SimpleTemplates(STATIC_METHOD, SYNCHRONIZED) {
+
+        @Override
+        protected XirTemplate create(CiXirAssembler asm, long flags) {
+            asm.restart(CiKind.Void);
+            XirOperand framePointer = asm.createRegisterTemp("frame pointer", CiKind.Word, AMD64.rbp);
+
+            asm.popFrame();
+            asm.pop(framePointer);
+
+            // TODO safepoint check
+
+            return asm.finishTemplate("epilogue");
+        }
+    };
+
+    private SimpleTemplates safepointTemplates = new SimpleTemplates() {
+
+        @Override
+        protected XirTemplate create(CiXirAssembler asm, long flags) {
+            asm.restart(CiKind.Void);
+
+            // XirOperand temp = asm.createRegister("temp", CiKind.Word, AMD64.rax);
+            // asm.pload(CiKind.Word, temp, asm.w(config.safepointPollingAddress), true);
+
+            return asm.finishTemplate("safepoint");
+        }
+    };
+
+    private SimpleTemplates exceptionObjectTemplates = new SimpleTemplates() {
+
+        @Override
+        protected XirTemplate create(CiXirAssembler asm, long flags) {
+            XirOperand result = asm.restart(CiKind.Object);
+            XirOperand thread = asm.createRegisterTemp("thread", CiKind.Word, AMD64.r15);
+
+            asm.pload(CiKind.Object, result, thread, asm.i(config.threadExceptionOopOffset), false);
+            asm.pstore(CiKind.Object, thread, asm.i(config.threadExceptionOopOffset), asm.o(null), false);
+            asm.pstore(CiKind.Long, thread, asm.i(config.threadExceptionPcOffset), asm.l(0), false);
+
+            return asm.finishTemplate("exception object");
+        }
+    };
+
+    private SimpleTemplates resolveClassTemplates = new SimpleTemplates(UNRESOLVED) {
+
+        @Override
+        protected XirTemplate create(CiXirAssembler asm, long flags) {
+            XirOperand result = asm.restart(CiKind.Word);
+            if (is(UNRESOLVED, flags)) {
+                UnresolvedClassPatching patching = new UnresolvedClassPatching(asm, result, config);
+                patching.emitInline();
+                // -- out of line -------------------------------------------------------
+                patching.emitOutOfLine();
+            } else {
+                XirOperand type = asm.createConstantInputParameter("type", CiKind.Object);
+                asm.mov(result, type);
+            }
+            return asm.finishTemplate(is(UNRESOLVED, flags) ? "resolve class (unresolved)" : "resolve class");
+        }
+    };
+
+    private SimpleTemplates invokeInterfaceTemplates = new SimpleTemplates(NULL_CHECK) {
+
+        @Override
+        protected XirTemplate create(CiXirAssembler asm, long flags) {
+            asm.restart();
+            XirParameter receiver = asm.createInputParameter("receiver", CiKind.Object);
+            XirParameter addr = asm.createConstantInputParameter("addr", CiKind.Word);
+            XirOperand temp = asm.createRegisterTemp("temp", CiKind.Word, AMD64.rax);
+
+            if (is(NULL_CHECK, flags)) {
+                asm.nop(1);
+                asm.mark(MARK_IMPLICIT_NULL);
+                asm.pload(CiKind.Word, temp, receiver, true);
+            }
+            asm.mark(MARK_INVOKEINTERFACE);
+            asm.mov(temp, asm.createConstant(CiConstant.forObject(HotSpotProxy.DUMMY_CONSTANT_OBJ)));
+
+            return asm.finishTemplate(addr, "invokeinterface");
+        }
+    };
+
+    private SimpleTemplates invokeVirtualTemplates = new SimpleTemplates(NULL_CHECK) {
+
+        @Override
+        protected XirTemplate create(CiXirAssembler asm, long flags) {
+            asm.restart();
+            XirParameter receiver = asm.createInputParameter("receiver", CiKind.Object);
+            XirParameter addr = asm.createConstantInputParameter("addr", CiKind.Word);
+            XirOperand temp = asm.createRegisterTemp("temp", CiKind.Word, AMD64.rax);
+
+            if (is(NULL_CHECK, flags)) {
+                asm.nop(1);
+                asm.mark(MARK_IMPLICIT_NULL);
+                asm.pload(CiKind.Word, temp, receiver, true);
+            }
+            asm.mark(MARK_INVOKEVIRTUAL);
+            asm.mov(temp, asm.createConstant(CiConstant.forObject(HotSpotProxy.DUMMY_CONSTANT_OBJ)));
+
+            return asm.finishTemplate(addr, "invokevirtual");
+        }
+    };
+
+    private SimpleTemplates invokeSpecialTemplates = new SimpleTemplates(NULL_CHECK) {
+
+        @Override
+        protected XirTemplate create(CiXirAssembler asm, long flags) {
+            asm.restart();
+            XirParameter receiver = asm.createInputParameter("receiver", CiKind.Object);
+            XirParameter addr = asm.createConstantInputParameter("addr", CiKind.Word);
+            XirOperand temp = asm.createRegisterTemp("temp", CiKind.Word, AMD64.rax);
+            XirLabel stub = asm.createOutOfLineLabel("call stub");
+
+            if (is(NULL_CHECK, flags)) {
+                asm.nop(1);
+                asm.mark(MARK_IMPLICIT_NULL);
+                asm.pload(CiKind.Word, temp, receiver, true);
+            }
+            asm.mark(MARK_INVOKESPECIAL);
+
+            // -- out of line -------------------------------------------------------
+            asm.bindOutOfLine(stub);
+            XirOperand method = asm.createRegisterTemp("method", CiKind.Object, AMD64.rbx);
+            asm.mark(MARK_STATIC_CALL_STUB, XirMark.CALLSITE);
+            asm.mov(method, asm.w(0L));
+            XirLabel dummy = asm.createOutOfLineLabel("dummy");
+            asm.jmp(dummy);
+            asm.bindOutOfLine(dummy);
+
+            return asm.finishTemplate(addr, "invokespecial");
+        }
+    };
+
+    private SimpleTemplates invokeStaticTemplates = new SimpleTemplates() {
+
+        @Override
+        protected XirTemplate create(CiXirAssembler asm, long flags) {
+            asm.restart();
+            XirParameter addr = asm.createConstantInputParameter("addr", CiKind.Word);
+
+            XirLabel stub = asm.createOutOfLineLabel("call stub");
+            asm.mark(MARK_INVOKESTATIC);
+
+            // -- out of line -------------------------------------------------------
+            asm.bindOutOfLine(stub);
+            XirOperand method = asm.createRegisterTemp("method", CiKind.Object, AMD64.rbx);
+            asm.mark(MARK_STATIC_CALL_STUB, XirMark.CALLSITE);
+            asm.mov(method, asm.w(0L));
+            XirLabel dummy = asm.createOutOfLineLabel("dummy");
+            asm.jmp(dummy);
+            asm.bindOutOfLine(dummy);
+
+            return asm.finishTemplate(addr, "invokestatic");
+        }
+    };
+
+    private SimpleTemplates monitorEnterTemplates = new SimpleTemplates(NULL_CHECK) {
+
+        @Override
+        protected XirTemplate create(CiXirAssembler asm, long flags) {
+            asm.restart(CiKind.Void);
+            XirParameter object = asm.createInputParameter("object", CiKind.Object);
+            XirParameter lock = asm.createInputParameter("lock", CiKind.Word);
+
+            if (is(NULL_CHECK, flags)) {
+                asm.nop(1);
+                asm.mark(MARK_IMPLICIT_NULL);
+                asm.pload(CiKind.Word, asm.createTemp("temp", CiKind.Word), object, true);
+            }
+/*
+            useRegisters(asm, AMD64.rbx, AMD64.rsi, AMD64.rdx);
+            useRegisters(asm, AMD64.rax);
+            asm.callRuntime(config.monitorEnterStub, null, object, lock);
+*/
+            return asm.finishTemplate("monitorEnter");
+        }
+    };
+
+    private SimpleTemplates monitorExitTemplates = new SimpleTemplates(NULL_CHECK) {
+
+        @Override
+        protected XirTemplate create(CiXirAssembler asm, long flags) {
+            asm.restart(CiKind.Void);
+            XirParameter object = asm.createInputParameter("object", CiKind.Object);
+            XirParameter lock = asm.createInputParameter("lock", CiKind.Word);
+/*
+            useRegisters(asm, AMD64.rbx, AMD64.rsi, AMD64.rdx);
+            useRegisters(asm, AMD64.rax);
+            asm.callRuntime(config.monitorExitStub, null, object, lock);
+*/
+            return asm.finishTemplate("monitorExit");
+        }
+    };
+
+    private KindTemplates getFieldTemplates = new KindTemplates(NULL_CHECK, UNRESOLVED) {
+
+        @Override
+        protected XirTemplate create(CiXirAssembler asm, long flags, CiKind kind) {
+            XirOperand result = asm.restart(kind);
+            XirParameter object = asm.createInputParameter("object", CiKind.Object);
+
+            if (is(UNRESOLVED, flags)) {
+                UnresolvedFieldPatching fieldPatching = new UnresolvedFieldPatching(asm, object, result, false, is(NULL_CHECK, flags), config);
+                fieldPatching.emitInline();
+                // -- out of line -------------------------------------------------------
+                fieldPatching.emitOutOfLine();
+                return asm.finishTemplate("getfield<" + kind + ">");
+            }
+            XirParameter fieldOffset = asm.createConstantInputParameter("fieldOffset", CiKind.Int);
+            if (is(NULL_CHECK, flags)) {
+                asm.nop(1);
+                asm.mark(MARK_IMPLICIT_NULL);
+            }
+            asm.pload(kind, result, object, fieldOffset, is(NULL_CHECK, flags));
+            return asm.finishTemplate("getfield<" + kind + ">");
+        }
+    };
+
+    private KindTemplates putFieldTemplates = new KindTemplates(WRITE_BARRIER, NULL_CHECK, UNRESOLVED) {
+
+        @Override
+        protected XirTemplate create(CiXirAssembler asm, long flags, CiKind kind) {
+            asm.restart(CiKind.Void);
+            XirParameter object = asm.createInputParameter("object", CiKind.Object);
+            XirParameter value = asm.createInputParameter("value", kind);
+
+            if (is(UNRESOLVED, flags)) {
+                UnresolvedFieldPatching fieldPatching = new UnresolvedFieldPatching(asm, object, value, true, is(NULL_CHECK, flags), config);
+                fieldPatching.emitInline();
+                // -- out of line -------------------------------------------------------
+                fieldPatching.emitOutOfLine();
+                return asm.finishTemplate("putfield<" + kind + ">");
+            }
+            XirParameter fieldOffset = asm.createConstantInputParameter("fieldOffset", CiKind.Int);
+            if (is(NULL_CHECK, flags)) {
+                asm.nop(1);
+                asm.mark(MARK_IMPLICIT_NULL);
+            }
+            if (kind == CiKind.Object) {
+                verifyPointer(asm, value);
+            }
+            asm.pstore(kind, object, fieldOffset, value, is(NULL_CHECK, flags));
+            if (is(WRITE_BARRIER, flags)) {
+                XirOperand temp = asm.createTemp("temp", CiKind.Word);
+                asm.mov(temp, object);
+                writeBarrier(asm, temp);
+            }
+            return asm.finishTemplate("putfield<" + kind + ">");
+        }
+    };
+
+    private final IndexTemplates newInstanceTemplates = new IndexTemplates() {
+
+        @Override
+        protected XirTemplate create(CiXirAssembler asm, long flags, int size) {
+            XirOperand result = asm.restart(CiKind.Word);
+            XirOperand type = asm.createInputParameter("type", CiKind.Object);
+
+            XirOperand thread = asm.createRegisterTemp("thread", CiKind.Word, AMD64.r15);
+            XirOperand temp1 = asm.createRegisterTemp("temp1", CiKind.Word, AMD64.rcx);
+            XirOperand temp2 = asm.createRegisterTemp("temp2", CiKind.Word, AMD64.rbx);
+            XirOperand temp2i = asm.createRegisterTemp("temp2i", CiKind.Int, AMD64.rbx);
+            useRegisters(asm, AMD64.rsi);
+            XirLabel tlabFull = asm.createOutOfLineLabel("tlab full");
+            XirLabel resume = asm.createInlineLabel("resume");
+
+            // check if the class is already initialized
+            asm.pload(CiKind.Int, temp2i, type, asm.i(config.klassStateOffset), false);
+            asm.jneq(tlabFull, temp2i, asm.i(config.klassStateFullyInitialized));
+
+            asm.pload(CiKind.Word, result, thread, asm.i(config.threadTlabTopOffset), false);
+            asm.add(temp1, result, asm.w(size));
+            asm.pload(CiKind.Word, temp2, thread, asm.i(config.threadTlabEndOffset), false);
+
+            asm.jgt(tlabFull, temp1, temp2);
+            asm.pstore(CiKind.Word, thread, asm.i(config.threadTlabTopOffset), temp1, false);
+            asm.bindInline(resume);
+
+            asm.pload(CiKind.Word, temp1, type, asm.i(config.instanceHeaderPrototypeOffset), false);
+            asm.pstore(CiKind.Word, result, temp1, false);
+            asm.pstore(CiKind.Object, result, asm.i(config.hubOffset), type, false);
+
+            if (size > 2 * target.wordSize) {
+                asm.mov(temp1, asm.w(0));
+                for (int offset = 2 * target.wordSize; offset < size; offset += target.wordSize) {
+                    asm.pstore(CiKind.Word, result, asm.i(offset), temp1, false);
+                }
+            }
+
+            // -- out of line -------------------------------------------------------
+            asm.bindOutOfLine(tlabFull);
+            XirOperand arg = asm.createRegisterTemp("runtime call argument", CiKind.Object, AMD64.rdx);
+            asm.mov(arg, type);
+            useRegisters(asm, AMD64.rax);
+            asm.callRuntime(config.newInstanceStub, result);
+            asm.jmp(resume);
+
+            return asm.finishTemplate("new instance");
+        }
+    };
+
+    private SimpleTemplates newInstanceUnresolvedTemplates = new SimpleTemplates() {
+
+        @Override
+        protected XirTemplate create(CiXirAssembler asm, long flags) {
+            XirOperand result = asm.restart(CiKind.Word);
+            XirOperand arg = asm.createRegisterTemp("runtime call argument", CiKind.Object, AMD64.rdx);
+
+            UnresolvedClassPatching patching = new UnresolvedClassPatching(asm, arg, config);
+
+            patching.emitInline();
+            useRegisters(asm, AMD64.rbx, AMD64.rcx, AMD64.rsi, AMD64.rax);
+            asm.callRuntime(config.unresolvedNewInstanceStub, result);
+
+            // -- out of line -------------------------------------------------------
+            patching.emitOutOfLine();
+
+            return asm.finishTemplate("new instance");
+        }
+    };
+
+    private SimpleTemplates newObjectArrayTemplates = new SimpleTemplates(UNRESOLVED) {
+
+        @Override
+        protected XirTemplate create(CiXirAssembler asm, long flags) {
+            XirOperand result = asm.restart(CiKind.Object);
+
+            XirParameter lengthParam = asm.createInputParameter("length", CiKind.Int);
+
+            XirOperand length = asm.createRegisterTemp("length", CiKind.Int, AMD64.rbx);
+            XirOperand hub = asm.createRegisterTemp("hub", CiKind.Object, AMD64.rdx);
+
+            UnresolvedClassPatching patching = null;
+            if (is(UNRESOLVED, flags)) {
+                // insert the patching code for class resolving - the hub will end up in "hub"
+                patching = new UnresolvedClassPatching(asm, hub, config);
+                patching.emitInline();
+            } else {
+                asm.mov(hub, asm.createConstantInputParameter("hub", CiKind.Object));
+            }
+
+            asm.mov(length, lengthParam);
+            useRegisters(asm, AMD64.rsi, AMD64.rcx, AMD64.rdi, AMD64.rax);
+            asm.callRuntime(config.newObjectArrayStub, result);
+            if (is(UNRESOLVED, flags)) {
+                patching.emitOutOfLine();
+            }
+            return asm.finishTemplate(is(UNRESOLVED, flags) ? "newObjectArray (unresolved)" : "newObjectArray");
+        }
+    };
+
+    private SimpleTemplates newTypeArrayTemplates = new SimpleTemplates() {
+
+        @Override
+        protected XirTemplate create(CiXirAssembler asm, long flags) {
+            XirOperand result = asm.restart(CiKind.Object);
+
+            XirParameter lengthParam = asm.createInputParameter("length", CiKind.Int);
+            XirParameter hubParam = asm.createConstantInputParameter("hub", CiKind.Object);
+
+            XirOperand length = asm.createRegisterTemp("length", CiKind.Int, AMD64.rbx);
+            XirOperand hub = asm.createRegisterTemp("hub", CiKind.Object, AMD64.rdx);
+
+            asm.mov(hub, hubParam);
+            asm.mov(length, lengthParam);
+            useRegisters(asm, AMD64.rsi, AMD64.rcx, AMD64.rdi, AMD64.rax);
+            asm.callRuntime(config.newTypeArrayStub, result);
+
+            return asm.finishTemplate("newTypeArray");
+        }
+    };
+
+    private final IndexTemplates multiNewArrayTemplate = new IndexTemplates(UNRESOLVED) {
+
+        @Override
+        protected XirTemplate create(CiXirAssembler asm, long flags, int dimensions) {
+            XirOperand result = asm.restart(CiKind.Object);
+
+            XirOperand hub = asm.createRegisterTemp("hub", CiKind.Object, AMD64.rax);
+            XirOperand rank = asm.createRegisterTemp("rank", CiKind.Int, AMD64.rbx);
+            XirOperand sizes = asm.createRegisterTemp("sizes", CiKind.Long, AMD64.rcx);
+            XirOperand thread = asm.createRegisterTemp("thread", CiKind.Long, AMD64.r15);
+            asm.add(sizes, thread, asm.l(config.threadMultiNewArrayStorage));
+            for (int i = 0; i < dimensions; i++) {
+                XirParameter length = asm.createInputParameter("length" + i, CiKind.Int);
+                asm.pstore(CiKind.Int, sizes, asm.i(i * target.sizeInBytes(CiKind.Int)), length, false);
+            }
+
+            UnresolvedClassPatching patching = null;
+            if (is(UNRESOLVED, flags)) {
+                // insert the patching code for class resolving - the hub will end up in "hub"
+                patching = new UnresolvedClassPatching(asm, hub, config);
+                patching.emitInline();
+            } else {
+                asm.mov(hub, asm.createConstantInputParameter("hub", CiKind.Object));
+            }
+
+            asm.mov(rank, asm.i(dimensions));
+            useRegisters(asm, AMD64.rax);
+            asm.callRuntime(config.newMultiArrayStub, result);
+            if (is(UNRESOLVED, flags)) {
+                patching.emitOutOfLine();
+            }
+            return asm.finishTemplate(is(UNRESOLVED, flags) ? "multiNewArray" + dimensions + " (unresolved)" : "multiNewArray" + dimensions);
+        }
+    };
+
+    private SimpleTemplates checkCastTemplates = new SimpleTemplates(NULL_CHECK, UNRESOLVED) {
+
+        @Override
+        protected XirTemplate create(CiXirAssembler asm, long flags) {
+            asm.restart();
+            XirParameter object = asm.createInputParameter("object", CiKind.Object);
+            final XirOperand hub;
+            final UnresolvedClassPatching patching;
+            if (is(UNRESOLVED, flags)) {
+                hub = asm.createTemp("hub", CiKind.Object);
+                // insert the patching code for class resolving - the hub will end up in "hub"
+                patching = new UnresolvedClassPatching(asm, hub, config);
+                patching.emitInline();
+            } else {
+                hub = asm.createConstantInputParameter("hub", CiKind.Object);
+                patching = null;
+            }
+
+            XirOperand objHub = asm.createTemp("objHub", CiKind.Object);
+
+            XirLabel end = asm.createInlineLabel("end");
+            XirLabel slowPath = asm.createOutOfLineLabel("slow path");
+
+            if (is(NULL_CHECK, flags)) {
+                // null can be cast to anything
+                asm.jeq(end, object, asm.o(null));
+            }
+
+            asm.pload(CiKind.Object, objHub, object, asm.i(config.hubOffset), false);
+            // if we get an exact match: succeed immediately
+            asm.jneq(slowPath, objHub, hub);
+            asm.bindInline(end);
+
+            // -- out of line -------------------------------------------------------
+            asm.bindOutOfLine(slowPath);
+            checkSubtype(asm, objHub, objHub, hub);
+            asm.jneq(end, objHub, asm.o(null));
+            XirOperand scratch = asm.createRegisterTemp("scratch", CiKind.Object, AMD64.r10);
+            asm.mov(scratch, object);
+            asm.callRuntime(config.throwClassCastException, null);
+            asm.shouldNotReachHere();
+
+            if (is(UNRESOLVED, flags)) {
+                patching.emitOutOfLine();
+            }
+
+            return asm.finishTemplate(object, "instanceof");
+        }
+    };
+
+    private SimpleTemplates instanceOfTemplates = new SimpleTemplates(NULL_CHECK, UNRESOLVED) {
+
+        @Override
+        protected XirTemplate create(CiXirAssembler asm, long flags) {
+            XirOperand result = asm.restart(CiKind.Boolean);
+            XirParameter object = asm.createInputParameter("object", CiKind.Object);
+            final XirOperand hub;
+            final UnresolvedClassPatching patching;
+            if (is(UNRESOLVED, flags)) {
+                hub = asm.createTemp("hub", CiKind.Object);
+                // insert the patching code for class resolving - the hub will end up in "hub"
+                patching = new UnresolvedClassPatching(asm, hub, config);
+                patching.emitInline();
+            } else {
+                hub = asm.createConstantInputParameter("hub", CiKind.Object);
+                patching = null;
+            }
+
+            XirOperand objHub = asm.createTemp("objHub", CiKind.Object);
+
+            XirLabel end = asm.createInlineLabel("end");
+            XirLabel slowPath = asm.createOutOfLineLabel("slow path");
+
+            if (is(NULL_CHECK, flags)) {
+                // null isn't "instanceof" anything
+                asm.mov(result, asm.b(false));
+                asm.jeq(end, object, asm.o(null));
+            }
+
+            asm.pload(CiKind.Object, objHub, object, asm.i(config.hubOffset), false);
+            // if we get an exact match: succeed immediately
+            asm.mov(result, asm.b(true));
+            asm.jneq(slowPath, objHub, hub);
+            asm.bindInline(end);
+
+            // -- out of line -------------------------------------------------------
+            asm.bindOutOfLine(slowPath);
+            checkSubtype(asm, result, objHub, hub);
+            asm.jmp(end);
+
+            if (is(UNRESOLVED, flags)) {
+                patching.emitOutOfLine();
+            }
+
+            return asm.finishTemplate("instanceof");
+        }
+    };
+
+    private KindTemplates arrayLoadTemplates = new KindTemplates(NULL_CHECK, READ_BARRIER, BOUNDS_CHECK, GIVEN_LENGTH) {
+
+        @Override
+        protected XirTemplate create(CiXirAssembler asm, long flags, CiKind kind) {
+            XirOperand result = asm.restart(kind);
+            XirParameter array = asm.createInputParameter("array", CiKind.Object);
+            XirParameter index = asm.createInputParameter("index", CiKind.Int);
+            XirLabel failBoundsCheck = null;
+            // if the length is known the array cannot be null
+            boolean implicitNullException = is(NULL_CHECK, flags);
+
+            if (is(BOUNDS_CHECK, flags)) {
+                // load the array length and check the index
+                failBoundsCheck = asm.createOutOfLineLabel("failBoundsCheck");
+                XirOperand length;
+                if (is(GIVEN_LENGTH, flags)) {
+                    length = asm.createInputParameter("length", CiKind.Int);
+                } else {
+                    length = asm.createTemp("length", CiKind.Int);
+                    if (implicitNullException) {
+                        asm.nop(1);
+                        asm.mark(MARK_IMPLICIT_NULL);
+                    }
+                    asm.pload(CiKind.Int, length, array, asm.i(config.arrayLengthOffset), implicitNullException);
+                    implicitNullException = false;
+                }
+                asm.jugteq(failBoundsCheck, index, length);
+                implicitNullException = false;
+            }
+            int elemSize = target.sizeInBytes(kind);
+            if (implicitNullException) {
+                asm.nop(1);
+                asm.mark(MARK_IMPLICIT_NULL);
+            }
+            asm.pload(kind, result, array, index, config.getArrayOffset(kind), Scale.fromInt(elemSize), implicitNullException);
+            if (is(BOUNDS_CHECK, flags)) {
+                asm.bindOutOfLine(failBoundsCheck);
+                asm.callRuntime(config.throwArrayIndexException, null);
+                asm.shouldNotReachHere();
+            }
+            return asm.finishTemplate("arrayload<" + kind + ">");
+        }
+    };
+
+    private KindTemplates arrayStoreTemplates = new KindTemplates(NULL_CHECK, WRITE_BARRIER, BOUNDS_CHECK, STORE_CHECK, GIVEN_LENGTH) {
+
+        @Override
+        protected XirTemplate create(CiXirAssembler asm, long flags, CiKind kind) {
+            asm.restart(CiKind.Void);
+            XirParameter array = asm.createInputParameter("array", CiKind.Object);
+            XirParameter index = asm.createInputParameter("index", CiKind.Int);
+            XirParameter value = asm.createInputParameter("value", kind);
+            XirOperand temp = asm.createTemp("temp", CiKind.Word);
+            XirOperand valueHub = null;
+            XirOperand compHub = null;
+            XirLabel store = asm.createInlineLabel("store");
+            XirLabel failBoundsCheck = null;
+            XirLabel slowStoreCheck = null;
+            // if the length is known the array cannot be null
+            boolean implicitNullException = is(NULL_CHECK, flags);
+
+            if (is(BOUNDS_CHECK, flags)) {
+                // load the array length and check the index
+                failBoundsCheck = asm.createOutOfLineLabel("failBoundsCheck");
+                XirOperand length;
+                if (is(GIVEN_LENGTH, flags)) {
+                    length = asm.createInputParameter("length", CiKind.Int);
+                } else {
+                    length = asm.createTemp("length", CiKind.Int);
+                    if (implicitNullException) {
+                        asm.nop(1);
+                        asm.mark(MARK_IMPLICIT_NULL);
+                    }
+                    asm.pload(CiKind.Int, length, array, asm.i(config.arrayLengthOffset), implicitNullException);
+                    implicitNullException = false;
+                }
+                asm.jugteq(failBoundsCheck, index, length);
+
+            }
+            if (is(STORE_CHECK, flags) && kind == CiKind.Object) {
+                slowStoreCheck = asm.createOutOfLineLabel("slowStoreCheck");
+                asm.jeq(store, value, asm.o(null)); // first check if value is null
+                valueHub = asm.createTemp("valueHub", CiKind.Object);
+                compHub = asm.createTemp("compHub", CiKind.Object);
+                if (implicitNullException) {
+                    asm.mark(MARK_IMPLICIT_NULL);
+                }
+                asm.pload(CiKind.Object, compHub, array, asm.i(config.hubOffset), implicitNullException);
+                asm.pload(CiKind.Object, compHub, compHub, asm.i(config.arrayClassElementOffset), false);
+                asm.pload(CiKind.Object, valueHub, value, asm.i(config.hubOffset), false);
+                asm.jneq(slowStoreCheck, compHub, valueHub); // then check component hub matches value hub
+
+                implicitNullException = false;
+            }
+            asm.bindInline(store);
+            int elemSize = target.sizeInBytes(kind);
+
+            if (implicitNullException) {
+                asm.mark(MARK_IMPLICIT_NULL);
+            }
+            int disp = config.getArrayOffset(kind);
+            Scale scale = Scale.fromInt(elemSize);
+            if (kind == CiKind.Object) {
+                verifyPointer(asm, value);
+            }
+            if (is(WRITE_BARRIER, flags)) {
+                asm.lea(temp, array, index, disp, scale);
+                asm.pstore(kind, temp, value, implicitNullException);
+                writeBarrier(asm, temp);
+            } else {
+                asm.pstore(kind, array, index, value, disp, scale, implicitNullException);
+            }
+
+            // -- out of line -------------------------------------------------------
+            if (is(BOUNDS_CHECK, flags)) {
+                asm.bindOutOfLine(failBoundsCheck);
+                asm.callRuntime(config.throwArrayIndexException, null);
+                asm.shouldNotReachHere();
+            }
+            if (is(STORE_CHECK, flags) && kind == CiKind.Object) {
+                useRegisters(asm, AMD64.rax);
+                asm.bindOutOfLine(slowStoreCheck);
+                checkSubtype(asm, temp, valueHub, compHub);
+                asm.jneq(store, temp, asm.w(0));
+                asm.callRuntime(config.throwArrayStoreException, null);
+                asm.jmp(store);
+            }
+            return asm.finishTemplate("arraystore<" + kind + ">");
+        }
+    };
+
+    private SimpleTemplates arrayLengthTemplates = new SimpleTemplates(NULL_CHECK) {
+
+        @Override
+        protected XirTemplate create(CiXirAssembler asm, long flags) {
+            XirOperand result = asm.restart(CiKind.Int);
+            XirParameter object = asm.createInputParameter("object", CiKind.Object);
+            if (is(NULL_CHECK, flags)) {
+                asm.nop(1);
+                asm.mark(MARK_IMPLICIT_NULL);
+            }
+            verifyPointer(asm, object);
+            asm.pload(CiKind.Int, result, object, asm.i(config.arrayLengthOffset), true);
+            return asm.finishTemplate("arrayLength");
+        }
+    };
+
+    @Override
+    public XirSnippet genPrologue(XirSite site, RiMethod method) {
+        boolean staticMethod = Modifier.isStatic(method.accessFlags());
+        return new XirSnippet(staticMethod ? prologueTemplates.get(site, STATIC_METHOD) : prologueTemplates.get(site));
+    }
+
+    @Override
+    public XirSnippet genEpilogue(XirSite site, RiMethod method) {
+        return new XirSnippet(epilogueTemplates.get(site));
+    }
+
+    @Override
+    public XirSnippet genSafepoint(XirSite site) {
+        return new XirSnippet(safepointTemplates.get(site));
+    }
+
+    @Override
+    public XirSnippet genExceptionObject(XirSite site) {
+        return new XirSnippet(exceptionObjectTemplates.get(site));
+    }
+
+    @Override
+    public XirSnippet genResolveClass(XirSite site, RiType type, Representation rep) {
+        assert rep == Representation.ObjectHub || rep == Representation.StaticFields : "unexpected representation: " + rep;
+        if (type instanceof HotSpotTypeResolved) {
+            return new XirSnippet(resolveClassTemplates.get(site), XirArgument.forObject(type));
+        }
+        return new XirSnippet(resolveClassTemplates.get(site, UNRESOLVED));
+    }
+
+    @Override
+    public XirSnippet genIntrinsic(XirSite site, XirArgument[] arguments, RiMethod method) {
+        return null;
+    }
+
+    @Override
+    public XirSnippet genInvokeInterface(XirSite site, XirArgument receiver, RiMethod method) {
+        return new XirSnippet(invokeInterfaceTemplates.get(site), receiver, XirArgument.forWord(0));
+    }
+
+    @Override
+    public XirSnippet genInvokeVirtual(XirSite site, XirArgument receiver, RiMethod method) {
+        return new XirSnippet(invokeVirtualTemplates.get(site), receiver, XirArgument.forWord(0));
+    }
+
+    @Override
+    public XirSnippet genInvokeSpecial(XirSite site, XirArgument receiver, RiMethod method) {
+        return new XirSnippet(invokeSpecialTemplates.get(site), receiver, XirArgument.forWord(0));
+    }
+
+    @Override
+    public XirSnippet genInvokeStatic(XirSite site, RiMethod method) {
+        return new XirSnippet(invokeStaticTemplates.get(site), XirArgument.forWord(0));
+    }
+
+    @Override
+    public XirSnippet genMonitorEnter(XirSite site, XirArgument receiver, XirArgument lockAddress) {
+        return new XirSnippet(monitorEnterTemplates.get(site), receiver, lockAddress);
+    }
+
+    @Override
+    public XirSnippet genMonitorExit(XirSite site, XirArgument receiver, XirArgument lockAddress) {
+        return new XirSnippet(monitorExitTemplates.get(site), receiver, lockAddress);
+    }
+
+    @Override
+    public XirSnippet genGetField(XirSite site, XirArgument object, RiField field) {
+        if (field.isResolved()) {
+            return new XirSnippet(getFieldTemplates.get(site, field.kind()), object, XirArgument.forInt(((HotSpotField) field).offset()));
+        }
+        return new XirSnippet(getFieldTemplates.get(site, field.kind(), UNRESOLVED), object);
+    }
+
+    @Override
+    public XirSnippet genPutField(XirSite site, XirArgument object, RiField field, XirArgument value) {
+        if (field.isResolved()) {
+            return new XirSnippet(putFieldTemplates.get(site, field.kind()), object, value, XirArgument.forInt(((HotSpotField) field).offset()));
+        }
+        return new XirSnippet(putFieldTemplates.get(site, field.kind(), UNRESOLVED), object, value);
+    }
+
+    @Override
+    public XirSnippet genGetStatic(XirSite site, XirArgument object, RiField field) {
+        if (field.isResolved()) {
+            return new XirSnippet(getFieldTemplates.get(site, field.kind()), object, XirArgument.forInt(((HotSpotField) field).offset()));
+        }
+        return new XirSnippet(getFieldTemplates.get(site, field.kind(), UNRESOLVED), object);
+    }
+
+    @Override
+    public XirSnippet genPutStatic(XirSite site, XirArgument object, RiField field, XirArgument value) {
+        if (field.isResolved()) {
+            return new XirSnippet(putFieldTemplates.get(site, field.kind()), object, value, XirArgument.forInt(((HotSpotField) field).offset()));
+        }
+        return new XirSnippet(putFieldTemplates.get(site, field.kind(), UNRESOLVED), object, value);
+    }
+
+    @Override
+    public XirSnippet genNewInstance(XirSite site, RiType type) {
+        if (type instanceof HotSpotTypeResolved) {
+            int instanceSize = ((HotSpotTypeResolved) type).instanceSize();
+            return new XirSnippet(newInstanceTemplates.get(site, instanceSize), XirArgument.forObject(type));
+        }
+        return new XirSnippet(newInstanceUnresolvedTemplates.get(site));
+    }
+
+    @Override
+    public XirSnippet genNewArray(XirSite site, XirArgument length, CiKind elementKind, RiType componentType, RiType arrayType) {
+        if (elementKind == CiKind.Object) {
+            if (arrayType instanceof HotSpotTypeResolved) {
+                return new XirSnippet(newObjectArrayTemplates.get(site), length, XirArgument.forObject(arrayType));
+            }
+            return new XirSnippet(newObjectArrayTemplates.get(site, UNRESOLVED), length);
+        }
+        assert arrayType == null;
+        arrayType = Compiler.getVMEntries().getPrimitiveArrayType(elementKind);
+        return new XirSnippet(newTypeArrayTemplates.get(site), length, XirArgument.forObject(arrayType));
+    }
+
+    @Override
+    public XirSnippet genNewMultiArray(XirSite site, XirArgument[] lengths, RiType type) {
+        if (type instanceof HotSpotTypeResolved) {
+            XirArgument[] params = Arrays.copyOf(lengths, lengths.length + 1);
+            params[lengths.length] = XirArgument.forObject(type);
+            return new XirSnippet(multiNewArrayTemplate.get(site, lengths.length), params);
+        }
+        return new XirSnippet(multiNewArrayTemplate.get(site, lengths.length, UNRESOLVED), lengths);
+    }
+
+    @Override
+    public XirSnippet genCheckCast(XirSite site, XirArgument receiver, XirArgument hub, RiType type) {
+        if (type.isResolved()) {
+            return new XirSnippet(checkCastTemplates.get(site), receiver, hub);
+        }
+        return new XirSnippet(checkCastTemplates.get(site, UNRESOLVED), receiver);
+    }
+
+    @Override
+    public XirSnippet genInstanceOf(XirSite site, XirArgument object, XirArgument hub, RiType type) {
+        if (type.isResolved()) {
+            return new XirSnippet(instanceOfTemplates.get(site), object, hub);
+        }
+        return new XirSnippet(instanceOfTemplates.get(site, UNRESOLVED), object);
+    }
+
+    @Override
+    public XirSnippet genArrayLoad(XirSite site, XirArgument array, XirArgument index, XirArgument length, CiKind elementKind, RiType elementType) {
+        if (length == null) {
+            return new XirSnippet(arrayLoadTemplates.get(site, elementKind), array, index);
+        }
+        return new XirSnippet(arrayLoadTemplates.get(site, elementKind, GIVEN_LENGTH), array, index, length);
+    }
+
+    @Override
+    public XirSnippet genArrayStore(XirSite site, XirArgument array, XirArgument index, XirArgument length, XirArgument value, CiKind elementKind, RiType elementType) {
+        if (length == null) {
+            return new XirSnippet(arrayStoreTemplates.get(site, elementKind), array, index, value);
+        }
+        return new XirSnippet(arrayStoreTemplates.get(site, elementKind, GIVEN_LENGTH), array, index, value, length);
+    }
+
+    @Override
+    public XirSnippet genArrayLength(XirSite site, XirArgument array) {
+        return new XirSnippet(arrayLengthTemplates.get(site), array);
+    }
+
+    @Override
+    public List<XirTemplate> buildTemplates(CiXirAssembler asm) {
+        this.asm = asm;
+        List<XirTemplate> templates = new ArrayList<XirTemplate>();
+        return templates;
+    }
+
+    private static class UnresolvedClassPatching {
+
+        private final XirLabel patchSite;
+        private final XirLabel replacement;
+        private final XirLabel patchStub;
+        private final CiXirAssembler asm;
+        private final HotSpotVMConfig config;
+        private final XirOperand arg;
+        private State state;
+
+        private enum State {
+            New, Inline, Finished
+        }
+
+        public UnresolvedClassPatching(CiXirAssembler asm, XirOperand arg, HotSpotVMConfig config) {
+            this.asm = asm;
+            this.arg = arg;
+            this.config = config;
+            patchSite = asm.createInlineLabel("patch site");
+            replacement = asm.createOutOfLineLabel("replacement");
+            patchStub = asm.createOutOfLineLabel("patch stub");
+
+            state = State.New;
+        }
+
+        public void emitInline() {
+            assert state == State.New;
+
+            asm.bindInline(patchSite);
+            asm.mark(MARK_DUMMY_OOP_RELOCATION);
+            asm.jmp(patchStub);
+
+            // TODO: make this more generic & safe - this is needed to create space for patching
+            asm.nop(5);
+
+            state = State.Inline;
+        }
+
+        public void emitOutOfLine() {
+            assert state == State.Inline;
+
+            asm.bindOutOfLine(replacement);
+            XirMark begin = asm.mark(null);
+            asm.mov(arg, asm.createConstant(CiConstant.forObject(null)));
+            XirMark end = asm.mark(null);
+            // make this piece of data look like an instruction
+            asm.rawBytes(new byte[] {(byte) 0xb8, 0, 0, 0x05, 0});
+            asm.mark(MARK_KLASS_PATCHING, begin, end);
+            asm.bindOutOfLine(patchStub);
+            asm.callRuntime(config.loadKlassStub, null);
+            asm.jmp(patchSite);
+
+            state = State.Finished;
+        }
+    }
+
+    private static class UnresolvedFieldPatching {
+
+        private final XirLabel patchSite;
+        private final XirLabel replacement;
+        private final XirLabel patchStub;
+        private final CiXirAssembler asm;
+        private final HotSpotVMConfig config;
+        private State state;
+        private final XirOperand receiver;
+        private final XirOperand value;
+        private final boolean put;
+        private final boolean nullCheck;
+
+        private enum State {
+            New, Inline, Finished
+        }
+
+        public UnresolvedFieldPatching(CiXirAssembler asm, XirOperand receiver, XirOperand value, boolean put, boolean nullCheck, HotSpotVMConfig config) {
+            this.asm = asm;
+            this.receiver = receiver;
+            this.value = value;
+            this.put = put;
+            this.nullCheck = nullCheck;
+            this.config = config;
+            patchSite = asm.createInlineLabel("patch site");
+            replacement = asm.createOutOfLineLabel("replacement");
+            patchStub = asm.createOutOfLineLabel("patch stub");
+
+            state = State.New;
+        }
+
+        public void emitInline() {
+            assert state == State.New;
+            if (nullCheck) {
+                asm.nop(1);
+            }
+            asm.bindInline(patchSite);
+            asm.mark(MARK_DUMMY_OOP_RELOCATION);
+            if (nullCheck) {
+                asm.mark(MARK_IMPLICIT_NULL);
+                asm.safepoint();
+            }
+            asm.jmp(patchStub);
+
+            // TODO: make this more generic & safe - this is needed to create space for patching
+            asm.nop(5);
+
+            state = State.Inline;
+        }
+
+        public void emitOutOfLine() {
+            assert state == State.Inline;
+
+            asm.bindOutOfLine(replacement);
+            XirMark begin = asm.mark(null);
+            if (put) {
+                asm.pstore(value.kind, receiver, asm.i(Integer.MAX_VALUE), value, false);
+            } else {
+                asm.pload(value.kind, value, receiver, asm.i(Integer.MAX_VALUE), false);
+            }
+            XirMark end = asm.mark(null);
+            // make this piece of data look like an instruction
+            asm.rawBytes(new byte[] {(byte) 0xb8, 0, 0, 0x05, 0});
+            asm.mark(MARK_ACCESS_FIELD_PATCHING, begin, end);
+            asm.bindOutOfLine(patchStub);
+            asm.callRuntime(config.accessFieldStub, null);
+            asm.jmp(patchSite);
+
+            state = State.Finished;
+        }
+    }
+
+    private void verifyPointer(CiXirAssembler asm, XirOperand pointer) {
+        if (config.verifyPointers) {
+            // The verify pointer stub wants the argument in a fixed register.
+            XirOperand fixed = asm.createRegisterTemp("fixed", CiKind.Object, AMD64.r13);
+            asm.push(fixed);
+            asm.mov(fixed, pointer);
+            asm.callRuntime(config.verifyPointerStub, null);
+            asm.pop(fixed);
+        }
+    }
+
+    private void checkSubtype(CiXirAssembler asm, XirOperand result, XirOperand objHub, XirOperand hub) {
+        asm.push(objHub);
+        asm.push(hub);
+        asm.callRuntime(config.instanceofStub, null);
+        asm.pop(result);
+        asm.pop(result);
+    }
+
+    private void useRegisters(CiXirAssembler asm, CiRegister... registers) {
+        if (registers != null) {
+            for (CiRegister register : registers) {
+                asm.createRegisterTemp("reg", CiKind.Illegal, register);
+            }
+        }
+    }
+
+    private void writeBarrier(CiXirAssembler asm, XirOperand base) {
+        asm.shr(base, base, asm.i(config.cardtableShift));
+        asm.pstore(CiKind.Boolean, asm.w(config.cardtableStartAddress), base, asm.b(false), false);
+    }
+
+    /**
+     * Base class for all the ondemand template generators. It is not normally subclassed directly, but through one of
+     * its subclasses (SimpleTemplates, KindTemplates, IndexTemplates).
+     *
+     * @author Lukas Stadler
+     */
+    private abstract class Templates {
+
+        private ConcurrentHashMap<Long, XirTemplate> templates = new ConcurrentHashMap<Long, XirTemplate>();
+        private final long mask;
+
+        /**
+         * Each flag passed to this method will cause templates with and without it to be generated.
+         */
+        public Templates(TemplateFlag... flags) {
+            this.mask = getBits((int) INDEX_MASK, null, flags);
+        }
+
+        protected abstract XirTemplate create(CiXirAssembler asm, long flags);
+
+        protected boolean is(TemplateFlag check, long flags) {
+            return (flags & check.bits()) == check.bits();
+        }
+
+        protected long getBits(int index, XirSite site, TemplateFlag... flags) {
+            long bits = index;
+            if (site != null) {
+                bits |= site.requiresNullCheck() ? NULL_CHECK.bits() : 0;
+                bits |= site.requiresReadBarrier() ? READ_BARRIER.bits() : 0;
+                bits |= site.requiresWriteBarrier() ? WRITE_BARRIER.bits() : 0;
+                bits |= site.requiresArrayStoreCheck() ? STORE_CHECK.bits() : 0;
+                bits |= site.requiresBoundsCheck() ? BOUNDS_CHECK.bits() : 0;
+            }
+            if (flags != null) {
+                for (TemplateFlag flag : flags) {
+                    bits |= flag.bits();
+                }
+            }
+            return bits;
+        }
+
+        protected XirTemplate getInternal(long flags) {
+            flags = flags & mask;
+            XirTemplate template = templates.get(flags);
+            if (template == null) {
+                template = create(HotSpotXirGenerator.this.asm.copy(), flags);
+                templates.put(flags, template);
+            }
+            return template;
+        }
+    }
+
+    private abstract class SimpleTemplates extends Templates {
+
+        public SimpleTemplates(TemplateFlag... flags) {
+            super(flags);
+        }
+
+        public XirTemplate get(XirSite site, TemplateFlag... flags) {
+            return getInternal(getBits(0, site, flags));
+        }
+    }
+
+    private abstract class IndexTemplates extends Templates {
+
+        public IndexTemplates(TemplateFlag... flags) {
+            super(flags);
+        }
+
+        @Override
+        protected final XirTemplate create(CiXirAssembler asm, long flags) {
+            return create(asm, flags & FLAGS_MASK, (int) (flags & INDEX_MASK));
+        }
+
+        protected abstract XirTemplate create(CiXirAssembler asm, long flags, int index);
+
+        public XirTemplate get(XirSite site, int size, TemplateFlag... flags) {
+            return getInternal(getBits(size, site, flags));
+        }
+    }
+
+    private abstract class KindTemplates extends Templates {
+
+        public KindTemplates(TemplateFlag... flags) {
+            super(flags);
+        }
+
+        @Override
+        protected final XirTemplate create(CiXirAssembler asm, long flags) {
+            return create(asm, flags & FLAGS_MASK, CiKind.VALUES[(int) (flags & INDEX_MASK)]);
+        }
+
+        protected abstract XirTemplate create(CiXirAssembler asm, long flags, CiKind kind);
+
+        public XirTemplate get(XirSite site, CiKind kind, TemplateFlag... flags) {
+            return getInternal(getBits(kind.ordinal(), site, flags));
+        }
+    }
+}