--- conflicted
+++ resolved
@@ -288,11 +288,7 @@
     }
 
     int numLoops() {
-<<<<<<< HEAD
         return ir.numLoops();
-=======
-        return ir.loopCount();
->>>>>>> 5874167c
     }
 
     boolean isIntervalInLoop(int interval, int loop) {
