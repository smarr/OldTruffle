/*
 * Copyright (c) 2009, 2014, Oracle and/or its affiliates. All rights reserved.
 * DO NOT ALTER OR REMOVE COPYRIGHT NOTICES OR THIS FILE HEADER.
 *
 * This code is free software; you can redistribute it and/or modify it
 * under the terms of the GNU General Public License version 2 only, as
 * published by the Free Software Foundation.
 *
 * This code is distributed in the hope that it will be useful, but WITHOUT
 * ANY WARRANTY; without even the implied warranty of MERCHANTABILITY or
 * FITNESS FOR A PARTICULAR PURPOSE.  See the GNU General Public License
 * version 2 for more details (a copy is included in the LICENSE file that
 * accompanied this code).
 *
 * You should have received a copy of the GNU General Public License version
 * 2 along with this work; if not, write to the Free Software Foundation,
 * Inc., 51 Franklin St, Fifth Floor, Boston, MA 02110-1301 USA.
 *
 * Please contact Oracle, 500 Oracle Parkway, Redwood Shores, CA 94065 USA
 * or visit www.oracle.com if you need additional information or have any
 * questions.
 */
package com.oracle.graal.lir.gen;

import static com.oracle.graal.api.code.ValueUtil.*;
import static com.oracle.graal.lir.LIRValueUtil.*;

import java.util.*;

import com.oracle.graal.api.code.*;
import com.oracle.graal.api.meta.*;
import com.oracle.graal.asm.*;
import com.oracle.graal.compiler.common.*;
import com.oracle.graal.compiler.common.calc.*;
import com.oracle.graal.compiler.common.cfg.*;
import com.oracle.graal.compiler.common.spi.*;
import com.oracle.graal.compiler.common.type.*;
import com.oracle.graal.debug.*;
import com.oracle.graal.lir.*;
import com.oracle.graal.lir.StandardOp.BlockEndOp;
import com.oracle.graal.lir.StandardOp.LabelOp;
import com.oracle.graal.options.*;

/**
 * This class traverses the HIR instructions and generates LIR instructions from them.
 */
public abstract class LIRGenerator implements LIRGeneratorTool {

    public static class Options {
        // @formatter:off
        @Option(help = "Print HIR along side LIR as the latter is generated", type = OptionType.Debug)
        public static final OptionValue<Boolean> PrintIRWithLIR = new OptionValue<>(false);
        @Option(help = "The trace level for the LIR generator", type = OptionType.Debug)
        public static final OptionValue<Integer> TraceLIRGeneratorLevel = new OptionValue<>(0);
        // @formatter:on
    }

    private final LIRKindTool lirKindTool;

    private final CodeGenProviders providers;
    private final CallingConvention cc;

    private AbstractBlockBase<?> currentBlock;

    private LIRGenerationResult res;

    public LIRGenerator(LIRKindTool lirKindTool, CodeGenProviders providers, CallingConvention cc, LIRGenerationResult res) {
        this.lirKindTool = lirKindTool;
        this.res = res;
        this.providers = providers;
        this.cc = cc;
    }

    @Override
    public TargetDescription target() {
        return getCodeCache().getTarget();
    }

    public CodeGenProviders getProviders() {
        return providers;
    }

    @Override
    public MetaAccessProvider getMetaAccess() {
        return providers.getMetaAccess();
    }

    @Override
    public CodeCacheProvider getCodeCache() {
        return providers.getCodeCache();
    }

    @Override
    public ForeignCallsProvider getForeignCalls() {
        return providers.getForeignCalls();
    }

    protected LIRKindTool getLIRKindTool() {
        return lirKindTool;
    }

    @Override
    public Variable newVariable(LIRKind lirKind) {
        return new Variable(lirKind, res.getLIR().nextVariable());
    }

    @Override
    public RegisterAttributes attributes(Register register) {
        return res.getFrameMapBuilder().getRegisterConfig().getAttributesMap()[register.number];
    }

    @Override
    public Variable emitMove(Value input) {
        assert !(input instanceof Variable) : "Creating a copy of a variable via this method is not supported (and potentially a bug): " + input;
        Variable result = newVariable(input.getLIRKind());
        emitMove(result, input);
        return result;
    }

    @Override
    public Value emitLoadConstant(LIRKind kind, Constant constant) {
        JavaConstant javaConstant = (JavaConstant) constant;
        if (canInlineConstant(javaConstant)) {
            return javaConstant;
        } else {
            return emitMove(javaConstant);
        }
    }

    public AllocatableValue asAllocatable(Value value) {
        if (isAllocatableValue(value)) {
            return asAllocatableValue(value);
        } else {
            return emitMove(value);
        }
    }

    public Variable load(Value value) {
        if (!isVariable(value)) {
            return emitMove(value);
        }
        return (Variable) value;
    }

    /**
     * Checks whether the supplied constant can be used without loading it into a register for most
     * operations, i.e., for commonly used arithmetic, logical, and comparison operations.
     *
     * @param c The constant to check.
     * @return True if the constant can be used directly, false if the constant needs to be in a
     *         register.
     */
    protected abstract boolean canInlineConstant(JavaConstant c);

    public Value loadNonConst(Value value) {
        if (isConstant(value) && !canInlineConstant((JavaConstant) value)) {
            return emitMove(value);
        }
        return value;
    }

    /**
     * Determines if only oop maps are required for the code generated from the LIR.
     */
    public boolean needOnlyOopMaps() {
        return false;
    }

    /**
     * Gets the ABI specific operand used to return a value of a given kind from a method.
     *
     * @param kind the kind of value being returned
     * @return the operand representing the ABI defined location used return a value of kind
     *         {@code kind}
     */
    public AllocatableValue resultOperandFor(LIRKind kind) {
        return res.getFrameMapBuilder().getRegisterConfig().getReturnRegister((Kind) kind.getPlatformKind()).asValue(kind);
    }

    public void append(LIRInstruction op) {
        if (Options.PrintIRWithLIR.getValue() && !TTY.isSuppressed()) {
            TTY.println(op.toStringWithIdPrefix());
            TTY.println();
        }
        assert LIRVerifier.verify(op);
        res.getLIR().getLIRforBlock(currentBlock).add(op);
    }

    public boolean hasBlockEnd(AbstractBlockBase<?> block) {
        List<LIRInstruction> ops = getResult().getLIR().getLIRforBlock(block);
        if (ops.size() == 0) {
            return false;
        }
        return ops.get(ops.size() - 1) instanceof BlockEndOp;
    }

    public final void doBlockStart(AbstractBlockBase<?> block) {
        if (Options.PrintIRWithLIR.getValue()) {
            TTY.print(block.toString());
        }

        currentBlock = block;

        // set up the list of LIR instructions
        assert res.getLIR().getLIRforBlock(block) == null : "LIR list already computed for this block";
        res.getLIR().setLIRforBlock(block, new ArrayList<LIRInstruction>());

        append(new LabelOp(new Label(block.getId()), block.isAligned()));

        if (Options.TraceLIRGeneratorLevel.getValue() >= 1) {
            TTY.println("BEGIN Generating LIR for block B" + block.getId());
        }
    }

    public final void doBlockEnd(AbstractBlockBase<?> block) {

        if (Options.TraceLIRGeneratorLevel.getValue() >= 1) {
            TTY.println("END Generating LIR for block B" + block.getId());
        }

        currentBlock = null;

        if (Options.PrintIRWithLIR.getValue()) {
            TTY.println();
        }
    }

    public void emitIncomingValues(Value[] params) {
        ((LabelOp) res.getLIR().getLIRforBlock(getCurrentBlock()).get(0)).setIncomingValues(params);
    }

    public abstract void emitJump(LabelRef label);

    public abstract void emitCompareBranch(PlatformKind cmpKind, Value left, Value right, Condition cond, boolean unorderedIsTrue, LabelRef trueDestination, LabelRef falseDestination,
                    double trueDestinationProbability);

    public abstract void emitOverflowCheckBranch(LabelRef overflow, LabelRef noOverflow, LIRKind cmpKind, double overflowProbability);

    public abstract void emitIntegerTestBranch(Value left, Value right, LabelRef trueDestination, LabelRef falseDestination, double trueSuccessorProbability);

    public abstract Variable emitConditionalMove(PlatformKind cmpKind, Value leftVal, Value right, Condition cond, boolean unorderedIsTrue, Value trueValue, Value falseValue);

    public abstract Variable emitIntegerTestMove(Value leftVal, Value right, Value trueValue, Value falseValue);

    /**
     * Emits the single call operation at the heart of generating LIR for a
     * {@linkplain #emitForeignCall(ForeignCallLinkage, LIRFrameState, Value...) foreign call}.
     */
    protected abstract void emitForeignCallOp(ForeignCallLinkage linkage, Value result, Value[] arguments, Value[] temps, LIRFrameState info);

    public static AllocatableValue toStackKind(AllocatableValue value) {
        if (value.getKind().getStackKind() != value.getKind()) {
            // We only have stack-kinds in the LIR, so convert the operand kind for values from the
            // calling convention.
            LIRKind stackKind = value.getLIRKind().changeType(value.getKind().getStackKind());
            if (isRegister(value)) {
                return asRegister(value).asValue(stackKind);
            } else if (isStackSlot(value)) {
                return StackSlot.get(stackKind, asStackSlot(value).getRawOffset(), asStackSlot(value).getRawAddFrameSize());
            } else {
                throw GraalInternalError.shouldNotReachHere();
            }
        }
        return value;
    }

    @Override
    public Variable emitForeignCall(ForeignCallLinkage linkage, LIRFrameState frameState, Value... args) {
        LIRFrameState state = null;
        if (linkage.canDeoptimize()) {
            if (frameState != null) {
                state = frameState;
            } else {
                assert needOnlyOopMaps();
                state = new LIRFrameState(null, null, null);
            }
        }

        // move the arguments into the correct location
        CallingConvention linkageCc = linkage.getOutgoingCallingConvention();
        res.getFrameMapBuilder().callsMethod(linkageCc);
        assert linkageCc.getArgumentCount() == args.length : "argument count mismatch";
        Value[] argLocations = new Value[args.length];
        for (int i = 0; i < args.length; i++) {
            Value arg = args[i];
            AllocatableValue loc = linkageCc.getArgument(i);
            emitMove(loc, arg);
            argLocations[i] = loc;
        }
        res.setForeignCall(true);
        emitForeignCallOp(linkage, linkageCc.getReturn(), argLocations, linkage.getTemporaries(), state);

        if (isLegal(linkageCc.getReturn())) {
            return emitMove(linkageCc.getReturn());
        } else {
            return null;
        }
    }

    public void emitStrategySwitch(JavaConstant[] keyConstants, double[] keyProbabilities, LabelRef[] keyTargets, LabelRef defaultTarget, Variable value) {
        int keyCount = keyConstants.length;
        SwitchStrategy strategy = SwitchStrategy.getBestStrategy(keyProbabilities, keyConstants, keyTargets);
        long valueRange = keyConstants[keyCount - 1].asLong() - keyConstants[0].asLong() + 1;
        double tableSwitchDensity = keyCount / (double) valueRange;
        /*
         * This heuristic tries to find a compromise between the effort for the best switch strategy
         * and the density of a tableswitch. If the effort for the strategy is at least 4, then a
         * tableswitch is preferred if better than a certain value that starts at 0.5 and lowers
         * gradually with additional effort.
         */
        if (strategy.getAverageEffort() < 4 || tableSwitchDensity < (1 / Math.sqrt(strategy.getAverageEffort()))) {
            emitStrategySwitch(strategy, value, keyTargets, defaultTarget);
        } else {
            int minValue = keyConstants[0].asInt();
            assert valueRange < Integer.MAX_VALUE;
            LabelRef[] targets = new LabelRef[(int) valueRange];
            for (int i = 0; i < valueRange; i++) {
                targets[i] = defaultTarget;
            }
            for (int i = 0; i < keyCount; i++) {
                targets[keyConstants[i].asInt() - minValue] = keyTargets[i];
            }
            emitTableSwitch(minValue, defaultTarget, targets, value);
        }
    }

    public abstract void emitStrategySwitch(SwitchStrategy strategy, Variable key, LabelRef[] keyTargets, LabelRef defaultTarget);

    protected abstract void emitTableSwitch(int lowKey, LabelRef defaultTarget, LabelRef[] targets, Value key);

    public CallingConvention getCallingConvention() {
        return cc;
    }

    @Override
    public void beforeRegisterAllocation() {
    }

    /**
     * Gets a garbage value for a given kind.
     */
    protected JavaConstant zapValueForKind(PlatformKind kind) {
        long dead = 0xDEADDEADDEADDEADL;
        switch ((Kind) kind) {
            case Boolean:
                return JavaConstant.FALSE;
            case Byte:
                return JavaConstant.forByte((byte) dead);
            case Char:
                return JavaConstant.forChar((char) dead);
            case Short:
                return JavaConstant.forShort((short) dead);
            case Int:
                return JavaConstant.forInt((int) dead);
            case Double:
                return JavaConstant.forDouble(Double.longBitsToDouble(dead));
            case Float:
                return JavaConstant.forFloat(Float.intBitsToFloat((int) dead));
            case Long:
                return JavaConstant.forLong(dead);
            case Object:
                return JavaConstant.NULL_POINTER;
            default:
                throw new IllegalArgumentException(kind.toString());
        }
    }

    public LIRKind getLIRKind(Stamp stamp) {
        return stamp.getLIRKind(lirKindTool);
    }

    protected LIRKind getAddressKind(Value base, long displacement, Value index) {
        if (base.getLIRKind().isValue() && (index.equals(Value.ILLEGAL) || index.getLIRKind().isValue())) {
            return LIRKind.value(target().wordKind);
        } else if (base.getLIRKind().isReference(0) && displacement == 0L && index.equals(Value.ILLEGAL)) {
            return LIRKind.reference(target().wordKind);
        } else {
            return LIRKind.derivedReference(target().wordKind);
        }
    }

    public AbstractBlockBase<?> getCurrentBlock() {
        return currentBlock;
    }

<<<<<<< HEAD
    void setCurrentBlock(AbstractBlockBase<?> block) {
        currentBlock = block;
    }

=======
>>>>>>> 696799dc
    public LIRGenerationResult getResult() {
        return res;
    }

    public void emitBlackhole(Value operand) {
        append(new StandardOp.BlackholeOp(operand));
    }
}<|MERGE_RESOLUTION|>--- conflicted
+++ resolved
@@ -383,13 +383,6 @@
         return currentBlock;
     }
 
-<<<<<<< HEAD
-    void setCurrentBlock(AbstractBlockBase<?> block) {
-        currentBlock = block;
-    }
-
-=======
->>>>>>> 696799dc
     public LIRGenerationResult getResult() {
         return res;
     }
