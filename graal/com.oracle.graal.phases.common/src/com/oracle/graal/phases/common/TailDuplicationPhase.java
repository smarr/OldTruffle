/*
 * Copyright (c) 2012, 2013, Oracle and/or its affiliates. All rights reserved.
 * DO NOT ALTER OR REMOVE COPYRIGHT NOTICES OR THIS FILE HEADER.
 *
 * This code is free software; you can redistribute it and/or modify it
 * under the terms of the GNU General Public License version 2 only, as
 * published by the Free Software Foundation.
 *
 * This code is distributed in the hope that it will be useful, but WITHOUT
 * ANY WARRANTY; without even the implied warranty of MERCHANTABILITY or
 * FITNESS FOR A PARTICULAR PURPOSE.  See the GNU General Public License
 * version 2 for more details (a copy is included in the LICENSE file that
 * accompanied this code).
 *
 * You should have received a copy of the GNU General Public License version
 * 2 along with this work; if not, write to the Free Software Foundation,
 * Inc., 51 Franklin St, Fifth Floor, Boston, MA 02110-1301 USA.
 *
 * Please contact Oracle, 500 Oracle Parkway, Redwood Shores, CA 94065 USA
 * or visit www.oracle.com if you need additional information or have any
 * questions.
 */
package com.oracle.graal.phases.common;

import static com.oracle.graal.phases.GraalOptions.*;

import java.util.*;

import com.oracle.graal.debug.*;
import com.oracle.graal.graph.Graph.DuplicationReplacement;
import com.oracle.graal.graph.*;
import com.oracle.graal.graph.Graph.Mark;
import com.oracle.graal.nodes.*;
import com.oracle.graal.nodes.VirtualState.NodeClosure;
import com.oracle.graal.nodes.extended.*;
import com.oracle.graal.nodes.java.*;
import com.oracle.graal.nodes.spi.*;
import com.oracle.graal.nodes.type.*;
import com.oracle.graal.nodes.util.*;
import com.oracle.graal.nodes.virtual.*;
import com.oracle.graal.phases.*;
import com.oracle.graal.phases.graph.*;
import com.oracle.graal.phases.tiers.*;

/**
 * This class is a phase that looks for opportunities for tail duplication. The static method
 * {@link #tailDuplicate(MergeNode, TailDuplicationDecision, List, PhaseContext, CanonicalizerPhase)}
 * can also be used to drive tail duplication from other places, e.g., inlining.
 */
public class TailDuplicationPhase extends BasePhase<PhaseContext> {

    /*
     * Various metrics on the circumstances in which tail duplication was/wasn't performed.
     */
    private static final DebugMetric metricDuplicationConsidered = Debug.metric("DuplicationConsidered");
    private static final DebugMetric metricDuplicationPerformed = Debug.metric("DuplicationPerformed");

    private final CanonicalizerPhase canonicalizer;

    /**
     * This interface is used by tail duplication to let clients decide if tail duplication should
     * be performed.
     */
    public interface TailDuplicationDecision {

        /**
         * Queries if tail duplication should be performed at the given merge. If this method
         * returns true then the tail duplication will be performed, because all other checks have
         * happened before.
         * 
         * @param merge The merge at which tail duplication can be performed.
         * @param fixedNodeCount The size of the set of fixed nodes that forms the base for the
         *            duplicated set of nodes.
         * @return true if the tail duplication should be performed, false otherwise.
         */
        boolean doTransform(MergeNode merge, int fixedNodeCount);
    }

    /**
     * A tail duplication decision closure that employs the default algorithm: Check if there are
     * any phis on the merge whose stamps improve and that have usages within the duplicated set of
     * fixed nodes.
     */
    public static final TailDuplicationDecision DEFAULT_DECISION = new TailDuplicationDecision() {

        public boolean doTransform(MergeNode merge, int fixedNodeCount) {
            if (fixedNodeCount < TailDuplicationTrivialSize.getValue()) {
                return true;
            }
            ArrayList<PhiNode> improvements = null;
            for (PhiNode phi : merge.phis()) {
                Stamp phiStamp = phi.stamp();
                for (ValueNode input : phi.values()) {
                    if (!input.stamp().equals(phiStamp)) {
                        if (improvements == null) {
                            improvements = new ArrayList<>();
                        }
                        if (!improvements.contains(phi)) {
                            improvements.add(phi);
                        }
                        break;
                    }
                }
            }
            if (improvements == null) {
                return false;
            }
            FixedNode current = merge;
            int opportunities = 0;
            while (current instanceof FixedWithNextNode) {
                current = ((FixedWithNextNode) current).next();
                if (current instanceof VirtualizableAllocation) {
                    return false;
                }
                for (PhiNode phi : improvements) {
                    for (Node input : current.inputs()) {
                        if (input == phi) {
                            opportunities++;
                        }
                        if (input.inputs().contains(phi)) {
                            opportunities++;
                        }
                    }
                }
            }
            return opportunities > 0;
        }
    };

    /**
     * A tail duplication decision closure that always returns true.
     */
    public static final TailDuplicationDecision TRUE_DECISION = new TailDuplicationDecision() {

        @Override
        public boolean doTransform(MergeNode merge, int fixedNodeCount) {
            return true;
        }
    };

    public TailDuplicationPhase(CanonicalizerPhase canonicalizer) {
        this.canonicalizer = canonicalizer;
    }

    @Override
    protected void run(StructuredGraph graph, PhaseContext phaseContext) {
        NodesToDoubles nodeProbabilities = new ComputeProbabilityClosure(graph).apply();

        // A snapshot is taken here, so that new MergeNode instances aren't considered for tail
        // duplication.
        for (MergeNode merge : graph.getNodes(MergeNode.class).snapshot()) {
            if (!(merge instanceof LoopBeginNode) && nodeProbabilities.get(merge) >= TailDuplicationProbability.getValue()) {
                tailDuplicate(merge, DEFAULT_DECISION, null, phaseContext, canonicalizer);
            }
        }
    }

    /**
     * This method attempts to duplicate the tail of the given merge. The merge must not be a
     * {@link LoopBeginNode}. If the merge is eligible for duplication (at least one fixed node in
     * its tail, no {@link MonitorEnterNode}/ {@link MonitorExitNode}, non-null
     * {@link MergeNode#stateAfter()}) then the decision callback is used to determine whether the
     * tail duplication should actually be performed. If replacements is non-null, then this list of
     * {@link PiNode}s is used to replace one value per merge end.
     * 
     * @param merge The merge whose tail should be duplicated.
     * @param decision A callback that can make the final decision if tail duplication should occur
     *            or not.
     * @param replacements A list of {@link PiNode}s, or null. If this list is non-null then its
     *            size needs to match the merge's end count. Each entry can either be null or a
     *            {@link PiNode}, and is used to replace {@link PiNode#object()} with the
     *            {@link PiNode} in the duplicated branch that corresponds to the entry.
     * @param phaseContext
     */
    public static boolean tailDuplicate(MergeNode merge, TailDuplicationDecision decision, List<GuardedValueNode> replacements, PhaseContext phaseContext, CanonicalizerPhase canonicalizer) {
        assert !(merge instanceof LoopBeginNode);
        assert replacements == null || replacements.size() == merge.forwardEndCount();
        FixedNode fixed = merge;
        int fixedCount = 0;
        while (fixed instanceof FixedWithNextNode) {
            fixed = ((FixedWithNextNode) fixed).next();
            if (fixed instanceof CommitAllocationNode) {
                return false;
            }
            fixedCount++;
        }
        if (fixedCount > 1) {
            metricDuplicationConsidered.increment();
            if (decision.doTransform(merge, fixedCount)) {
                metricDuplicationPerformed.increment();
                new DuplicationOperation(merge, replacements, canonicalizer).duplicate(phaseContext);
                return true;
            }
        }
        return false;
    }

    /**
     * This class encapsulates one tail duplication operation on a specific {@link MergeNode}.
     */
    private static class DuplicationOperation {

        private final MergeNode merge;
        private final StructuredGraph graph;

        private final HashMap<ValueNode, PhiNode> bottomPhis = new HashMap<>();
        private final List<GuardedValueNode> replacements;

        private final CanonicalizerPhase canonicalizer;

        /**
         * Initializes the tail duplication operation without actually performing any work.
         * 
         * @param merge The merge whose tail should be duplicated.
         * @param replacements A list of replacement {@link PiNode}s, or null. If this is non-null,
         *            then the size of the list needs to match the number of end nodes at the merge.
         */
        public DuplicationOperation(MergeNode merge, List<GuardedValueNode> replacements, CanonicalizerPhase canonicalizer) {
            this.merge = merge;
            this.replacements = replacements;
            this.graph = merge.graph();
            this.canonicalizer = canonicalizer;
        }

        /**
         * Performs the actual tail duplication:
         * <ul>
         * <li>Creates a new {@link ValueAnchorNode} at the beginning of the duplicated area, an
         * transfers all dependencies from the merge to this anchor.</li>
         * <li>Determines the set of fixed nodes to be duplicated.</li>
         * <li>Creates the new merge at the bottom of the duplicated area.</li>
         * <li>Determines the complete set of duplicated nodes.</li>
         * <li>Performs the actual duplication.</li>
         * </ul>
         * 
         * @param phaseContext
         */
        private void duplicate(PhaseContext phaseContext) {
            Debug.log("tail duplication at merge %s in %s", merge, graph.method());

            Mark startMark = graph.getMark();

            ValueAnchorNode anchor = addValueAnchor();

            // determine the fixed nodes that should be duplicated (currently: all nodes up until
            // the first control
            // split, end node, deopt or return.
            ArrayList<FixedNode> fixedNodes = new ArrayList<>();
            FixedNode fixed = merge.next();
            FrameState stateAfter = merge.stateAfter();
            while (fixed instanceof FixedWithNextNode) {
                fixedNodes.add(fixed);
                if (fixed instanceof StateSplit && ((StateSplit) fixed).stateAfter() != null) {
                    stateAfter = ((StateSplit) fixed).stateAfter();
                }
                fixed = ((FixedWithNextNode) fixed).next();
            }

            AbstractEndNode endAfter = createNewMerge(fixed, stateAfter);
            MergeNode mergeAfter = endAfter.merge();
            fixedNodes.add(endAfter);
            final HashSet<Node> duplicatedNodes = buildDuplicatedNodeSet(fixedNodes, stateAfter);
            mergeAfter.clearEnds();
            expandDuplicated(duplicatedNodes, mergeAfter);

            List<AbstractEndNode> endSnapshot = merge.forwardEnds().snapshot();
            List<PhiNode> phiSnapshot = merge.phis().snapshot();

            int endIndex = 0;
            for (final AbstractEndNode forwardEnd : merge.forwardEnds()) {
                Map<Node, Node> duplicates;
                if (replacements == null || replacements.get(endIndex) == null) {
                    duplicates = graph.addDuplicates(duplicatedNodes, graph, duplicatedNodes.size(), (DuplicationReplacement) null);
                } else {
                    HashMap<Node, Node> replace = new HashMap<>();
                    replace.put(replacements.get(endIndex).object(), replacements.get(endIndex));
                    duplicates = graph.addDuplicates(duplicatedNodes, graph, duplicatedNodes.size(), replace);
                }
                for (Map.Entry<ValueNode, PhiNode> phi : bottomPhis.entrySet()) {
                    phi.getValue().initializeValueAt(merge.forwardEndIndex(forwardEnd), (ValueNode) duplicates.get(phi.getKey()));
                }
                mergeAfter.addForwardEnd((AbstractEndNode) duplicates.get(endAfter));

                // re-wire the duplicated ValueAnchorNode to the predecessor of the corresponding
                // EndNode
                FixedNode anchorDuplicate = (FixedNode) duplicates.get(anchor);
                ((FixedWithNextNode) forwardEnd.predecessor()).setNext(anchorDuplicate);
                // move dependencies on the ValueAnchorNode to the previous BeginNode
                AbstractBeginNode prevBegin = AbstractBeginNode.prevBegin(anchorDuplicate);
                anchorDuplicate.replaceAtUsages(prevBegin);

                // re-wire the phi duplicates to the correct input
                for (PhiNode phi : phiSnapshot) {
                    PhiNode phiDuplicate = (PhiNode) duplicates.get(phi);
                    phiDuplicate.replaceAtUsages(phi.valueAt(forwardEnd));
                    phiDuplicate.safeDelete();
                }
                endIndex++;
            }
            GraphUtil.killCFG(merge);
            for (AbstractEndNode forwardEnd : endSnapshot) {
                forwardEnd.safeDelete();
            }
            for (PhiNode phi : phiSnapshot) {
                // these phis should go away, but they still need to be anchored to a merge to be
                // valid...
                if (phi.isAlive()) {
                    phi.setMerge(mergeAfter);
                }
            }
            canonicalizer.applyIncremental(graph, phaseContext, startMark);
            Debug.dump(graph, "After tail duplication at %s", merge);
        }

        /**
         * Inserts a new ValueAnchorNode after the merge and transfers all dependency-usages (not
         * phis) to this ValueAnchorNode.
         * 
         * @return The new {@link ValueAnchorNode} that was created.
         */
        private ValueAnchorNode addValueAnchor() {
            ValueAnchorNode anchor = graph.add(new ValueAnchorNode(null));
            graph.addAfterFixed(merge, anchor);
            for (Node usage : merge.usages().snapshot()) {
                if (usage instanceof PhiNode && ((PhiNode) usage).merge() == merge) {
                    // nothing to do
                } else {
                    usage.replaceFirstInput(merge, anchor);
                }
            }
            return anchor;
        }

        /**
         * Given a set of fixed nodes, this method determines the set of fixed and floating nodes
         * that needs to be duplicated, i.e., all nodes that due to data flow and other dependencies
         * needs to be duplicated.
         * 
         * @param fixedNodes The set of fixed nodes that should be duplicated.
         * @param stateAfter The frame state of the merge that follows the set of fixed nodes. All
         *            {@link ValueNode}s reachable from this state are considered to be reachable
         *            from within the duplicated set of nodes.
         * @return The set of nodes that need to be duplicated.
         */
        private HashSet<Node> buildDuplicatedNodeSet(final ArrayList<FixedNode> fixedNodes, FrameState stateAfter) {
            final NodeBitMap aboveBound = graph.createNodeBitMap();
            final NodeBitMap belowBound = graph.createNodeBitMap();

            final Deque<Node> worklist = new ArrayDeque<>();

            // Build the set of nodes that have (transitive) usages within the duplicatedNodes.
            // This is achieved by iterating all nodes that are reachable via inputs from the the
            // fixed nodes.
            aboveBound.markAll(fixedNodes);
            worklist.addAll(fixedNodes);

            // the phis at the original merge should always be duplicated
            for (PhiNode phi : merge.phis()) {
                aboveBound.mark(phi);
                worklist.add(phi);
            }

            NodeClosure<Node> aboveClosure = new NodeClosure<Node>() {

                @Override
                public void apply(Node usage, Node node) {
                    if (node instanceof PhiNode && !fixedNodes.contains(((PhiNode) node).merge())) {
                        // stop iterating: phis belonging to outside merges are known to be outside.
                    } else if (node instanceof FixedNode) {
                        // stop iterating: fixed nodes within the given set are traversal roots
                        // anyway, and all other
                        // fixed nodes are known to be outside.
                    } else if (!aboveBound.isMarked(node)) {
                        worklist.add(node);
                        aboveBound.mark(node);
                    }
                }
            };

            if (stateAfter != null) {
                stateAfter.applyToNonVirtual(aboveClosure);
            }
            while (!worklist.isEmpty()) {
                Node current = worklist.remove();
                for (Node input : current.inputs()) {
                    aboveClosure.apply(current, input);
                }
            }

            // Build the set of nodes that have (transitive) inputs within the duplicatedNodes.
            // This is achieved by iterating all nodes that are reachable via usages from the fixed
            // nodes.
            belowBound.markAll(fixedNodes);
            worklist.addAll(fixedNodes);

            // the phis at the original merge should always be duplicated
            for (PhiNode phi : merge.phis()) {
                belowBound.mark(phi);
                worklist.add(phi);
            }

            while (!worklist.isEmpty()) {
                Node current = worklist.remove();
                for (Node usage : current.usages()) {
                    if (usage instanceof PhiNode && !fixedNodes.contains(((PhiNode) usage).merge())) {
                        // stop iterating: phis belonging to outside merges are known to be outside.
                    } else if (usage instanceof FixedNode) {
                        // stop iterating: fixed nodes within the given set are traversal roots
                        // anyway, and all other
                        // fixed nodes are known to be outside.
                    } else if (!belowBound.isMarked(usage)) {
                        worklist.add(usage);
                        belowBound.mark(usage);
                    }
                }
            }

            // build the intersection
            belowBound.intersect(aboveBound);
            HashSet<Node> result = new HashSet<>();
            for (Node node : belowBound) {
                result.add(node);
            }
            return result;
        }

        /**
         * Creates a new merge and end node construct at the end of the duplicated area. While it is
         * useless in itself (merge with only one end) it simplifies the later duplication step.
         * 
         * @param successor The successor of the duplicated set of nodes, i.e., the first node that
         *            should not be duplicated.
         * @param stateAfterMerge The frame state that should be used for the merge.
         * @return The newly created end node.
         */
        private AbstractEndNode createNewMerge(FixedNode successor, FrameState stateAfterMerge) {
            MergeNode newBottomMerge = graph.add(new MergeNode());
            AbstractEndNode newBottomEnd = graph.add(new EndNode());
            newBottomMerge.addForwardEnd(newBottomEnd);
            newBottomMerge.setStateAfter(stateAfterMerge);
            ((FixedWithNextNode) successor.predecessor()).setNext(newBottomEnd);
            newBottomMerge.setNext(successor);
            return newBottomEnd;
        }

        /**
         * Expands the set of nodes to be duplicated by looking at a number of conditions:
         * <ul>
         * <li>{@link ValueNode}s that have usages on the outside need to be replaced with phis for
         * the outside usages.</li>
         * <li>Non-{@link ValueNode} nodes that have outside usages (frame states, virtual object
         * states, ...) need to be cloned immediately for the outside usages.</li>
         * <li>Nodes that have a {@link StampFactory#extension()} or
         * {@link StampFactory#condition()} stamp need to be cloned immediately for the outside
         * usages.</li>
         * <li>Dependencies into the duplicated nodes will be replaced with dependencies on the
         * merge.</li>
         * <li>Outside non-{@link ValueNode}s with usages within the duplicated set of nodes need to
         * also be duplicated.</li>
         * <li>Outside {@link ValueNode}s with {@link StampFactory#extension()} or
         * {@link StampFactory#condition()} stamps that have usages within the duplicated set of
         * nodes need to also be duplicated.</li>
         * </ul>
         * 
         * @param duplicatedNodes The set of duplicated nodes that will be modified (expanded).
         * @param newBottomMerge The merge that follows the duplicated set of nodes. It will be used
         *            for newly created phis and to as a target for dependencies that pointed into
         *            the duplicated set of nodes.
         */
        private void expandDuplicated(HashSet<Node> duplicatedNodes, MergeNode newBottomMerge) {
            Deque<Node> worklist = new ArrayDeque<>(duplicatedNodes);

            while (!worklist.isEmpty()) {
                Node duplicated = worklist.remove();
                if (hasUsagesOutside(duplicated, duplicatedNodes)) {
                    boolean cloneForOutsideUsages = false;
                    if (duplicated instanceof ValueNode) {
                        ValueNode node = (ValueNode) duplicated;
                        if (node.stamp() == StampFactory.dependency()) {
                            // re-route dependencies to the merge
                            replaceUsagesOutside(node, newBottomMerge, duplicatedNodes);
                            // TODO(ls) maybe introduce phis for dependencies
                        } else if (node.stamp() == StampFactory.extension() || node.stamp() == StampFactory.condition()) {
                            cloneForOutsideUsages = true;
                        } else {
                            // introduce a new phi
                            PhiNode newPhi = bottomPhis.get(node);
                            if (newPhi == null) {
<<<<<<< HEAD
                                newPhi = graph.addWithoutUnique(new PhiNode(node.getKind(), newBottomMerge));
=======
                                newPhi = graph.addWithoutUnique(new PhiNode(node.stamp().unrestricted(), newBottomMerge));
>>>>>>> ef322fa7
                                bottomPhis.put(node, newPhi);
                                newPhi.addInput(node);
                            }
                            replaceUsagesOutside(node, newPhi, duplicatedNodes);
                        }
                    } else {
                        cloneForOutsideUsages = true;
                    }
                    if (cloneForOutsideUsages) {
                        // clone the offending node to the outside
                        Node newOutsideClone = duplicated.copyWithInputs();
                        replaceUsagesOutside(duplicated, newOutsideClone, duplicatedNodes);
                        // this might cause other nodes to have outside usages, we need to look at
                        // those as well
                        for (Node input : newOutsideClone.inputs()) {
                            if (duplicatedNodes.contains(input)) {
                                worklist.add(input);
                            }
                        }
                    }
                }
                // check if this node has an input that lies outside and cannot be shared
                for (Node input : duplicated.inputs()) {
                    if (!duplicatedNodes.contains(input)) {
                        boolean duplicateInput = false;
                        if (input instanceof VirtualState) {
                            duplicateInput = true;
                        } else if (input instanceof ValueNode) {
                            Stamp inputStamp = ((ValueNode) input).stamp();
                            if (inputStamp == StampFactory.extension() || inputStamp == StampFactory.condition()) {
                                duplicateInput = true;
                            }
                        }
                        if (duplicateInput) {
                            duplicatedNodes.add(input);
                            worklist.add(input);
                        }
                    }
                }
            }
        }

        /**
         * Checks if the given node has usages that are not within the given set of nodes.
         * 
         * @param node The node whose usages are checked.
         * @param nodeSet The set of nodes that are considered to be "within".
         * @return true if the given node has usages on the outside, false otherwise.
         */
        private static boolean hasUsagesOutside(Node node, HashSet<Node> nodeSet) {
            for (Node usage : node.usages()) {
                if (!nodeSet.contains(usage)) {
                    return true;
                }
            }
            return false;
        }

        /**
         * Replaces the given node with the given replacement at all usages that are not within the
         * given set of nodes.
         * 
         * @param node The node to be replaced at outside usages.
         * @param replacement The node that replaced the given node at outside usages.
         * @param nodeSet The set of nodes that are considered to be "within".
         */
        private static void replaceUsagesOutside(Node node, Node replacement, HashSet<Node> nodeSet) {
            for (Node usage : node.usages().snapshot()) {
                if (!nodeSet.contains(usage)) {
                    usage.replaceFirstInput(node, replacement);
                }
            }
        }
    }
}<|MERGE_RESOLUTION|>--- conflicted
+++ resolved
@@ -486,11 +486,7 @@
                             // introduce a new phi
                             PhiNode newPhi = bottomPhis.get(node);
                             if (newPhi == null) {
-<<<<<<< HEAD
-                                newPhi = graph.addWithoutUnique(new PhiNode(node.getKind(), newBottomMerge));
-=======
                                 newPhi = graph.addWithoutUnique(new PhiNode(node.stamp().unrestricted(), newBottomMerge));
->>>>>>> ef322fa7
                                 bottomPhis.put(node, newPhi);
                                 newPhi.addInput(node);
                             }
