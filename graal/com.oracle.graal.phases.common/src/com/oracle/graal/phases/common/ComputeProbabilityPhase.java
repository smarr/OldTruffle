/*
 * Copyright (c) 2011, Oracle and/or its affiliates. All rights reserved.
 * DO NOT ALTER OR REMOVE COPYRIGHT NOTICES OR THIS FILE HEADER.
 *
 * This code is free software; you can redistribute it and/or modify it
 * under the terms of the GNU General Public License version 2 only, as
 * published by the Free Software Foundation.
 *
 * This code is distributed in the hope that it will be useful, but WITHOUT
 * ANY WARRANTY; without even the implied warranty of MERCHANTABILITY or
 * FITNESS FOR A PARTICULAR PURPOSE.  See the GNU General Public License
 * version 2 for more details (a copy is included in the LICENSE file that
 * accompanied this code).
 *
 * You should have received a copy of the GNU General Public License version
 * 2 along with this work; if not, write to the Free Software Foundation,
 * Inc., 51 Franklin St, Fifth Floor, Boston, MA 02110-1301 USA.
 *
 * Please contact Oracle, 500 Oracle Parkway, Redwood Shores, CA 94065 USA
 * or visit www.oracle.com if you need additional information or have any
 * questions.
 */
package com.oracle.graal.phases.common;

import java.util.*;

import com.oracle.graal.debug.*;
import com.oracle.graal.graph.*;
import com.oracle.graal.nodes.*;
import com.oracle.graal.nodes.cfg.*;
import com.oracle.graal.phases.*;
import com.oracle.graal.phases.graph.*;

/**
 * Computes probabilities for nodes in a graph.
 * <p>
 * The computation of absolute probabilities works in three steps:
 * <ol>
 * <li>{@link PropagateProbability} traverses the graph in post order (merges after their ends, ...)
 * and keeps track of the "probability state". Whenever it encounters a {@link ControlSplitNode} it
 * uses the split's probability information to divide the probability upon the successors. Whenever
 * it encounters an {@link Invoke} it assumes that the exception edge is unlikely and propagates the
 * whole probability to the normal successor. Whenever it encounters a {@link MergeNode} it sums up
 * the probability of all predecessors. It also maintains a set of active loops (whose
 * {@link LoopBeginNode} has been visited) and builds def/use information for step 2.</li>
 * <li></li>
 * <li>{@link PropagateLoopFrequency} propagates the loop frequencies and multiplies each
 * {@link FixedNode}'s probability with its loop frequency.</li>
 * </ol>
 * TODO: add exception probability information to Invokes
 */
public class ComputeProbabilityPhase extends Phase {

    private static final double EPSILON = 1d / Integer.MAX_VALUE;

    @Override
    protected void run(StructuredGraph graph) {
        new PropagateProbability(graph.start()).apply();
        Debug.dump(graph, "After PropagateProbability");
        computeLoopFactors();
        Debug.dump(graph, "After computeLoopFactors");
        new PropagateLoopFrequency(graph.start()).apply();
        new ComputeInliningRelevanceIterator(graph).apply();
    }

    private void computeLoopFactors() {
        for (LoopInfo info : loopInfos) {
            double frequency = info.loopFrequency();
            assert frequency != -1;
        }
    }

    private static boolean isRelativeProbability(double prob) {
        // 1.01 to allow for some rounding errors
        return prob >= 0 && prob <= 1.01;
    }

    public static class LoopInfo {

        public final LoopBeginNode loopBegin;

        public final NodeMap<Set<LoopInfo>> requires;

        private double loopFrequency = -1;
        public boolean ended = false;

        public LoopInfo(LoopBeginNode loopBegin) {
            this.loopBegin = loopBegin;
            this.requires = loopBegin.graph().createNodeMap();
        }

        public double loopFrequency() {
            if (loopFrequency == -1 && ended) {
                double backEdgeProb = 0.0;
                for (LoopEndNode le : loopBegin.loopEnds()) {
                    double factor = 1;
                    Set<LoopInfo> requireds = requires.get(le);
                    for (LoopInfo required : requireds) {
                        double t = required.loopFrequency();
                        if (t == -1) {
                            return -1;
                        }
                        factor *= t;
                    }
                    backEdgeProb += le.probability() * factor;
                }
                double d = loopBegin.probability() - backEdgeProb;
                if (d < EPSILON) {
                    d = EPSILON;
                }
                loopFrequency = loopBegin.probability() / d;
                loopBegin.setLoopFrequency(loopFrequency);
            }
            return loopFrequency;
        }
    }

    public Set<LoopInfo> loopInfos = new HashSet<>();
    public Map<MergeNode, Set<LoopInfo>> mergeLoops = new IdentityHashMap<>();

    private class Probability implements MergeableState<Probability> {

        public double probability;
        public HashSet<LoopInfo> loops;
        public LoopInfo loopInfo;

        public Probability(double probability, HashSet<LoopInfo> loops) {
            this.probability = probability;
            this.loops = new HashSet<>(4);
            if (loops != null) {
                this.loops.addAll(loops);
            }
        }

        @Override
        public Probability clone() {
            return new Probability(probability, loops);
        }

        @Override
        public boolean merge(MergeNode merge, List<Probability> withStates) {
            if (merge.forwardEndCount() > 1) {
                HashSet<LoopInfo> intersection = new HashSet<>(loops);
                for (Probability other : withStates) {
                    intersection.retainAll(other.loops);
                }
                for (LoopInfo info : loops) {
                    if (!intersection.contains(info)) {
                        double loopFrequency = info.loopFrequency();
                        if (loopFrequency == -1) {
                            return false;
                        }
                        probability *= loopFrequency;
                    }
                }
                for (Probability other : withStates) {
                    double prob = other.probability;
                    for (LoopInfo info : other.loops) {
                        if (!intersection.contains(info)) {
                            double loopFrequency = info.loopFrequency();
                            if (loopFrequency == -1) {
                                return false;
                            }
                            prob *= loopFrequency;
                        }
                    }
                    probability += prob;
                }
                loops = intersection;
                mergeLoops.put(merge, new HashSet<>(intersection));
                assert isRelativeProbability(probability) : probability;
            }
            return true;
        }

        @Override
        public void loopBegin(LoopBeginNode loopBegin) {
            loopInfo = new LoopInfo(loopBegin);
            loopInfos.add(loopInfo);
            loops.add(loopInfo);
        }

        @Override
        public void loopEnds(LoopBeginNode loopBegin, List<Probability> loopEndStates) {
            assert loopInfo != null;
            List<LoopEndNode> loopEnds = loopBegin.orderedLoopEnds();
            int i = 0;
            for (Probability proba : loopEndStates) {
                LoopEndNode loopEnd = loopEnds.get(i++);
                Set<LoopInfo> requires = loopInfo.requires.get(loopEnd);
                if (requires == null) {
                    requires = new HashSet<>();
                    loopInfo.requires.set(loopEnd, requires);
                }
                for (LoopInfo innerLoop : proba.loops) {
                    if (innerLoop != loopInfo && !this.loops.contains(innerLoop)) {
                        requires.add(innerLoop);
                    }
                }
            }
            loopInfo.ended = true;
        }

        @Override
        public void afterSplit(BeginNode node) {
            assert node.predecessor() != null;
            Node pred = node.predecessor();
            if (pred instanceof Invoke) {
                Invoke x = (Invoke) pred;
                if (x.next() != node) {
                    probability = 0;
                }
            } else {
                assert pred instanceof ControlSplitNode;
                ControlSplitNode x = (ControlSplitNode) pred;
                probability *= x.probability(node);
            }
        }
    }

    private class PropagateProbability extends PostOrderNodeIterator<Probability> {

        public PropagateProbability(FixedNode start) {
            super(start, new Probability(1d, null));
        }

        @Override
        protected void node(FixedNode node) {
            node.setProbability(state.probability);
        }
    }

    private class LoopCount implements MergeableState<LoopCount> {

        public double count;

        public LoopCount(double count) {
            this.count = count;
        }

        @Override
        public LoopCount clone() {
            return new LoopCount(count);
        }

        @Override
        public boolean merge(MergeNode merge, List<LoopCount> withStates) {
            assert merge.forwardEndCount() == withStates.size() + 1;
            if (merge.forwardEndCount() > 1) {
                Set<LoopInfo> loops = mergeLoops.get(merge);
                assert loops != null;
                double countProd = 1;
                for (LoopInfo loop : loops) {
                    countProd *= loop.loopFrequency();
                }
                count = countProd;
            }
            return true;
        }

        @Override
        public void loopBegin(LoopBeginNode loopBegin) {
            count *= loopBegin.loopFrequency();
        }

        @Override
        public void loopEnds(LoopBeginNode loopBegin, List<LoopCount> loopEndStates) {
            // nothing to do...
        }

        @Override
        public void afterSplit(BeginNode node) {
            // nothing to do...
        }
    }

    private class PropagateLoopFrequency extends PostOrderNodeIterator<LoopCount> {

        public PropagateLoopFrequency(FixedNode start) {
            super(start, new LoopCount(1d));
        }

        @Override
        protected void node(FixedNode node) {
            node.setProbability(node.probability() * state.count);
        }

    }

    private static class ComputeInliningRelevanceIterator extends ScopedPostOrderNodeIterator {

        private final HashMap<FixedNode, Scope> scopes;
        private double currentProbability;
        private double parentRelevance;

        public ComputeInliningRelevanceIterator(StructuredGraph graph) {
            super(graph);
            this.scopes = computeLowestPathProbabilities(computeScopeInformation(graph));
        }

        @Override
        protected void initializeScope() {
            Scope scope = scopes.get(currentScopeStart);
            parentRelevance = getParentScopeRelevance(scope);
            currentProbability = scope.minPathProbability;
        }

        private static double getParentScopeRelevance(Scope scope) {
            if (scope.start instanceof LoopBeginNode) {
                assert scope.parent != null;
                double parentProbability = 0;
                for (EndNode end : ((LoopBeginNode) scope.start).forwardEnds()) {
                    parentProbability += end.probability();
                }
                return parentProbability / scope.parent.minPathProbability;
            } else {
                assert scope.parent == null;
                return 1.0;
            }
        }

        @Override
        protected void invoke(Invoke invoke) {
            assert !Double.isNaN(invoke.probability());
            invoke.setInliningRelevance((invoke.probability() / currentProbability) * Math.min(1.0, parentRelevance));
            assert !Double.isNaN(invoke.inliningRelevance());
        }

        private static Scope[] computeScopeInformation(StructuredGraph graph) {
            ControlFlowGraph cfg = ControlFlowGraph.compute(graph, true, true, false, false);

            Loop[] loops = cfg.getLoops();
            HashMap<Loop, Scope> processedScopes = new HashMap<>();
            Scope[] scopes = new Scope[loops.length + 1];
            Scope methodScope = new Scope(graph.start(), null);
            processedScopes.put(null, methodScope);

            scopes[0] = methodScope;
            for (int i = 0; i < loops.length; i++) {
                scopes[i + 1] = createScope(loops[i], processedScopes);
            }

            return scopes;
        }

        private static Scope createScope(Loop loop, HashMap<Loop, Scope> processedLoops) {
            Scope parent = processedLoops.get(loop.parent);
            if (parent == null) {
                parent = createScope(loop, processedLoops);
            }
            Scope result = new Scope(loop.loopBegin(), parent);
            processedLoops.put(loop, result);
            return result;
        }

        private static HashMap<FixedNode, Scope> computeLowestPathProbabilities(Scope[] scopes) {
            HashMap<FixedNode, Scope> result = new HashMap<>();

            for (Scope scope : scopes) {
                double lowestPathProbability = computeLowestPathProbability(scope);
                scope.minPathProbability = Math.max(EPSILON, lowestPathProbability);
                result.put(scope.start, scope);
            }

            return result;
        }

        private static double computeLowestPathProbability(Scope scope) {
            FixedNode scopeStart = scope.start;
            ArrayList<FixedNode> pathBeginNodes = new ArrayList<>();
            pathBeginNodes.add(scopeStart);
            double minPathProbability = scopeStart.probability();
<<<<<<< HEAD
            boolean isLoopScope = scopeStart instanceof LoopBeginNode;

            do {
                Node current = pathBeginNodes.remove(pathBeginNodes.size() - 1);
                do {
                    if (isLoopScope && current instanceof LoopExitNode && ((LoopBeginNode) scopeStart).loopExits().contains((LoopExitNode) current)) {
                        return minPathProbability;
                    } else if (current instanceof LoopBeginNode && current != scopeStart) {
                        current = getMaxProbabilityLoopExit((LoopBeginNode) current, pathBeginNodes);
                        minPathProbability = getMinPathProbability((FixedNode) current, minPathProbability);
                    } else if (current instanceof ControlSplitNode) {
                        current = getMaxProbabilitySux((ControlSplitNode) current, pathBeginNodes);
                        minPathProbability = getMinPathProbability((FixedNode) current, minPathProbability);
                    } else {
                        assert current.successors().count() <= 1;
                        current = current.successors().first();
                    }
                } while (current != null);
            } while (!pathBeginNodes.isEmpty());
=======
            Node current = scopeStart;

            while (current != null) {
                if (current.successors().count() > 1) {
                    assert current instanceof ControlSplitNode;
                    ControlSplitNode controlSplit = (ControlSplitNode) current;
                    current = getMaxProbabilitySux(controlSplit);
                    if (((FixedNode) current).probability() < minPathProbability) {
                        minPathProbability = ((FixedNode) current).probability();
                    }
                } else {
                    current = current.successors().first();
                }
            }
>>>>>>> a2630cd8

            return minPathProbability;
        }

        private static double getMinPathProbability(FixedNode current, double minPathProbability) {
            if (current.probability() < minPathProbability) {
                return current.probability();
            }
            return minPathProbability;
        }

        private static Node getMaxProbabilitySux(ControlSplitNode controlSplit, ArrayList<FixedNode> pathBeginNodes) {
            Node maxSux = null;
            double maxProbability = 0.0;
            int pathBeginCount = pathBeginNodes.size();

            for (Node sux : controlSplit.successors()) {
                double probability = controlSplit.probability((BeginNode) sux);
                if (probability > maxProbability) {
                    maxProbability = probability;
                    maxSux = sux;
                    truncate(pathBeginNodes, pathBeginCount);
                } else if (probability == maxProbability) {
                    pathBeginNodes.add((FixedNode) sux);
                }
            }

            return maxSux;
        }

        private static Node getMaxProbabilityLoopExit(LoopBeginNode loopBegin, ArrayList<FixedNode> pathBeginNodes) {
            Node maxSux = null;
            double maxProbability = 0.0;
            int pathBeginCount = pathBeginNodes.size();

            for (LoopExitNode sux : loopBegin.loopExits()) {
                double probability = sux.probability();
                if (probability > maxProbability) {
                    maxProbability = probability;
                    maxSux = sux;
                    truncate(pathBeginNodes, pathBeginCount);
                } else if (probability == maxProbability) {
                    pathBeginNodes.add(sux);
                }
            }

            return maxSux;
        }

        public static void truncate(ArrayList<FixedNode> pathBeginNodes, int pathBeginCount) {
            for (int i = pathBeginNodes.size() - pathBeginCount; i > 0; i--) {
                pathBeginNodes.remove(pathBeginNodes.size() - 1);
            }
        }
    }

    private static class Scope {

        public final FixedNode start;
        public final Scope parent;
        public double minPathProbability;

        public Scope(FixedNode start, Scope parent) {
            this.start = start;
            this.parent = parent;
        }
    }
}<|MERGE_RESOLUTION|>--- conflicted
+++ resolved
@@ -370,7 +370,6 @@
             ArrayList<FixedNode> pathBeginNodes = new ArrayList<>();
             pathBeginNodes.add(scopeStart);
             double minPathProbability = scopeStart.probability();
-<<<<<<< HEAD
             boolean isLoopScope = scopeStart instanceof LoopBeginNode;
 
             do {
@@ -385,33 +384,17 @@
                         current = getMaxProbabilitySux((ControlSplitNode) current, pathBeginNodes);
                         minPathProbability = getMinPathProbability((FixedNode) current, minPathProbability);
                     } else {
-                        assert current.successors().count() <= 1;
+                        assert current.successors.count() <= 1;
                         current = current.successors().first();
                     }
                 } while (current != null);
             } while (!pathBeginNodes.isEmpty());
-=======
-            Node current = scopeStart;
-
-            while (current != null) {
-                if (current.successors().count() > 1) {
-                    assert current instanceof ControlSplitNode;
-                    ControlSplitNode controlSplit = (ControlSplitNode) current;
-                    current = getMaxProbabilitySux(controlSplit);
-                    if (((FixedNode) current).probability() < minPathProbability) {
-                        minPathProbability = ((FixedNode) current).probability();
-                    }
-                } else {
-                    current = current.successors().first();
-                }
-            }
->>>>>>> a2630cd8
 
             return minPathProbability;
         }
 
         private static double getMinPathProbability(FixedNode current, double minPathProbability) {
-            if (current.probability() < minPathProbability) {
+            if (current != null && current.probability() < minPathProbability) {
                 return current.probability();
             }
             return minPathProbability;
