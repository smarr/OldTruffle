/*
 * Copyright (c) 2013, Oracle and/or its affiliates. All rights reserved.
 * DO NOT ALTER OR REMOVE COPYRIGHT NOTICES OR THIS FILE HEADER.
 *
 * This code is free software; you can redistribute it and/or modify it
 * under the terms of the GNU General Public License version 2 only, as
 * published by the Free Software Foundation.
 *
 * This code is distributed in the hope that it will be useful, but WITHOUT
 * ANY WARRANTY; without even the implied warranty of MERCHANTABILITY or
 * FITNESS FOR A PARTICULAR PURPOSE.  See the GNU General Public License
 * version 2 for more details (a copy is included in the LICENSE file that
 * accompanied this code).
 *
 * You should have received a copy of the GNU General Public License version
 * 2 along with this work; if not, write to the Free Software Foundation,
 * Inc., 51 Franklin St, Fifth Floor, Boston, MA 02110-1301 USA.
 *
 * Please contact Oracle, 500 Oracle Parkway, Redwood Shores, CA 94065 USA
 * or visit www.oracle.com if you need additional information or have any
 * questions.
 */
package com.oracle.graal.compiler.phases;

import static com.oracle.graal.phases.GraalOptions.*;

import com.oracle.graal.loop.phases.*;
import com.oracle.graal.phases.*;
import com.oracle.graal.phases.common.*;
import com.oracle.graal.phases.tiers.*;
import com.oracle.graal.virtual.phases.ea.*;

public class MidTier extends PhaseSuite<MidTierContext> {

    public MidTier() {
        CanonicalizerPhase canonicalizer = new CanonicalizerPhase(!AOTCompilation.getValue());

        if (OptPushThroughPi.getValue()) {
            appendPhase(new PushThroughPiPhase());
        }
        if (OptCanonicalizer.getValue()) {
            appendPhase(canonicalizer);
        }

        appendPhase(new ValueAnchorCleanupPhase());
        appendPhase(new LockEliminationPhase());

        if (OptReadElimination.getValue()) {
            appendPhase(new EarlyReadEliminationPhase(canonicalizer));
        }

        if (OptFloatingReads.getValue()) {
            IncrementalCanonicalizerPhase<MidTierContext> incCanonicalizer = new IncrementalCanonicalizerPhase<>(canonicalizer);
            incCanonicalizer.appendPhase(new FloatingReadPhase());
            appendPhase(incCanonicalizer);
            if (OptReadElimination.getValue()) {
                appendPhase(new ReadEliminationPhase());
            }
        }
        appendPhase(new RemoveValueProxyPhase());

        if (OptCanonicalizer.getValue()) {
            appendPhase(canonicalizer);
        }

        if (OptEliminatePartiallyRedundantGuards.getValue()) {
            appendPhase(new EliminatePartiallyRedundantGuardsPhase(false, true));
        }

        if (ConditionalElimination.getValue() && OptCanonicalizer.getValue()) {
            appendPhase(new IterativeConditionalEliminationPhase(canonicalizer));
        }

        if (OptEliminatePartiallyRedundantGuards.getValue()) {
            appendPhase(new EliminatePartiallyRedundantGuardsPhase(true, true));
        }

        if (OptCanonicalizer.getValue()) {
            appendPhase(canonicalizer);
        }

        appendPhase(new LoopSafepointEliminationPhase());

        appendPhase(new SafepointInsertionPhase());

        appendPhase(new GuardLoweringPhase());

<<<<<<< HEAD
        appendPhase(new LoweringPhase(LoweringType.AFTER_GUARDS, canonicalizer));
=======
        appendPhase(new LoweringPhase());
>>>>>>> 60df7ebb

        appendPhase(new FrameStateAssignmentPhase());

        if (OptCanonicalizer.getValue()) {
            appendPhase(canonicalizer);
        }
    }
}<|MERGE_RESOLUTION|>--- conflicted
+++ resolved
@@ -85,11 +85,7 @@
 
         appendPhase(new GuardLoweringPhase());
 
-<<<<<<< HEAD
-        appendPhase(new LoweringPhase(LoweringType.AFTER_GUARDS, canonicalizer));
-=======
-        appendPhase(new LoweringPhase());
->>>>>>> 60df7ebb
+        appendPhase(new LoweringPhase(canonicalizer));
 
         appendPhase(new FrameStateAssignmentPhase());
 
