--- conflicted
+++ resolved
@@ -102,10 +102,6 @@
             } else {
                 this.replaceAtUsages(null);
             }
-<<<<<<< HEAD
-            this.replaceAtUsages(null);
-=======
->>>>>>> 21597863
             graph().removeFixed(this);
         }
     }
