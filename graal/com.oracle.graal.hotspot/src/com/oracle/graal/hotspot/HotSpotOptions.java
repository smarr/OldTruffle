--- conflicted
+++ resolved
@@ -28,11 +28,6 @@
 import com.oracle.graal.api.runtime.*;
 import com.oracle.graal.debug.*;
 import com.oracle.graal.options.*;
-<<<<<<< HEAD
-import com.oracle.graal.phases.common.inlining.*;
-=======
-import com.oracle.graal.options.OptionUtils.OptionConsumer;
->>>>>>> c740c6dc
 
 //JaCoCo Exclude
 
@@ -44,24 +39,7 @@
 
     private static final String GRAAL_OPTION_PREFIX = "-G:";
 
-<<<<<<< HEAD
-    private static native boolean isCITimingEnabled();
-
     static {
-        if (isCITimingEnabled()) {
-            unconditionallyEnableTimerOrMetric(InliningUtil.class, "InlinedBytecodes");
-            unconditionallyEnableTimerOrMetric(CompilationTask.class, "CompilationTime");
-        }
-=======
-    /**
-     * Parses the Graal specific options specified to HotSpot (e.g., on the command line).
-     */
-    private static native void parseVMOptions();
-
-    static {
-        parseVMOptions();
-
->>>>>>> c740c6dc
         assert !Debug.Initialization.isDebugInitialized() : "The class " + Debug.class.getName() + " must not be initialized before the Graal runtime has been initialized. " +
                         "This can be fixed by placing a call to " + Graal.class.getName() + ".runtime() on the path that triggers initialization of " + Debug.class.getName();
         if (areDebugScopePatternsEnabled()) {
@@ -81,38 +59,6 @@
     static void printFlags() {
         OptionUtils.printFlags(options, GRAAL_OPTION_PREFIX);
     }
-<<<<<<< HEAD
-
-    /**
-     * Sets the relevant system property such that a {@link DebugTimer} or {@link DebugMetric}
-     * associated with a field in a class will be unconditionally enabled when it is created.
-     * <p>
-     * This method verifies that the named field exists and is of an expected type. However, it does
-     * not verify that the timer or metric created has the same name of the field.
-     *
-     * @param c the class in which the field is declared
-     * @param name the name of the field
-     */
-    private static void unconditionallyEnableTimerOrMetric(Class<?> c, String name) {
-        try {
-            Field field = c.getDeclaredField(name);
-            String propertyName;
-            if (DebugTimer.class.isAssignableFrom(field.getType())) {
-                propertyName = Debug.ENABLE_TIMER_PROPERTY_NAME_PREFIX + name;
-            } else {
-                assert DebugMetric.class.isAssignableFrom(field.getType());
-                propertyName = Debug.ENABLE_METRIC_PROPERTY_NAME_PREFIX + name;
-            }
-            String previous = System.setProperty(propertyName, "true");
-            if (previous != null) {
-                System.err.println("Overrode value \"" + previous + "\" of system property \"" + propertyName + "\" with \"true\"");
-            }
-        } catch (Exception e) {
-            throw new GraalInternalError(e);
-        }
-    }
 
     public native Object getOptionValue(String optionName);
-=======
->>>>>>> c740c6dc
 }