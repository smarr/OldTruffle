@echo off
REM
REM Copyright (c) 1999, 2013, Oracle and/or its affiliates. All rights reserved.
REM DO NOT ALTER OR REMOVE COPYRIGHT NOTICES OR THIS FILE HEADER.
REM
REM This code is free software; you can redistribute it and/or modify it
REM under the terms of the GNU General Public License version 2 only, as
REM published by the Free Software Foundation.
REM
REM This code is distributed in the hope that it will be useful, but WITHOUT
REM ANY WARRANTY; without even the implied warranty of MERCHANTABILITY or
REM FITNESS FOR A PARTICULAR PURPOSE.  See the GNU General Public License
REM version 2 for more details (a copy is included in the LICENSE file that
REM accompanied this code).
REM
REM You should have received a copy of the GNU General Public License version
REM 2 along with this work; if not, write to the Free Software Foundation,
REM Inc., 51 Franklin St, Fifth Floor, Boston, MA 02110-1301 USA.
REM
REM Please contact Oracle, 500 Oracle Parkway, Redwood Shores, CA 94065 USA
REM or visit www.oracle.com if you need additional information or have any
REM questions.
REM  
REM

REM This is the interactive build setup script (as opposed to the batch
REM build execution script). It creates $HotSpotBuildSpace if necessary,
REM copies the appropriate files out of $HotSpotWorkSpace into it, and
REM builds and runs ProjectCreator in it. This has the side-effect of creating
REM the vm.vcproj file in the buildspace, which is then used in Visual C++.

REM
REM Since we don't have uname and we could be cross-compiling,
REM Use the compiler to determine which ARCH we are building
REM 
REM Note: Running this batch file from the Windows command shell requires
REM that "grep" be accessible on the PATH. An MKS install does this.
REM 



REM (cwirth) does not return a proper error code, so build fails all the time
REM
REM cl 2>NUL >NUL
REM if %errorlevel% == 0 goto nexttest
REM echo Make sure cl.exe is in your PATH before running this script.
REM goto end

:nexttest
grep -V 2>NUL >NUL
if %errorlevel% == 0 goto testit
echo Make sure grep.exe is in your PATH before running this script. Either cygwin or MKS should work.
goto end


:testit
cl 2>&1 | grep "x64" >NUL
if %errorlevel% == 0 goto amd64
set ARCH=x86
set BUILDARCH=i486
set Platform_arch=x86
set Platform_arch_model=x86_32
goto done
:amd64
set ARCH=x86
set BUILDARCH=amd64
set Platform_arch=x86
set Platform_arch_model=x86_64
:done

setlocal

if "%1" == "" goto usage

if not "%2" == "" goto usage

REM Set HotSpotWorkSpace to the directy two steps above this script
for %%i in ("%~dp0..") do ( set HotSpotWorkSpace=%%~dpi)
set HotSpotBuildRoot=%HotSpotWorkSpace%build
set HotSpotBuildSpace=%HotSpotBuildRoot%\vs-%BUILDARCH%
set HotSpotJDKDist=%1


REM figure out MSC version
for /F %%i in ('sh %HotSpotWorkSpace%/make/windows/get_msc_ver.sh') do set %%i

echo **************************************************************
set ProjectFile=%HotSpotBuildSpace%\jvm.vcproj
if "%MSC_VER%" == "1200" (
set ProjectFile=%HotSpotBuildSpace%\jvm.dsp
echo Will generate VC6 project {unsupported}
) else (
if "%MSC_VER%" == "1400" (
echo Will generate VC8 {Visual Studio 2005}
) else (
if "%MSC_VER%" == "1500" (
echo Will generate VC9 {Visual Studio 2008}
) else (
if "%MSC_VER%" == "1600" (
echo Will generate VC10 {Visual Studio 2010}
set ProjectFile=%HotSpotBuildSpace%\jvm.vcxproj
) else (
echo Will generate VC7 project {Visual Studio 2003 .NET}
)
)
)
)
echo %ProjectFile%
echo **************************************************************

REM Test all variables to see whether the directories they
REM reference exist

if exist %HotSpotWorkSpace% goto test1

echo Error: directory pointed to by HotSpotWorkSpace
echo does not exist, or the variable is not set.
echo.
goto usage

:test1
if exist %HotSpotBuildSpace% goto test2
if not "%HotSpotBuildSpace%" == "" mkdir %HotSpotBuildSpace%
if exist %HotSpotBuildSpace% goto test2
echo Error: directory pointed to by HotSpotBuildSpace
echo does not exist, or the variable is not set.
echo.
goto usage

:test2
if exist %HotSpotJDKDist% goto test3
echo Error: directory pointed to by %HotSpotJDKDist%
echo does not exist, or the variable is not set.
echo.
goto usage

:test3
if not "%HOTSPOTMKSHOME%" == "" goto makedir
if exist c:\cygwin\bin set HOTSPOTMKSHOME=c:\cygwin\bin
if not "%HOTSPOTMKSHOME%" == "" goto makedir
echo Warning: please set variable HOTSPOTMKSHOME to place where 
echo          your MKS/Cygwin installation is
echo.
goto usage

:makedir
echo NOTE: Using the following settings:
echo   HotSpotWorkSpace=%HotSpotWorkSpace%
echo   HotSpotBuildSpace=%HotSpotBuildSpace%
echo   HotSpotJDKDist=%HotSpotJDKDist%


REM This is now safe to do.
:copyfiles
<<<<<<< HEAD
for /D %%i in (graal, compiler1, compiler2, tiered, core) do (
=======
for /D %%i in (compiler1, compiler2, tiered ) do (
>>>>>>> f0aa093f
if NOT EXIST %HotSpotBuildSpace%\%%i\generated mkdir %HotSpotBuildSpace%\%%i\generated
copy %HotSpotWorkSpace%\make\windows\projectfiles\%%i\* %HotSpotBuildSpace%\%%i\generated > NUL
)

REM force regneration of ProjectFile
if exist %ProjectFile% del %ProjectFile%

<<<<<<< HEAD
for /D %%i in (graal, compiler1, compiler2, tiered, core) do (
=======
for /D %%i in (compiler1, compiler2, tiered ) do (
>>>>>>> f0aa093f
echo -- %%i --
echo # Generated file!                                                        >    %HotSpotBuildSpace%\%%i\local.make
echo # Changing a variable below and then deleting %ProjectFile% will cause  >>    %HotSpotBuildSpace%\%%i\local.make
echo # %ProjectFile% to be regenerated with the new values.  Changing the    >>    %HotSpotBuildSpace%\%%i\local.make
echo # version requires rerunning create.bat.                                >>    %HotSpotBuildSpace%\%%i\local.make
echo.                                      >>    %HotSpotBuildSpace%\%%i\local.make
echo Variant=%%i			   >>    %HotSpotBuildSpace%\%%i\local.make
echo WorkSpace=%HotSpotWorkSpace%   	   >>    %HotSpotBuildSpace%\%%i\local.make
echo HOTSPOTWORKSPACE=%HotSpotWorkSpace%   >>    %HotSpotBuildSpace%\%%i\local.make
echo HOTSPOTBUILDROOT=%HotSpotBuildRoot%   >>    %HotSpotBuildSpace%\%%i\local.make
echo HOTSPOTBUILDSPACE=%HotSpotBuildSpace% >>    %HotSpotBuildSpace%\%%i\local.make
echo HOTSPOTJDKDIST=%HotSpotJDKDist%       >>    %HotSpotBuildSpace%\%%i\local.make
echo ARCH=%ARCH%                           >>    %HotSpotBuildSpace%\%%i\local.make
echo BUILDARCH=%BUILDARCH%                 >>    %HotSpotBuildSpace%\%%i\local.make
echo Platform_arch=%Platform_arch%         >>    %HotSpotBuildSpace%\%%i\local.make
echo Platform_arch_model=%Platform_arch_model% >>    %HotSpotBuildSpace%\%%i\local.make
echo MSC_VER=%MSC_VER% 			   >>    %HotSpotBuildSpace%\%%i\local.make

for /D %%j in (debug, fastdebug, product) do (
if NOT EXIST %HotSpotBuildSpace%\%%i\%%j mkdir %HotSpotBuildSpace%\%%i\%%j
)

pushd %HotSpotBuildSpace%\%%i\generated
nmake /nologo
popd

)

pushd %HotSpotBuildRoot%

REM It doesn't matter which variant we use here, "compiler1" is as good as any of the others - we need the common variables
nmake /nologo /F %HotSpotWorkSpace%/make/windows/projectfiles/common/Makefile LOCAL_MAKE=%HotSpotBuildSpace%\compiler1\local.make %ProjectFile%

popd

goto end

:usage
echo Usage: create HotSpotJDKDist
echo.
echo This is the VS build setup script (as opposed to the batch
echo build execution script). It creates a build directory if necessary,
echo copies the appropriate files out of the workspace into it, and
echo builds and runs ProjectCreator in it. This has the side-effect of creating
echo the %ProjectFile% file in the build space, which is then used in Visual C++.
echo.
echo The HotSpotJDKDist defines the JDK that should be used when running the JVM.
echo Environment variable FORCE_MSC_VER allows to override MSVC version autodetection.
echo.
echo NOTE that it is now NOT safe to modify any of the files in the build
echo space, since they may be overwritten whenever this script is run or
echo nmake is run in that directory.

:end

endlocal<|MERGE_RESOLUTION|>--- conflicted
+++ resolved
@@ -152,11 +152,7 @@
 
 REM This is now safe to do.
 :copyfiles
-<<<<<<< HEAD
-for /D %%i in (graal, compiler1, compiler2, tiered, core) do (
-=======
-for /D %%i in (compiler1, compiler2, tiered ) do (
->>>>>>> f0aa093f
+for /D %%i in (graal, compiler1, compiler2, tiered) do (
 if NOT EXIST %HotSpotBuildSpace%\%%i\generated mkdir %HotSpotBuildSpace%\%%i\generated
 copy %HotSpotWorkSpace%\make\windows\projectfiles\%%i\* %HotSpotBuildSpace%\%%i\generated > NUL
 )
@@ -164,11 +160,7 @@
 REM force regneration of ProjectFile
 if exist %ProjectFile% del %ProjectFile%
 
-<<<<<<< HEAD
-for /D %%i in (graal, compiler1, compiler2, tiered, core) do (
-=======
-for /D %%i in (compiler1, compiler2, tiered ) do (
->>>>>>> f0aa093f
+for /D %%i in (graal, compiler1, compiler2, tiered) do (
 echo -- %%i --
 echo # Generated file!                                                        >    %HotSpotBuildSpace%\%%i\local.make
 echo # Changing a variable below and then deleting %ProjectFile% will cause  >>    %HotSpotBuildSpace%\%%i\local.make
