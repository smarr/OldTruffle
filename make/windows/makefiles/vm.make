#
# Copyright (c) 1997, 2010, Oracle and/or its affiliates. All rights reserved.
# DO NOT ALTER OR REMOVE COPYRIGHT NOTICES OR THIS FILE HEADER.
#
# This code is free software; you can redistribute it and/or modify it
# under the terms of the GNU General Public License version 2 only, as
# published by the Free Software Foundation.
#
# This code is distributed in the hope that it will be useful, but WITHOUT
# ANY WARRANTY; without even the implied warranty of MERCHANTABILITY or
# FITNESS FOR A PARTICULAR PURPOSE.  See the GNU General Public License
# version 2 for more details (a copy is included in the LICENSE file that
# accompanied this code).
#
# You should have received a copy of the GNU General Public License version
# 2 along with this work; if not, write to the Free Software Foundation,
# Inc., 51 Franklin St, Fifth Floor, Boston, MA 02110-1301 USA.
#
# Please contact Oracle, 500 Oracle Parkway, Redwood Shores, CA 94065 USA
# or visit www.oracle.com if you need additional information or have any
# questions.
#  
#

# Resource file containing VERSIONINFO
Res_Files=.\version.res

!include ..\generated\objfiles.make

!ifdef RELEASE 
!ifdef DEVELOP
CPP_FLAGS=$(CPP_FLAGS) /D "DEBUG"
!else
CPP_FLAGS=$(CPP_FLAGS) /D "PRODUCT"
!endif
!else
CPP_FLAGS=$(CPP_FLAGS) /D "ASSERT"
!endif

!if "$(Variant)" == "core"
# No need to define anything, CORE is defined as !COMPILER1 && !COMPILER2
!endif

!if "$(Variant)" == "kernel"
CPP_FLAGS=$(CPP_FLAGS) /D "KERNEL"
!endif

!if "$(Variant)" == "compiler1"
CPP_FLAGS=$(CPP_FLAGS) /D "COMPILER1"
!endif

!if "$(Variant)" == "compiler2"
CPP_FLAGS=$(CPP_FLAGS) /D "COMPILER2"
!endif

!if "$(Variant)" == "tiered"
CPP_FLAGS=$(CPP_FLAGS) /D "COMPILER1" /D "COMPILER2"
!endif

!if "$(BUILDARCH)" == "i486"
HOTSPOT_LIB_ARCH=i386
!else
HOTSPOT_LIB_ARCH=$(BUILDARCH)
!endif

# The following variables are defined in the generated local.make file.
CPP_FLAGS=$(CPP_FLAGS) /D "HOTSPOT_RELEASE_VERSION=\"$(HS_BUILD_VER)\""
CPP_FLAGS=$(CPP_FLAGS) /D "JRE_RELEASE_VERSION=\"$(JRE_RELEASE_VER)\""
CPP_FLAGS=$(CPP_FLAGS) /D "HOTSPOT_LIB_ARCH=\"$(HOTSPOT_LIB_ARCH)\""
CPP_FLAGS=$(CPP_FLAGS) /D "HOTSPOT_BUILD_TARGET=\"$(BUILD_FLAVOR)\""
CPP_FLAGS=$(CPP_FLAGS) /D "HOTSPOT_BUILD_USER=\"$(BuildUser)\""
CPP_FLAGS=$(CPP_FLAGS) /D "HOTSPOT_VM_DISTRO=\"$(HOTSPOT_VM_DISTRO)\""

CPP_FLAGS=$(CPP_FLAGS) $(CPP_INCLUDE_DIRS)

# Define that so jni.h is on correct side
CPP_FLAGS=$(CPP_FLAGS) /D "_JNI_IMPLEMENTATION_"

!if "$(BUILDARCH)" == "ia64"
STACK_SIZE="/STACK:1048576,262144"
!else
STACK_SIZE=
!endif

!if "$(BUILDARCH)" == "ia64"
# AsyncGetCallTrace is not supported on IA64 yet
AGCT_EXPORT=
!else
!if "$(Variant)" == "kernel"
AGCT_EXPORT=
!else
AGCT_EXPORT=/export:AsyncGetCallTrace
!endif
!endif

# If you modify exports below please do the corresponding changes in
# src/share/tools/ProjectCreator/WinGammaPlatformVC7.java 
LINK_FLAGS=$(LINK_FLAGS) $(STACK_SIZE) /subsystem:windows /dll /base:0x8000000 \
  /export:JNI_GetDefaultJavaVMInitArgs       \
  /export:JNI_CreateJavaVM                   \
  /export:JVM_FindClassFromBootLoader        \
  /export:JNI_GetCreatedJavaVMs              \
  /export:jio_snprintf                       \
  /export:jio_printf                         \
  /export:jio_fprintf                        \
  /export:jio_vfprintf                       \
  /export:jio_vsnprintf                      \
  $(AGCT_EXPORT)                             \
  /export:JVM_GetVersionInfo                 \
  /export:JVM_GetThreadStateNames            \
  /export:JVM_GetThreadStateValues           \
  /export:JVM_InitAgentProperties

CPP_INCLUDE_DIRS=\
<<<<<<< HEAD
  /I "..\generated"                          \
  /I "..\generated\jvmtifiles"               \
  /I "$(WorkSpace)\src\share\vm\c1"          \
  /I "$(WorkSpace)\src\share\vm\c1x"         \
  /I "$(WorkSpace)\src\share\vm\compiler"    \
  /I "$(WorkSpace)\src\share\vm\code"        \
  /I "$(WorkSpace)\src\share\vm\interpreter" \
  /I "$(WorkSpace)\src\share\vm\ci"          \
  /I "$(WorkSpace)\src\share\vm\classfile"   \
  /I "$(WorkSpace)\src\share\vm\gc_implementation\parallelScavenge"\
  /I "$(WorkSpace)\src\share\vm\gc_implementation\shared"\
  /I "$(WorkSpace)\src\share\vm\gc_implementation\parNew"\
  /I "$(WorkSpace)\src\share\vm\gc_implementation\concurrentMarkSweep"\
  /I "$(WorkSpace)\src\share\vm\gc_implementation\g1"\
  /I "$(WorkSpace)\src\share\vm\gc_interface"\
  /I "$(WorkSpace)\src\share\vm\asm"         \
  /I "$(WorkSpace)\src\share\vm\memory"      \
  /I "$(WorkSpace)\src\share\vm\oops"        \
  /I "$(WorkSpace)\src\share\vm\prims"       \
  /I "$(WorkSpace)\src\share\vm\runtime"     \
  /I "$(WorkSpace)\src\share\vm\services"    \
  /I "$(WorkSpace)\src\share\vm\utilities"   \
  /I "$(WorkSpace)\src\share\vm\libadt"      \
  /I "$(WorkSpace)\src\share\vm\opto"        \
  /I "$(WorkSpace)\src\os\windows\vm"          \
=======
  /I "..\generated" \
  /I "$(WorkSpace)\src\share\vm" \
  /I "$(WorkSpace)\src\share\vm\prims" \
  /I "$(WorkSpace)\src\os\windows\vm" \
>>>>>>> c34eed21
  /I "$(WorkSpace)\src\os_cpu\windows_$(Platform_arch)\vm" \
  /I "$(WorkSpace)\src\cpu\$(Platform_arch)\vm"

CPP_DONT_USE_PCH=/D DONT_USE_PRECOMPILED_HEADER

!if "$(USE_PRECOMPILED_HEADER)" != "0"
CPP_USE_PCH=/Fp"vm.pch" /Yu"precompiled.hpp"
!else
CPP_USE_PCH=$(CPP_DONT_USE_PCH)
!endif

# Where to find the source code for the virtual machine
VM_PATH=../generated
VM_PATH=$(VM_PATH);../generated/adfiles
VM_PATH=$(VM_PATH);../generated/jvmtifiles
VM_PATH=$(VM_PATH);$(WorkSpace)/src/share/vm/c1
VM_PATH=$(VM_PATH);$(WorkSpace)/src/share/vm/c1x
VM_PATH=$(VM_PATH);$(WorkSpace)/src/share/vm/compiler
VM_PATH=$(VM_PATH);$(WorkSpace)/src/share/vm/code
VM_PATH=$(VM_PATH);$(WorkSpace)/src/share/vm/interpreter
VM_PATH=$(VM_PATH);$(WorkSpace)/src/share/vm/ci
VM_PATH=$(VM_PATH);$(WorkSpace)/src/share/vm/classfile
VM_PATH=$(VM_PATH);$(WorkSpace)/src/share/vm/gc_implementation/parallelScavenge
VM_PATH=$(VM_PATH);$(WorkSpace)/src/share/vm/gc_implementation/shared
VM_PATH=$(VM_PATH);$(WorkSpace)/src/share/vm/gc_implementation/parNew
VM_PATH=$(VM_PATH);$(WorkSpace)/src/share/vm/gc_implementation/concurrentMarkSweep
VM_PATH=$(VM_PATH);$(WorkSpace)/src/share/vm/gc_implementation/g1
VM_PATH=$(VM_PATH);$(WorkSpace)/src/share/vm/gc_interface
VM_PATH=$(VM_PATH);$(WorkSpace)/src/share/vm/asm
VM_PATH=$(VM_PATH);$(WorkSpace)/src/share/vm/memory
VM_PATH=$(VM_PATH);$(WorkSpace)/src/share/vm/oops
VM_PATH=$(VM_PATH);$(WorkSpace)/src/share/vm/prims
VM_PATH=$(VM_PATH);$(WorkSpace)/src/share/vm/runtime
VM_PATH=$(VM_PATH);$(WorkSpace)/src/share/vm/services
VM_PATH=$(VM_PATH);$(WorkSpace)/src/share/vm/utilities
VM_PATH=$(VM_PATH);$(WorkSpace)/src/share/vm/libadt
VM_PATH=$(VM_PATH);$(WorkSpace)/src/os/windows/vm
VM_PATH=$(VM_PATH);$(WorkSpace)/src/os_cpu/windows_$(Platform_arch)/vm
VM_PATH=$(VM_PATH);$(WorkSpace)/src/cpu/$(Platform_arch)/vm
VM_PATH=$(VM_PATH);$(WorkSpace)/src/share/vm/opto

VM_PATH={$(VM_PATH)}

# Special case files not using precompiled header files.

c1_RInfo_$(Platform_arch).obj: $(WorkSpace)\src\cpu\$(Platform_arch)\vm\c1_RInfo_$(Platform_arch).cpp 
	 $(CPP) $(CPP_FLAGS) $(CPP_DONT_USE_PCH) /c $(WorkSpace)\src\cpu\$(Platform_arch)\vm\c1_RInfo_$(Platform_arch).cpp

os_windows.obj: $(WorkSpace)\src\os\windows\vm\os_windows.cpp
        $(CPP) $(CPP_FLAGS) $(CPP_DONT_USE_PCH) /c $(WorkSpace)\src\os\windows\vm\os_windows.cpp

os_windows_$(Platform_arch).obj: $(WorkSpace)\src\os_cpu\windows_$(Platform_arch)\vm\os_windows_$(Platform_arch).cpp
        $(CPP) $(CPP_FLAGS) $(CPP_DONT_USE_PCH) /c $(WorkSpace)\src\os_cpu\windows_$(Platform_arch)\vm\os_windows_$(Platform_arch).cpp

osThread_windows.obj: $(WorkSpace)\src\os\windows\vm\osThread_windows.cpp
        $(CPP) $(CPP_FLAGS) $(CPP_DONT_USE_PCH) /c $(WorkSpace)\src\os\windows\vm\osThread_windows.cpp

conditionVar_windows.obj: $(WorkSpace)\src\os\windows\vm\conditionVar_windows.cpp
        $(CPP) $(CPP_FLAGS) $(CPP_DONT_USE_PCH) /c $(WorkSpace)\src\os\windows\vm\conditionVar_windows.cpp

getThread_windows_$(Platform_arch).obj: $(WorkSpace)\src\os_cpu\windows_$(Platform_arch)\vm\getThread_windows_$(Platform_arch).cpp
        $(CPP) $(CPP_FLAGS) $(CPP_DONT_USE_PCH) /c $(WorkSpace)\src\os_cpu\windows_$(Platform_arch)\vm\getThread_windows_$(Platform_arch).cpp

opcodes.obj: $(WorkSpace)\src\share\vm\opto\opcodes.cpp
        $(CPP) $(CPP_FLAGS) $(CPP_DONT_USE_PCH) /c $(WorkSpace)\src\share\vm\opto\opcodes.cpp

bytecodeInterpreter.obj: $(WorkSpace)\src\share\vm\interpreter\bytecodeInterpreter.cpp
        $(CPP) $(CPP_FLAGS) $(CPP_DONT_USE_PCH) /c $(WorkSpace)\src\share\vm\interpreter\bytecodeInterpreter.cpp

bytecodeInterpreterWithChecks.obj: ..\generated\jvmtifiles\bytecodeInterpreterWithChecks.cpp
        $(CPP) $(CPP_FLAGS) $(CPP_DONT_USE_PCH) /c ..\generated\jvmtifiles\bytecodeInterpreterWithChecks.cpp

# Default rules for the Virtual Machine
{$(WorkSpace)\src\share\vm\c1}.cpp.obj::
        $(CPP) $(CPP_FLAGS) $(CPP_USE_PCH) /c $<

{$(WorkSpace)\src\share\vm\compiler}.cpp.obj::
        $(CPP) $(CPP_FLAGS) $(CPP_USE_PCH) /c $<

{$(WorkSpace)\src\share\vm\code}.cpp.obj::
        $(CPP) $(CPP_FLAGS) $(CPP_USE_PCH) /c $<

{$(WorkSpace)\src\share\vm\interpreter}.cpp.obj::
        $(CPP) $(CPP_FLAGS) $(CPP_USE_PCH) /c $<

{$(WorkSpace)\src\share\vm\ci}.cpp.obj::
        $(CPP) $(CPP_FLAGS) $(CPP_USE_PCH) /c $<

{$(WorkSpace)\src\share\vm\classfile}.cpp.obj::
        $(CPP) $(CPP_FLAGS) $(CPP_USE_PCH) /c $<

{$(WorkSpace)\src\share\vm\gc_implementation\parallelScavenge}.cpp.obj::
        $(CPP) $(CPP_FLAGS) $(CPP_USE_PCH) /c $<

{$(WorkSpace)\src\share\vm\gc_implementation\shared}.cpp.obj::
        $(CPP) $(CPP_FLAGS) $(CPP_USE_PCH) /c $<

{$(WorkSpace)\src\share\vm\gc_implementation\parNew}.cpp.obj::
        $(CPP) $(CPP_FLAGS) $(CPP_USE_PCH) /c $<

{$(WorkSpace)\src\share\vm\gc_implementation\concurrentMarkSweep}.cpp.obj::
        $(CPP) $(CPP_FLAGS) $(CPP_USE_PCH) /c $<

{$(WorkSpace)\src\share\vm\gc_implementation\g1}.cpp.obj::
        $(CPP) $(CPP_FLAGS) $(CPP_USE_PCH) /c $<

{$(WorkSpace)\src\share\vm\gc_interface}.cpp.obj::
        $(CPP) $(CPP_FLAGS) $(CPP_USE_PCH) /c $<

{$(WorkSpace)\src\share\vm\asm}.cpp.obj::
        $(CPP) $(CPP_FLAGS) $(CPP_USE_PCH) /c $<

{$(WorkSpace)\src\share\vm\memory}.cpp.obj::
        $(CPP) $(CPP_FLAGS) $(CPP_USE_PCH) /c $<

{$(WorkSpace)\src\share\vm\oops}.cpp.obj::
        $(CPP) $(CPP_FLAGS) $(CPP_USE_PCH) /c $<

{$(WorkSpace)\src\share\vm\prims}.cpp.obj::
        $(CPP) $(CPP_FLAGS) $(CPP_USE_PCH) /c $<

{$(WorkSpace)\src\share\vm\runtime}.cpp.obj::
        $(CPP) $(CPP_FLAGS) $(CPP_USE_PCH) /c $<

{$(WorkSpace)\src\share\vm\services}.cpp.obj::
        $(CPP) $(CPP_FLAGS) $(CPP_USE_PCH) /c $<

{$(WorkSpace)\src\share\vm\utilities}.cpp.obj::
        $(CPP) $(CPP_FLAGS) $(CPP_USE_PCH) /c $<

{$(WorkSpace)\src\share\vm\libadt}.cpp.obj::
        $(CPP) $(CPP_FLAGS) $(CPP_USE_PCH) /c $<

{$(WorkSpace)\src\share\vm\opto}.cpp.obj::
        $(CPP) $(CPP_FLAGS) $(CPP_USE_PCH) /c $<

{$(WorkSpace)\src\os\windows\vm}.cpp.obj::
        $(CPP) $(CPP_FLAGS) $(CPP_USE_PCH) /c $<

# This guy should remain a single colon rule because
# otherwise we can't specify the output filename.
{$(WorkSpace)\src\os\windows\vm}.rc.res:
        @$(RC) $(RC_FLAGS) /fo"$@" $<

{$(WorkSpace)\src\cpu\$(Platform_arch)\vm}.cpp.obj::
        $(CPP) $(CPP_FLAGS) $(CPP_USE_PCH) /c $<

{$(WorkSpace)\src\os_cpu\windows_$(Platform_arch)\vm}.cpp.obj::
        $(CPP) $(CPP_FLAGS) $(CPP_USE_PCH) /c $<

{..\generated\incls}.cpp.obj::
        $(CPP) $(CPP_FLAGS) $(CPP_USE_PCH) /c $<

{..\generated\adfiles}.cpp.obj::
        $(CPP) $(CPP_FLAGS) $(CPP_USE_PCH) /c $<

{..\generated\jvmtifiles}.cpp.obj::
        $(CPP) $(CPP_FLAGS) $(CPP_USE_PCH) /c $<

default::

_build_pch_file.obj:
        @echo #include "precompiled.hpp" > ../generated/_build_pch_file.cpp
        $(CPP) $(CPP_FLAGS) /Fp"vm.pch" /Yc"precompiled.hpp" /c ../generated/_build_pch_file.cpp<|MERGE_RESOLUTION|>--- conflicted
+++ resolved
@@ -112,38 +112,10 @@
   /export:JVM_InitAgentProperties
 
 CPP_INCLUDE_DIRS=\
-<<<<<<< HEAD
-  /I "..\generated"                          \
-  /I "..\generated\jvmtifiles"               \
-  /I "$(WorkSpace)\src\share\vm\c1"          \
-  /I "$(WorkSpace)\src\share\vm\c1x"         \
-  /I "$(WorkSpace)\src\share\vm\compiler"    \
-  /I "$(WorkSpace)\src\share\vm\code"        \
-  /I "$(WorkSpace)\src\share\vm\interpreter" \
-  /I "$(WorkSpace)\src\share\vm\ci"          \
-  /I "$(WorkSpace)\src\share\vm\classfile"   \
-  /I "$(WorkSpace)\src\share\vm\gc_implementation\parallelScavenge"\
-  /I "$(WorkSpace)\src\share\vm\gc_implementation\shared"\
-  /I "$(WorkSpace)\src\share\vm\gc_implementation\parNew"\
-  /I "$(WorkSpace)\src\share\vm\gc_implementation\concurrentMarkSweep"\
-  /I "$(WorkSpace)\src\share\vm\gc_implementation\g1"\
-  /I "$(WorkSpace)\src\share\vm\gc_interface"\
-  /I "$(WorkSpace)\src\share\vm\asm"         \
-  /I "$(WorkSpace)\src\share\vm\memory"      \
-  /I "$(WorkSpace)\src\share\vm\oops"        \
-  /I "$(WorkSpace)\src\share\vm\prims"       \
-  /I "$(WorkSpace)\src\share\vm\runtime"     \
-  /I "$(WorkSpace)\src\share\vm\services"    \
-  /I "$(WorkSpace)\src\share\vm\utilities"   \
-  /I "$(WorkSpace)\src\share\vm\libadt"      \
-  /I "$(WorkSpace)\src\share\vm\opto"        \
-  /I "$(WorkSpace)\src\os\windows\vm"          \
-=======
   /I "..\generated" \
   /I "$(WorkSpace)\src\share\vm" \
   /I "$(WorkSpace)\src\share\vm\prims" \
   /I "$(WorkSpace)\src\os\windows\vm" \
->>>>>>> c34eed21
   /I "$(WorkSpace)\src\os_cpu\windows_$(Platform_arch)\vm" \
   /I "$(WorkSpace)\src\cpu\$(Platform_arch)\vm"
 
