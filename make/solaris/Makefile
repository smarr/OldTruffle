#
# Copyright (c) 1998, 2013, Oracle and/or its affiliates. All rights reserved.
# DO NOT ALTER OR REMOVE COPYRIGHT NOTICES OR THIS FILE HEADER.
#
# This code is free software; you can redistribute it and/or modify it
# under the terms of the GNU General Public License version 2 only, as
# published by the Free Software Foundation.
#
# This code is distributed in the hope that it will be useful, but WITHOUT
# ANY WARRANTY; without even the implied warranty of MERCHANTABILITY or
# FITNESS FOR A PARTICULAR PURPOSE.  See the GNU General Public License
# version 2 for more details (a copy is included in the LICENSE file that
# accompanied this code).
#
# You should have received a copy of the GNU General Public License version
# 2 along with this work; if not, write to the Free Software Foundation,
# Inc., 51 Franklin St, Fifth Floor, Boston, MA 02110-1301 USA.
#
# Please contact Oracle, 500 Oracle Parkway, Redwood Shores, CA 94065 USA
# or visit www.oracle.com if you need additional information or have any
# questions.
#
#

# This makefile creates a build tree and lights off a build.
# You can go back into the build tree and perform rebuilds or
# incremental builds as desired. Be sure to reestablish
# environment variable settings for LD_LIBRARY_PATH and JAVA_HOME.

# The make process now relies on java and javac. These can be
# specified either implicitly on the PATH, by setting the
# (JDK-inherited) ALT_BOOTDIR environment variable to full path to a
# JDK in which bin/java and bin/javac are present and working (e.g.,
# /usr/local/java/jdk1.3/solaris), or via the (JDK-inherited)
# default BOOTDIR path value. Note that one of ALT_BOOTDIR
# or BOOTDIR has to be set. We do *not* search javac, javah, rmic etc.
# from the PATH.

# Along with VM, Serviceability Agent (SA) is built for SA/JDI binding.
# JDI binding on SA produces two binaries:
#  1. sa-jdi.jar       - This is built before building libjvm.so
#                        Please refer to ./makefiles/sa.make
#  2. libsaproc.so     - Native library for SA - This is built after
#                        libjsig.so (signal interposition library)
#                        Please refer to ./makefiles/vm.make
# If $(GAMMADIR)/agent dir is not present, SA components are not built.

ifeq ($(GAMMADIR),)
include ../../make/defs.make
else
include $(GAMMADIR)/make/defs.make
endif
include $(GAMMADIR)/make/$(OSNAME)/makefiles/rules.make

ifndef CC_INTERP
  ifndef FORCE_TIERED
    FORCE_TIERED=1
  endif
endif

ifdef LP64
  ifeq ("$(filter $(LP64_ARCH),$(BUILDARCH))","")
    _JUNK_ := $(shell echo >&2 \
         $(OSNAME) $(ARCH) "*** ERROR: this platform does not support 64-bit compilers!")
	  @exit 1
  endif
endif

# The following renders pathnames in generated Makefiles valid on
# machines other than the machine containing the build tree.
#
# For example, let's say my build tree lives on /files12 on
# exact.east.sun.com.  This logic will cause GAMMADIR to begin with
# /net/exact/files12/...
#
# We only do this on SunOS variants, for a couple of reasons:
#  * It is extremely rare that source trees exist on other systems
#  * It has been claimed that the Linux automounter is flakey, so
#    changing GAMMADIR in a way that exercises the automounter could
#    prove to be a source of unreliability in the build process.
# Obviously, this Makefile is only relevant on SunOS boxes to begin
# with, but the SunOS conditionalization will make it easier to
# combine Makefiles in the future (assuming we ever do that).

ifeq ($(OSNAME),solaris)

  #   prepend current directory to relative pathnames.
  NEW_GAMMADIR :=                                    \
    $(shell echo $(GAMMADIR) |                       \
      sed -e "s=^\([^/].*\)=$(shell pwd)/\1="        \
     )
  unexport NEW_GAMMADIR

  # If NEW_GAMMADIR doesn't already start with "/net/":
  ifeq ($(strip $(filter /net/%,$(NEW_GAMMADIR))),)
    #   prepend /net/$(HOST)
    #   remove /net/$(HOST) if name already began with /home/
    #   remove /net/$(HOST) if name already began with /java/
    #   remove /net/$(HOST) if name already began with /lab/
    NEW_GAMMADIR :=                                     \
         $(shell echo $(NEW_GAMMADIR) |                 \
                 sed -e "s=^\(.*\)=/net/$(HOST)\1="     \
                     -e "s=^/net/$(HOST)/home/=/home/=" \
                     -e "s=^/net/$(HOST)/java/=/java/=" \
                     -e "s=^/net/$(HOST)/lab/=/lab/="   \
          )
    # Don't use the new value for GAMMADIR unless a file with the new
    # name actually exists.
    ifneq ($(wildcard $(NEW_GAMMADIR)),)
      GAMMADIR := $(NEW_GAMMADIR)
    endif
  endif

endif


# There is a (semi-) regular correspondence between make targets and actions:
#
#       Target          Tree Type       Build Dir
#
#       debug           compiler2       <os>_<arch>_compiler2/debug
#       fastdebug       compiler2       <os>_<arch>_compiler2/fastdebug
#       jvmg            compiler2       <os>_<arch>_compiler2/jvmg
#       optimized       compiler2       <os>_<arch>_compiler2/optimized
#       profiled        compiler2       <os>_<arch>_compiler2/profiled
#       product         compiler2       <os>_<arch>_compiler2/product
#
#       debug1          compiler1       <os>_<arch>_compiler1/debug
#       fastdebug1      compiler1       <os>_<arch>_compiler1/fastdebug
#       jvmg1           compiler1       <os>_<arch>_compiler1/jvmg
#       optimized1      compiler1       <os>_<arch>_compiler1/optimized
#       profiled1       compiler1       <os>_<arch>_compiler1/profiled
#       product1        compiler1       <os>_<arch>_compiler1/product
#
#       debugcore       core            <os>_<arch>_core/debug
#       fastdebugcore   core            <os>_<arch>_core/fastdebug
#       jvmgcore        core            <os>_<arch>_core/jvmg
#       optimizedcore   core            <os>_<arch>_core/optimized
#       profiledcore    core            <os>_<arch>_core/profiled
#       productcore     core            <os>_<arch>_core/product
#
# What you get with each target:
#
# debug*     - "thin" libjvm - debug info linked into the gamma launcher
# fastdebug* - optimized compile, but with asserts enabled
# jvmg*      - "fat" libjvm - debug info linked into libjvm.so
# optimized* - optimized compile, no asserts
# profiled*  - gprof
# product*   - the shippable thing:  optimized compile, no asserts, -DPRODUCT

# This target list needs to be coordinated with the usage message
# in the build.sh script:
TARGETS           = debug jvmg fastdebug optimized profiled product

SUBDIR_DOCS       = $(OSNAME)_$(BUILDARCH)_docs
SUBDIRS_C1        = $(addprefix $(OSNAME)_$(BUILDARCH)_compiler1/,$(TARGETS))
SUBDIRS_C2        = $(addprefix $(OSNAME)_$(BUILDARCH)_compiler2/,$(TARGETS))
SUBDIRS_TIERED    = $(addprefix $(OSNAME)_$(BUILDARCH)_tiered/,$(TARGETS))
SUBDIRS_CORE      = $(addprefix $(OSNAME)_$(BUILDARCH)_core/,$(TARGETS))
<<<<<<< HEAD
SUBDIRS_KERNEL    = $(addprefix $(OSNAME)_$(BUILDARCH)_kernel/,$(TARGETS))
SUBDIRS_GRAAL     = $(addprefix $(OSNAME)_$(BUILDARCH)_graal/,$(TARGETS))
=======
>>>>>>> d155f08a

TARGETS_C2        = $(TARGETS)
TARGETS_C1        = $(addsuffix 1,$(TARGETS))
TARGETS_TIERED    = $(addsuffix tiered,$(TARGETS))
TARGETS_CORE      = $(addsuffix core,$(TARGETS))
<<<<<<< HEAD
TARGETS_KERNEL    = $(addsuffix kernel,$(TARGETS))
TARGETS_GRAAL     = $(addsuffix graal,$(TARGETS))
=======
>>>>>>> d155f08a

BUILDTREE_MAKE    = $(GAMMADIR)/make/$(OSNAME)/makefiles/buildtree.make
BUILDTREE_VARS    = GAMMADIR=$(GAMMADIR) OS_FAMILY=$(OSNAME) ARCH=$(SRCARCH) BUILDARCH=$(BUILDARCH) LIBARCH=$(LIBARCH)
BUILDTREE_VARS   += HOTSPOT_RELEASE_VERSION=$(HOTSPOT_RELEASE_VERSION) HOTSPOT_BUILD_VERSION=$(HOTSPOT_BUILD_VERSION) JRE_RELEASE_VERSION=$(JRE_RELEASE_VERSION)
BUILDTREE_VARS   += ENABLE_FULL_DEBUG_SYMBOLS=$(ENABLE_FULL_DEBUG_SYMBOLS) OBJCOPY=$(OBJCOPY) STRIP_POLICY=$(STRIP_POLICY) ZIP_DEBUGINFO_FILES=$(ZIP_DEBUGINFO_FILES) ZIPEXE=$(ZIPEXE)

BUILDTREE         = $(MAKE) -f $(BUILDTREE_MAKE) $(BUILDTREE_VARS)

#-------------------------------------------------------------------------------

# Could make everything by default, but that would take a while.
all:
	@echo "Try '$(MAKE) <target> ...'  where <target> is one or more of"
	@echo "  $(TARGETS_C2)"
	@echo "  $(TARGETS_C1)"
	@echo "  $(TARGETS_CORE)"
	@echo "  $(TARGETS_GRAAL)"

checks: check_os_version check_j2se_version

# We do not want people accidentally building on old systems (e.g. Linux 2.2.x,
# Solaris 2.5.1, 2.6).
# Disable this check by setting DISABLE_HOTSPOT_OS_VERSION_CHECK=ok.

SUPPORTED_OS_VERSION = 5.7 5.8 5.9 5.10 5.11
OS_VERSION := $(shell uname -r)
EMPTY_IF_NOT_SUPPORTED = $(filter $(SUPPORTED_OS_VERSION),$(OS_VERSION))

check_os_version:
ifeq ($(DISABLE_HOTSPOT_OS_VERSION_CHECK)$(EMPTY_IF_NOT_SUPPORTED),)
	$(QUIETLY) >&2 echo "*** This OS is not supported:" `uname -a`; exit 1;
endif

# jvmti.make requires XSLT (J2SE 1.4.x or newer):
XSLT_CHECK	= $(RUN.JAVAP) javax.xml.transform.TransformerFactory
# If not found then fail fast.
check_j2se_version:
	$(QUIETLY) $(XSLT_CHECK) > /dev/null 2>&1; \
	if [ $$? -ne 0 ]; then \
	  $(RUN.JAVA) -version; \
	  echo "*** An XSLT processor (J2SE 1.4.x or newer) is required" \
	  "to bootstrap this build" 1>&2; \
	  exit 1; \
	fi

$(SUBDIRS_TIERED): $(BUILDTREE_MAKE)
	$(QUIETLY) $(MAKE) -f $(GAMMADIR)/make/$(OSNAME)/Makefile checks
	$(BUILDTREE) VARIANT=tiered

$(SUBDIRS_C2): $(BUILDTREE_MAKE)
ifeq ($(FORCE_TIERED),1)
	$(QUIETLY) $(MAKE) -f $(GAMMADIR)/make/$(OSNAME)/Makefile checks
		$(BUILDTREE) VARIANT=tiered FORCE_TIERED=1
else
	$(QUIETLY) $(MAKE) -f $(GAMMADIR)/make/$(OSNAME)/Makefile checks
		$(BUILDTREE) VARIANT=compiler2
endif

$(SUBDIRS_C1): $(BUILDTREE_MAKE)
	$(QUIETLY) $(MAKE) -f $(GAMMADIR)/make/$(OSNAME)/Makefile checks
	$(BUILDTREE) VARIANT=compiler1

$(SUBDIRS_CORE): $(BUILDTREE_MAKE)
	$(QUIETLY) $(MAKE) -f $(GAMMADIR)/make/$(OSNAME)/Makefile checks
	$(BUILDTREE) VARIANT=core

<<<<<<< HEAD
$(SUBDIRS_KERNEL): $(BUILDTREE_MAKE)
	$(QUIETLY) $(MAKE) -f $(GAMMADIR)/make/$(OSNAME)/Makefile checks
	$(BUILDTREE) VARIANT=kernel

$(SUBDIRS_GRAAL): $(BUILDTREE_MAKE)
	$(QUIETLY) $(MAKE) -f $(GAMMADIR)/make/$(OSNAME)/Makefile checks
	$(BUILDTREE) VARIANT=graal

=======
>>>>>>> d155f08a
# Define INSTALL=y at command line to automatically copy JVM into JAVA_HOME

$(TARGETS_C2):  $(SUBDIRS_C2)
	cd $(OSNAME)_$(BUILDARCH)_compiler2/$@ && $(MAKE) $(MFLAGS)
ifeq ($(TEST_IN_BUILD),true)
	cd $(OSNAME)_$(BUILDARCH)_compiler2/$@ && ./test_gamma
endif
ifdef INSTALL
	cd $(OSNAME)_$(BUILDARCH)_compiler2/$@ && $(MAKE) $(MFLAGS) install
endif

$(TARGETS_TIERED):  $(SUBDIRS_TIERED)
	cd $(OSNAME)_$(BUILDARCH)_tiered/$(patsubst %tiered,%,$@) && $(MAKE) $(MFLAGS)
ifeq ($(TEST_IN_BUILD),true)
	cd $(OSNAME)_$(BUILDARCH)_tiered/$(patsubst %tiered,%,$@) && ./test_gamma
endif
ifdef INSTALL
	cd $(OSNAME)_$(BUILDARCH)_tiered/$(patsubst %tiered,%,$@) && $(MAKE) $(MFLAGS) install
endif

$(TARGETS_C1):  $(SUBDIRS_C1)
	cd $(OSNAME)_$(BUILDARCH)_compiler1/$(patsubst %1,%,$@) && $(MAKE) $(MFLAGS)
ifeq ($(TEST_IN_BUILD),true)
	cd $(OSNAME)_$(BUILDARCH)_compiler1/$(patsubst %1,%,$@) && ./test_gamma
endif
ifdef INSTALL
	cd $(OSNAME)_$(BUILDARCH)_compiler1/$(patsubst %1,%,$@) && $(MAKE) $(MFLAGS) install
endif

$(TARGETS_CORE):  $(SUBDIRS_CORE)
	cd $(OSNAME)_$(BUILDARCH)_core/$(patsubst %core,%,$@) && $(MAKE) $(MFLAGS)
ifeq ($(TEST_IN_BUILD),true)
	cd $(OSNAME)_$(BUILDARCH)_core/$(patsubst %core,%,$@) && ./test_gamma
endif
ifdef INSTALL
	cd $(OSNAME)_$(BUILDARCH)_core/$(patsubst %core,%,$@) && $(MAKE) $(MFLAGS) install
endif

<<<<<<< HEAD
$(TARGETS_KERNEL):  $(SUBDIRS_KERNEL)
	cd $(OSNAME)_$(BUILDARCH)_kernel/$(patsubst %kernel,%,$@) && $(MAKE) $(MFLAGS)
ifeq ($(TEST_IN_BUILD),true)
	cd $(OSNAME)_$(BUILDARCH)_kernel/$(patsubst %kernel,%,$@) && ./test_gamma
endif
ifdef INSTALL
	cd $(OSNAME)_$(BUILDARCH)_kernel/$(patsubst %kernel,%,$@) && $(MAKE) $(MFLAGS) install
endif

$(TARGETS_GRAAL):  $(SUBDIRS_GRAAL)
	cd $(OSNAME)_$(BUILDARCH)_graal/$(patsubst %graal,%,$@) && $(MAKE) $(MFLAGS)
ifdef INSTALL
	cd $(OSNAME)_$(BUILDARCH)_graal/$(patsubst %graal,%,$@) && $(MAKE) $(MFLAGS) install
endif

=======
>>>>>>> d155f08a
# Just build the tree, and nothing else:
tree:      $(SUBDIRS_C2)
tree1:     $(SUBDIRS_C1)
treecore:  $(SUBDIRS_CORE)
<<<<<<< HEAD
treekernel:  $(SUBDIRS_KERNEL)
treegraal: $(SUBDIRS_GRAAL)
=======
>>>>>>> d155f08a

# Doc target.  This is the same for all build options.
#     Hence create a docs directory beside ...$(ARCH)_[...]
# We specify 'BUILD_FLAVOR=product' so that the proper
# ENABLE_FULL_DEBUG_SYMBOLS value is used.
docs: checks
	$(QUIETLY) mkdir -p $(SUBDIR_DOCS)
	$(MAKE) -f $(GAMMADIR)/make/$(OSNAME)/makefiles/jvmti.make $(MFLAGS) $(BUILDTREE_VARS) JvmtiOutDir=$(SUBDIR_DOCS) BUILD_FLAVOR=product jvmtidocs

# Synonyms for win32-like targets.
compiler2:  jvmg product

compiler1:  jvmg1 product1

core: jvmgcore productcore

clean_docs:
	rm -rf $(SUBDIR_DOCS)

<<<<<<< HEAD
clean_compiler1 clean_compiler2 clean_core clean_kernel clean_graal:
	rm -rf $(OSNAME)_$(BUILDARCH)_$(subst clean_,,$@)

clean:  clean_compiler2 clean_compiler1 clean_core clean_docs clean_kernel clean_graal
=======
clean_compiler1 clean_compiler2 clean_core:
	rm -rf $(OSNAME)_$(BUILDARCH)_$(subst clean_,,$@)

clean:  clean_compiler2 clean_compiler1 clean_core clean_docs
>>>>>>> d155f08a

include $(GAMMADIR)/make/cscope.make

#-------------------------------------------------------------------------------

.PHONY: $(TARGETS_C2) $(TARGETS_C1) $(TARGETS_CORE)
.PHONY: tree tree1 treecore treegraal
.PHONY: all compiler1 compiler2 core graal
.PHONY: clean clean_compiler1 clean_compiler2 clean_core docs clean_docs clean_graal
.PHONY: checks check_os_version check_j2se_version<|MERGE_RESOLUTION|>--- conflicted
+++ resolved
@@ -157,21 +157,13 @@
 SUBDIRS_C2        = $(addprefix $(OSNAME)_$(BUILDARCH)_compiler2/,$(TARGETS))
 SUBDIRS_TIERED    = $(addprefix $(OSNAME)_$(BUILDARCH)_tiered/,$(TARGETS))
 SUBDIRS_CORE      = $(addprefix $(OSNAME)_$(BUILDARCH)_core/,$(TARGETS))
-<<<<<<< HEAD
-SUBDIRS_KERNEL    = $(addprefix $(OSNAME)_$(BUILDARCH)_kernel/,$(TARGETS))
 SUBDIRS_GRAAL     = $(addprefix $(OSNAME)_$(BUILDARCH)_graal/,$(TARGETS))
-=======
->>>>>>> d155f08a
 
 TARGETS_C2        = $(TARGETS)
 TARGETS_C1        = $(addsuffix 1,$(TARGETS))
 TARGETS_TIERED    = $(addsuffix tiered,$(TARGETS))
 TARGETS_CORE      = $(addsuffix core,$(TARGETS))
-<<<<<<< HEAD
-TARGETS_KERNEL    = $(addsuffix kernel,$(TARGETS))
 TARGETS_GRAAL     = $(addsuffix graal,$(TARGETS))
-=======
->>>>>>> d155f08a
 
 BUILDTREE_MAKE    = $(GAMMADIR)/make/$(OSNAME)/makefiles/buildtree.make
 BUILDTREE_VARS    = GAMMADIR=$(GAMMADIR) OS_FAMILY=$(OSNAME) ARCH=$(SRCARCH) BUILDARCH=$(BUILDARCH) LIBARCH=$(LIBARCH)
@@ -238,17 +230,10 @@
 	$(QUIETLY) $(MAKE) -f $(GAMMADIR)/make/$(OSNAME)/Makefile checks
 	$(BUILDTREE) VARIANT=core
 
-<<<<<<< HEAD
-$(SUBDIRS_KERNEL): $(BUILDTREE_MAKE)
-	$(QUIETLY) $(MAKE) -f $(GAMMADIR)/make/$(OSNAME)/Makefile checks
-	$(BUILDTREE) VARIANT=kernel
-
 $(SUBDIRS_GRAAL): $(BUILDTREE_MAKE)
 	$(QUIETLY) $(MAKE) -f $(GAMMADIR)/make/$(OSNAME)/Makefile checks
 	$(BUILDTREE) VARIANT=graal
 
-=======
->>>>>>> d155f08a
 # Define INSTALL=y at command line to automatically copy JVM into JAVA_HOME
 
 $(TARGETS_C2):  $(SUBDIRS_C2)
@@ -287,33 +272,17 @@
 	cd $(OSNAME)_$(BUILDARCH)_core/$(patsubst %core,%,$@) && $(MAKE) $(MFLAGS) install
 endif
 
-<<<<<<< HEAD
-$(TARGETS_KERNEL):  $(SUBDIRS_KERNEL)
-	cd $(OSNAME)_$(BUILDARCH)_kernel/$(patsubst %kernel,%,$@) && $(MAKE) $(MFLAGS)
-ifeq ($(TEST_IN_BUILD),true)
-	cd $(OSNAME)_$(BUILDARCH)_kernel/$(patsubst %kernel,%,$@) && ./test_gamma
-endif
-ifdef INSTALL
-	cd $(OSNAME)_$(BUILDARCH)_kernel/$(patsubst %kernel,%,$@) && $(MAKE) $(MFLAGS) install
-endif
-
 $(TARGETS_GRAAL):  $(SUBDIRS_GRAAL)
 	cd $(OSNAME)_$(BUILDARCH)_graal/$(patsubst %graal,%,$@) && $(MAKE) $(MFLAGS)
 ifdef INSTALL
 	cd $(OSNAME)_$(BUILDARCH)_graal/$(patsubst %graal,%,$@) && $(MAKE) $(MFLAGS) install
 endif
 
-=======
->>>>>>> d155f08a
 # Just build the tree, and nothing else:
 tree:      $(SUBDIRS_C2)
 tree1:     $(SUBDIRS_C1)
 treecore:  $(SUBDIRS_CORE)
-<<<<<<< HEAD
-treekernel:  $(SUBDIRS_KERNEL)
 treegraal: $(SUBDIRS_GRAAL)
-=======
->>>>>>> d155f08a
 
 # Doc target.  This is the same for all build options.
 #     Hence create a docs directory beside ...$(ARCH)_[...]
@@ -333,17 +302,10 @@
 clean_docs:
 	rm -rf $(SUBDIR_DOCS)
 
-<<<<<<< HEAD
-clean_compiler1 clean_compiler2 clean_core clean_kernel clean_graal:
+clean_compiler1 clean_compiler2 clean_core clean_graal:
 	rm -rf $(OSNAME)_$(BUILDARCH)_$(subst clean_,,$@)
 
-clean:  clean_compiler2 clean_compiler1 clean_core clean_docs clean_kernel clean_graal
-=======
-clean_compiler1 clean_compiler2 clean_core:
-	rm -rf $(OSNAME)_$(BUILDARCH)_$(subst clean_,,$@)
-
-clean:  clean_compiler2 clean_compiler1 clean_core clean_docs
->>>>>>> d155f08a
+clean:  clean_compiler2 clean_compiler1 clean_core clean_docs clean_graal
 
 include $(GAMMADIR)/make/cscope.make
 
