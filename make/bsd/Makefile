#
# Copyright (c) 1999, 2012, Oracle and/or its affiliates. All rights reserved.
# DO NOT ALTER OR REMOVE COPYRIGHT NOTICES OR THIS FILE HEADER.
#
# This code is free software; you can redistribute it and/or modify it
# under the terms of the GNU General Public License version 2 only, as
# published by the Free Software Foundation.
#
# This code is distributed in the hope that it will be useful, but WITHOUT
# ANY WARRANTY; without even the implied warranty of MERCHANTABILITY or
# FITNESS FOR A PARTICULAR PURPOSE.  See the GNU General Public License
# version 2 for more details (a copy is included in the LICENSE file that
# accompanied this code).
#
# You should have received a copy of the GNU General Public License version
# 2 along with this work; if not, write to the Free Software Foundation,
# Inc., 51 Franklin St, Fifth Floor, Boston, MA 02110-1301 USA.
#
# Please contact Oracle, 500 Oracle Parkway, Redwood Shores, CA 94065 USA
# or visit www.oracle.com if you need additional information or have any
# questions.
#
#

# This makefile creates a build tree and lights off a build.
# You can go back into the build tree and perform rebuilds or
# incremental builds as desired. Be sure to reestablish
# environment variable settings for LD_LIBRARY_PATH and JAVA_HOME.

# The make process now relies on java and javac. These can be
# specified either implicitly on the PATH, by setting the
# (JDK-inherited) ALT_BOOTDIR environment variable to full path to a
# JDK in which bin/java and bin/javac are present and working (e.g.,
# /usr/local/java/jdk1.3/solaris), or via the (JDK-inherited)
# default BOOTDIR path value. Note that one of ALT_BOOTDIR
# or BOOTDIR has to be set. We do *not* search javac, javah, rmic etc.
# from the PATH.
#
# One can set ALT_BOOTDIR or BOOTDIR to point to a jdk that runs on
# an architecture that differs from the target architecture, as long
# as the bootstrap jdk runs under the same flavor of OS as the target
# (i.e., if the target is linux, point to a jdk that runs on a linux
# box).  In order to use such a bootstrap jdk, set the make variable
# REMOTE to the desired remote command mechanism, e.g.,
#
#    make REMOTE="rsh -l me myotherlinuxbox"

# Along with VM, Serviceability Agent (SA) is built for SA/JDI binding.
# JDI binding on SA produces two binaries:
#  1. sa-jdi.jar       - This is build before building libjvm[_g].so
#                        Please refer to ./makefiles/sa.make
#  2. libsa[_g].so     - Native library for SA - This is built after
#                        libjsig[_g].so (signal interposition library)
#                        Please refer to ./makefiles/vm.make
# If $(GAMMADIR)/agent dir is not present, SA components are not built.

ifeq ($(GAMMADIR),)
include ../../make/defs.make
else
include $(GAMMADIR)/make/defs.make
endif
include $(GAMMADIR)/make/$(OSNAME)/makefiles/rules.make

ifndef CC_INTERP
  ifndef FORCE_TIERED
    FORCE_TIERED=1
  endif
endif

ifdef LP64
  ifeq ("$(filter $(LP64_ARCH),$(BUILDARCH))","")
    _JUNK_ := $(shell echo >&2 \
       $(OSNAME) $(ARCH) "*** ERROR: this platform does not support 64-bit compilers!")
	@exit 1
  endif
endif

# we need to set up LP64 correctly to satisfy sanity checks in adlc
ifneq ("$(filter $(LP64_ARCH),$(BUILDARCH))","")
  MFLAGS += " LP64=1 "
endif

# pass USE_SUNCC further, through MFLAGS
ifdef USE_SUNCC
  MFLAGS += " USE_SUNCC=1 "
endif

# The following renders pathnames in generated Makefiles valid on
# machines other than the machine containing the build tree.
#
# For example, let's say my build tree lives on /files12 on
# exact.east.sun.com.  This logic will cause GAMMADIR to begin with
# /net/exact/files12/...
#
# We only do this on SunOS variants, for a couple of reasons:
#  * It is extremely rare that source trees exist on other systems
#  * It has been claimed that the Linux automounter is flakey, so
#    changing GAMMADIR in a way that exercises the automounter could
#    prove to be a source of unreliability in the build process.
# Obviously, this Makefile is only relevant on SunOS boxes to begin
# with, but the SunOS conditionalization will make it easier to
# combine Makefiles in the future (assuming we ever do that).

ifeq ($(OSNAME),solaris)

  #   prepend current directory to relative pathnames.
  NEW_GAMMADIR :=                                    \
    $(shell echo $(GAMMADIR) |                       \
      sed -e "s=^\([^/].*\)=$(shell pwd)/\1="        \
     )
  unexport NEW_GAMMADIR

  # If NEW_GAMMADIR doesn't already start with "/net/":
  ifeq ($(strip $(filter /net/%,$(NEW_GAMMADIR))),)
    #   prepend /net/$(HOST)
    #   remove /net/$(HOST) if name already began with /home/
    #   remove /net/$(HOST) if name already began with /java/
    #   remove /net/$(HOST) if name already began with /lab/
    NEW_GAMMADIR :=                                     \
         $(shell echo $(NEW_GAMMADIR) |                 \
                 sed -e "s=^\(.*\)=/net/$(HOST)\1="     \
                     -e "s=^/net/$(HOST)/home/=/home/=" \
                     -e "s=^/net/$(HOST)/java/=/java/=" \
                     -e "s=^/net/$(HOST)/lab/=/lab/="   \
          )
    # Don't use the new value for GAMMADIR unless a file with the new
    # name actually exists.
    ifneq ($(wildcard $(NEW_GAMMADIR)),)
      GAMMADIR := $(NEW_GAMMADIR)
    endif
  endif

endif

# BUILDARCH is set to "zero" for Zero builds.  VARIANTARCH
# is used to give the build directories meaningful names.
VARIANTARCH = $(subst i386,i486,$(ZERO_LIBARCH))

# There is a (semi-) regular correspondence between make targets and actions:
#
#       Target          Tree Type       Build Dir
#
#       debug           compiler2       <os>_<arch>_compiler2/debug
#       fastdebug       compiler2       <os>_<arch>_compiler2/fastdebug
#       jvmg            compiler2       <os>_<arch>_compiler2/jvmg
#       optimized       compiler2       <os>_<arch>_compiler2/optimized
#       profiled        compiler2       <os>_<arch>_compiler2/profiled
#       product         compiler2       <os>_<arch>_compiler2/product
#
#       debug1          compiler1       <os>_<arch>_compiler1/debug
#       fastdebug1      compiler1       <os>_<arch>_compiler1/fastdebug
#       jvmg1           compiler1       <os>_<arch>_compiler1/jvmg
#       optimized1      compiler1       <os>_<arch>_compiler1/optimized
#       profiled1       compiler1       <os>_<arch>_compiler1/profiled
#       product1        compiler1       <os>_<arch>_compiler1/product
#
#       debugcore       core            <os>_<arch>_core/debug
#       fastdebugcore   core            <os>_<arch>_core/fastdebug
#       jvmgcore        core            <os>_<arch>_core/jvmg
#       optimizedcore   core            <os>_<arch>_core/optimized
#       profiledcore    core            <os>_<arch>_core/profiled
#       productcore     core            <os>_<arch>_core/product
#
#       debugzero       zero            <os>_<arch>_zero/debug
#       fastdebugzero   zero            <os>_<arch>_zero/fastdebug
#       jvmgzero        zero            <os>_<arch>_zero/jvmg
#       optimizedzero   zero            <os>_<arch>_zero/optimized
#       profiledzero    zero            <os>_<arch>_zero/profiled
#       productzero     zero            <os>_<arch>_zero/product
#
#       debugshark      shark           <os>_<arch>_shark/debug
#       fastdebugshark  shark           <os>_<arch>_shark/fastdebug
#       jvmgshark       shark           <os>_<arch>_shark/jvmg
#       optimizedshark  shark           <os>_<arch>_shark/optimized
#       profiledshark   shark           <os>_<arch>_shark/profiled
#       productshark    shark           <os>_<arch>_shark/product
#
#       fastdebugminimal1 minimal1      <os>_<arch>_minimal1/fastdebug
#       jvmgminimal1      minimal1      <os>_<arch>_minimal1/jvmg
#       productminimal1   minimal1      <os>_<arch>_minimal1/product
#
# What you get with each target:
#
# debug*     - "thin" libjvm_g - debug info linked into the gamma_g launcher
# fastdebug* - optimized compile, but with asserts enabled
# jvmg*      - "fat" libjvm_g - debug info linked into libjvm_g.so
# optimized* - optimized compile, no asserts
# profiled*  - gprof
# product*   - the shippable thing:  optimized compile, no asserts, -DPRODUCT

# This target list needs to be coordinated with the usage message
# in the build.sh script:
TARGETS           = debug jvmg fastdebug optimized profiled product

ifeq ($(findstring true, $(JVM_VARIANT_ZERO) $(JVM_VARIANT_ZEROSHARK)), true)
  SUBDIR_DOCS     = $(OSNAME)_$(VARIANTARCH)_docs
else
  SUBDIR_DOCS     = $(OSNAME)_$(BUILDARCH)_docs
endif
SUBDIRS_C1        = $(addprefix $(OSNAME)_$(BUILDARCH)_compiler1/,$(TARGETS))
SUBDIRS_C2        = $(addprefix $(OSNAME)_$(BUILDARCH)_compiler2/,$(TARGETS))
SUBDIRS_TIERED    = $(addprefix $(OSNAME)_$(BUILDARCH)_tiered/,$(TARGETS))
SUBDIRS_CORE      = $(addprefix $(OSNAME)_$(BUILDARCH)_core/,$(TARGETS))
SUBDIRS_ZERO      = $(addprefix $(OSNAME)_$(VARIANTARCH)_zero/,$(TARGETS))
SUBDIRS_SHARK     = $(addprefix $(OSNAME)_$(VARIANTARCH)_shark/,$(TARGETS))
<<<<<<< HEAD
SUBDIRS_GRAAL     = $(addprefix $(OSNAME)_$(BUILDARCH)_graal/,$(TARGETS))
=======
SUBDIRS_MINIMAL1  = $(addprefix $(OSNAME)_$(BUILDARCH)_minimal1/,$(TARGETS))
>>>>>>> 5559ef8b

TARGETS_C2        = $(TARGETS)
TARGETS_C1        = $(addsuffix 1,$(TARGETS))
TARGETS_TIERED    = $(addsuffix tiered,$(TARGETS))
TARGETS_CORE      = $(addsuffix core,$(TARGETS))
TARGETS_ZERO      = $(addsuffix zero,$(TARGETS))
TARGETS_SHARK     = $(addsuffix shark,$(TARGETS))
<<<<<<< HEAD
TARGETS_GRAAL     = $(addsuffix graal,$(TARGETS))
=======
TARGETS_MINIMAL1  = $(addsuffix minimal1,$(TARGETS))
>>>>>>> 5559ef8b

BUILDTREE_MAKE    = $(GAMMADIR)/make/$(OSNAME)/makefiles/buildtree.make
BUILDTREE_VARS    = GAMMADIR=$(GAMMADIR) OS_FAMILY=$(OSNAME) SRCARCH=$(SRCARCH) BUILDARCH=$(BUILDARCH) LIBARCH=$(LIBARCH) LIBRARY_SUFFIX=$(LIBRARY_SUFFIX)
BUILDTREE_VARS   += HOTSPOT_RELEASE_VERSION=$(HOTSPOT_RELEASE_VERSION) HOTSPOT_BUILD_VERSION=$(HOTSPOT_BUILD_VERSION) JRE_RELEASE_VERSION=$(JRE_RELEASE_VERSION)

BUILDTREE         = $(MAKE) -f $(BUILDTREE_MAKE) $(BUILDTREE_VARS)

#-------------------------------------------------------------------------------

# Could make everything by default, but that would take a while.
all:
	@echo "Try '$(MAKE) <target> ...'  where <target> is one or more of"
	@echo "  $(TARGETS_C2)"
	@echo "  $(TARGETS_C1)"
	@echo "  $(TARGETS_CORE)"
	@echo "  $(TARGETS_ZERO)"
	@echo "  $(TARGETS_SHARK)"
<<<<<<< HEAD
	@echo "  $(TARGETS_GRAAL)"
=======
	@echo "  $(TARGETS_MINIMAL1)"
>>>>>>> 5559ef8b

checks: check_os_version check_j2se_version

# We do not want people accidentally building on old systems (e.g. Linux 2.2.x,
# Solaris 2.5.1, 2.6).
# Disable this check by setting DISABLE_HOTSPOT_OS_VERSION_CHECK=ok.

#SUPPORTED_OS_VERSION = 2.4% 2.5% 2.6% 2.7%
DISABLE_HOTSPOT_OS_VERSION_CHECK = ok
OS_VERSION := $(shell uname -r)
EMPTY_IF_NOT_SUPPORTED = $(filter $(SUPPORTED_OS_VERSION),$(OS_VERSION))

check_os_version:
ifeq ($(DISABLE_HOTSPOT_OS_VERSION_CHECK)$(EMPTY_IF_NOT_SUPPORTED),)
	$(QUIETLY) >&2 echo "*** This OS is not supported:" `uname -a`; exit 1;
endif

# jvmti.make requires XSLT (J2SE 1.4.x or newer):
XSLT_CHECK	= $(REMOTE) $(RUN.JAVAP) javax.xml.transform.TransformerFactory
# If not found then fail fast.
check_j2se_version:
	$(QUIETLY) $(XSLT_CHECK) > /dev/null 2>&1; \
	if [ $$? -ne 0 ]; then \
	  $(REMOTE) $(RUN.JAVA) -version; \
	  echo "*** An XSLT processor (J2SE 1.4.x or newer) is required" \
	  "to bootstrap this build" 1>&2; \
	  exit 1; \
	fi

$(SUBDIRS_TIERED): $(BUILDTREE_MAKE)
	$(QUIETLY) $(MAKE) -f $(GAMMADIR)/make/$(OSNAME)/Makefile checks
	$(BUILDTREE) VARIANT=tiered

$(SUBDIRS_C2): $(BUILDTREE_MAKE)
ifeq ($(FORCE_TIERED),1)
	$(QUIETLY) $(MAKE) -f $(GAMMADIR)/make/$(OSNAME)/Makefile checks
		$(BUILDTREE) VARIANT=tiered FORCE_TIERED=1
else
	$(QUIETLY) $(MAKE) -f $(GAMMADIR)/make/$(OSNAME)/Makefile checks
		$(BUILDTREE) VARIANT=compiler2
endif

$(SUBDIRS_C1): $(BUILDTREE_MAKE)
	$(QUIETLY) $(MAKE) -f $(GAMMADIR)/make/$(OSNAME)/Makefile checks
	$(BUILDTREE) VARIANT=compiler1

$(SUBDIRS_CORE): $(BUILDTREE_MAKE)
	$(QUIETLY) $(MAKE) -f $(GAMMADIR)/make/$(OSNAME)/Makefile checks
	$(BUILDTREE) VARIANT=core

$(SUBDIRS_ZERO): $(BUILDTREE_MAKE) platform_zero
	$(QUIETLY) $(MAKE) -f $(GAMMADIR)/make/$(OSNAME)/Makefile checks
	$(BUILDTREE) VARIANT=zero VARIANTARCH=$(VARIANTARCH)

$(SUBDIRS_SHARK): $(BUILDTREE_MAKE) platform_zero
	$(QUIETLY) $(MAKE) -f $(GAMMADIR)/make/$(OSNAME)/Makefile checks
	$(BUILDTREE) VARIANT=shark VARIANTARCH=$(VARIANTARCH)

<<<<<<< HEAD
$(SUBDIRS_GRAAL): $(BUILDTREE_MAKE)
	$(QUIETLY) $(MAKE) -f $(GAMMADIR)/make/$(OSNAME)/Makefile checks
	$(BUILDTREE) VARIANT=graal
=======
$(SUBDIRS_MINIMAL1): $(BUILDTREE_MAKE)
	$(QUIETLY) $(MAKE) -f $(GAMMADIR)/make/$(OSNAME)/Makefile checks
	$(BUILDTREE) VARIANT=minimal1
>>>>>>> 5559ef8b

platform_zero: $(GAMMADIR)/make/$(OSNAME)/platform_zero.in
	$(SED) 's/@ZERO_ARCHDEF@/$(ZERO_ARCHDEF)/g;s/@ZERO_LIBARCH@/$(ZERO_LIBARCH)/g;' < $< > $@

# Define INSTALL=y at command line to automatically copy JVM into JAVA_HOME

$(TARGETS_C2):  $(SUBDIRS_C2)
	cd $(OSNAME)_$(BUILDARCH)_compiler2/$@ && $(MAKE) $(MFLAGS)
ifeq ($(TEST_IN_BUILD),true)
	cd $(OSNAME)_$(BUILDARCH)_compiler2/$@ && ./test_gamma
endif
ifdef INSTALL
	cd $(OSNAME)_$(BUILDARCH)_compiler2/$@ && $(MAKE) $(MFLAGS) install
endif

$(TARGETS_TIERED):  $(SUBDIRS_TIERED)
	cd $(OSNAME)_$(BUILDARCH)_tiered/$(patsubst %tiered,%,$@) && $(MAKE) $(MFLAGS)
ifeq ($(TEST_IN_BUILD),true)
	cd $(OSNAME)_$(BUILDARCH)_tiered/$(patsubst %tiered,%,$@) && ./test_gamma
endif
ifdef INSTALL
	cd $(OSNAME)_$(BUILDARCH)_tiered/$(patsubst %tiered,%,$@) && $(MAKE) $(MFLAGS) install
endif

$(TARGETS_C1):  $(SUBDIRS_C1)
	cd $(OSNAME)_$(BUILDARCH)_compiler1/$(patsubst %1,%,$@) && $(MAKE) $(MFLAGS)
ifeq ($(TEST_IN_BUILD),true)
	cd $(OSNAME)_$(BUILDARCH)_compiler1/$(patsubst %1,%,$@) && ./test_gamma
endif
ifdef INSTALL
	cd $(OSNAME)_$(BUILDARCH)_compiler1/$(patsubst %1,%,$@) && $(MAKE) $(MFLAGS) install
endif

$(TARGETS_CORE):  $(SUBDIRS_CORE)
	cd $(OSNAME)_$(BUILDARCH)_core/$(patsubst %core,%,$@) && $(MAKE) $(MFLAGS)
ifeq ($(TEST_IN_BUILD),true)
	cd $(OSNAME)_$(BUILDARCH)_core/$(patsubst %core,%,$@) && ./test_gamma
endif
ifdef INSTALL
	cd $(OSNAME)_$(BUILDARCH)_core/$(patsubst %core,%,$@) && $(MAKE) $(MFLAGS) install
endif

$(TARGETS_ZERO):  $(SUBDIRS_ZERO)
	cd $(OSNAME)_$(VARIANTARCH)_zero/$(patsubst %zero,%,$@) && $(MAKE) $(MFLAGS)
ifeq ($(TEST_IN_BUILD),true)
	cd $(OSNAME)_$(VARIANTARCH)_zero/$(patsubst %zero,%,$@) && ./test_gamma
endif
ifdef INSTALL
	cd $(OSNAME)_$(VARIANTARCH)_zero/$(patsubst %zero,%,$@) && $(MAKE) $(MFLAGS) install
endif

$(TARGETS_SHARK):  $(SUBDIRS_SHARK)
	cd $(OSNAME)_$(VARIANTARCH)_shark/$(patsubst %shark,%,$@) && $(MAKE) $(MFLAGS)
ifeq ($(TEST_IN_BUILD),true)
	cd $(OSNAME)_$(VARIANTARCH)_shark/$(patsubst %shark,%,$@) && ./test_gamma
endif
ifdef INSTALL
	cd $(OSNAME)_$(VARIANTARCH)_shark/$(patsubst %shark,%,$@) && $(MAKE) $(MFLAGS) install
endif

<<<<<<< HEAD
$(TARGETS_GRAAL):  $(SUBDIRS_GRAAL)
	cd $(OSNAME)_$(BUILDARCH)_graal/$(patsubst %graal,%,$@) && $(MAKE) $(MFLAGS)
ifdef INSTALL
	cd $(OSNAME)_$(BUILDARCH)_graal/$(patsubst %graal,%,$@) && $(MAKE) $(MFLAGS) install
=======
$(TARGETS_MINIMAL1):  $(SUBDIRS_MINIMAL1)
	cd $(OSNAME)_$(BUILDARCH)_minimal1/$(patsubst %minimal1,%,$@) && $(MAKE) $(MFLAGS)
ifeq ($(TEST_IN_BUILD),true)
	cd $(OSNAME)_$(BUILDARCH)_minimal1/$(patsubst %minimal1,%,$@) && ./test_gamma
endif
ifdef INSTALL
	cd $(OSNAME)_$(BUILDARCH)_minimal1/$(patsubst %minimal1,%,$@) && $(MAKE) $(MFLAGS) install
>>>>>>> 5559ef8b
endif

# Just build the tree, and nothing else:
tree:      $(SUBDIRS_C2)
tree1:     $(SUBDIRS_C1)
treecore:  $(SUBDIRS_CORE)
treezero:  $(SUBDIRS_ZERO)
treeshark: $(SUBDIRS_SHARK)
<<<<<<< HEAD
treegraal: $(SUBDIRS_GRAAL)
=======
treeminimal1: $(SUBDIRS_MINIMAL1)
>>>>>>> 5559ef8b

# Doc target.  This is the same for all build options.
#     Hence create a docs directory beside ...$(ARCH)_[...]
docs: checks
	$(QUIETLY) mkdir -p $(SUBDIR_DOCS)
	$(MAKE) -f $(GAMMADIR)/make/$(OSNAME)/makefiles/jvmti.make $(MFLAGS) $(BUILDTREE_VARS) JvmtiOutDir=$(SUBDIR_DOCS) jvmtidocs

# Synonyms for win32-like targets.
compiler2:  jvmg product

compiler1:  jvmg1 product1

core: jvmgcore productcore

zero: jvmgzero productzero

shark: jvmgshark productshark

clean_docs:
	rm -rf $(SUBDIR_DOCS)

clean_compiler1 clean_compiler2 clean_core clean_zero clean_shark clean_minimal1:
	rm -rf $(OSNAME)_$(BUILDARCH)_$(subst clean_,,$@)

clean:  clean_compiler2 clean_compiler1 clean_core clean_zero clean_shark clean_minimal1 clean_docs

include $(GAMMADIR)/make/cscope.make

#
# Include alternate Makefile if it exists.
#
-include $(HS_ALT_MAKE)/$(OSNAME)/Makefile.make

#-------------------------------------------------------------------------------

<<<<<<< HEAD
.PHONY: $(TARGETS_C2) $(TARGETS_C1) $(TARGETS_CORE) $(TARGETS_ZERO) $(TARGETS_SHARK) $(TARGETS_GRAAL)
.PHONY: tree tree1 treecore treezero treeshark treegraal
.PHONY: all compiler1 compiler2 core zero shark graal
.PHONY: clean clean_compiler1 clean_compiler2 clean_core clean_zero clean_shark docs clean_docs clean_graal
.PHONY: checks check_os_version check_j2se_version
=======
.PHONY: $(TARGETS_C2) $(TARGETS_C1) $(TARGETS_CORE) $(TARGETS_ZERO) $(TARGETS_SHARK) $(TARGETS_MINIMAL1)
.PHONY: tree tree1 treecore treezero treeshark
.PHONY: all compiler1 compiler2 core zero shark
.PHONY: clean clean_compiler1 clean_compiler2 clean_core clean_zero clean_shark docs clean_docs
.PHONY: checks check_os_version check_j2se_version
.PHONY: $(HS_ALT_MAKE)/$(OSNAME)/Makefile.make
>>>>>>> 5559ef8b
<|MERGE_RESOLUTION|>--- conflicted
+++ resolved
@@ -203,11 +203,8 @@
 SUBDIRS_CORE      = $(addprefix $(OSNAME)_$(BUILDARCH)_core/,$(TARGETS))
 SUBDIRS_ZERO      = $(addprefix $(OSNAME)_$(VARIANTARCH)_zero/,$(TARGETS))
 SUBDIRS_SHARK     = $(addprefix $(OSNAME)_$(VARIANTARCH)_shark/,$(TARGETS))
-<<<<<<< HEAD
+SUBDIRS_MINIMAL1  = $(addprefix $(OSNAME)_$(BUILDARCH)_minimal1/,$(TARGETS))
 SUBDIRS_GRAAL     = $(addprefix $(OSNAME)_$(BUILDARCH)_graal/,$(TARGETS))
-=======
-SUBDIRS_MINIMAL1  = $(addprefix $(OSNAME)_$(BUILDARCH)_minimal1/,$(TARGETS))
->>>>>>> 5559ef8b
 
 TARGETS_C2        = $(TARGETS)
 TARGETS_C1        = $(addsuffix 1,$(TARGETS))
@@ -215,11 +212,8 @@
 TARGETS_CORE      = $(addsuffix core,$(TARGETS))
 TARGETS_ZERO      = $(addsuffix zero,$(TARGETS))
 TARGETS_SHARK     = $(addsuffix shark,$(TARGETS))
-<<<<<<< HEAD
+TARGETS_MINIMAL1  = $(addsuffix minimal1,$(TARGETS))
 TARGETS_GRAAL     = $(addsuffix graal,$(TARGETS))
-=======
-TARGETS_MINIMAL1  = $(addsuffix minimal1,$(TARGETS))
->>>>>>> 5559ef8b
 
 BUILDTREE_MAKE    = $(GAMMADIR)/make/$(OSNAME)/makefiles/buildtree.make
 BUILDTREE_VARS    = GAMMADIR=$(GAMMADIR) OS_FAMILY=$(OSNAME) SRCARCH=$(SRCARCH) BUILDARCH=$(BUILDARCH) LIBARCH=$(LIBARCH) LIBRARY_SUFFIX=$(LIBRARY_SUFFIX)
@@ -237,11 +231,8 @@
 	@echo "  $(TARGETS_CORE)"
 	@echo "  $(TARGETS_ZERO)"
 	@echo "  $(TARGETS_SHARK)"
-<<<<<<< HEAD
+	@echo "  $(TARGETS_MINIMAL1)"
 	@echo "  $(TARGETS_GRAAL)"
-=======
-	@echo "  $(TARGETS_MINIMAL1)"
->>>>>>> 5559ef8b
 
 checks: check_os_version check_j2se_version
 
@@ -300,15 +291,13 @@
 	$(QUIETLY) $(MAKE) -f $(GAMMADIR)/make/$(OSNAME)/Makefile checks
 	$(BUILDTREE) VARIANT=shark VARIANTARCH=$(VARIANTARCH)
 
-<<<<<<< HEAD
+$(SUBDIRS_MINIMAL1): $(BUILDTREE_MAKE)
+	$(QUIETLY) $(MAKE) -f $(GAMMADIR)/make/$(OSNAME)/Makefile checks
+	$(BUILDTREE) VARIANT=minimal1
+
 $(SUBDIRS_GRAAL): $(BUILDTREE_MAKE)
 	$(QUIETLY) $(MAKE) -f $(GAMMADIR)/make/$(OSNAME)/Makefile checks
 	$(BUILDTREE) VARIANT=graal
-=======
-$(SUBDIRS_MINIMAL1): $(BUILDTREE_MAKE)
-	$(QUIETLY) $(MAKE) -f $(GAMMADIR)/make/$(OSNAME)/Makefile checks
-	$(BUILDTREE) VARIANT=minimal1
->>>>>>> 5559ef8b
 
 platform_zero: $(GAMMADIR)/make/$(OSNAME)/platform_zero.in
 	$(SED) 's/@ZERO_ARCHDEF@/$(ZERO_ARCHDEF)/g;s/@ZERO_LIBARCH@/$(ZERO_LIBARCH)/g;' < $< > $@
@@ -369,20 +358,19 @@
 	cd $(OSNAME)_$(VARIANTARCH)_shark/$(patsubst %shark,%,$@) && $(MAKE) $(MFLAGS) install
 endif
 
-<<<<<<< HEAD
+$(TARGETS_MINIMAL1):  $(SUBDIRS_MINIMAL1)
+	cd $(OSNAME)_$(BUILDARCH)_minimal1/$(patsubst %minimal1,%,$@) && $(MAKE) $(MFLAGS)
+ifeq ($(TEST_IN_BUILD),true)
+	cd $(OSNAME)_$(BUILDARCH)_minimal1/$(patsubst %minimal1,%,$@) && ./test_gamma
+endif
+ifdef INSTALL
+	cd $(OSNAME)_$(BUILDARCH)_minimal1/$(patsubst %minimal1,%,$@) && $(MAKE) $(MFLAGS) install
+endif
+
 $(TARGETS_GRAAL):  $(SUBDIRS_GRAAL)
 	cd $(OSNAME)_$(BUILDARCH)_graal/$(patsubst %graal,%,$@) && $(MAKE) $(MFLAGS)
 ifdef INSTALL
 	cd $(OSNAME)_$(BUILDARCH)_graal/$(patsubst %graal,%,$@) && $(MAKE) $(MFLAGS) install
-=======
-$(TARGETS_MINIMAL1):  $(SUBDIRS_MINIMAL1)
-	cd $(OSNAME)_$(BUILDARCH)_minimal1/$(patsubst %minimal1,%,$@) && $(MAKE) $(MFLAGS)
-ifeq ($(TEST_IN_BUILD),true)
-	cd $(OSNAME)_$(BUILDARCH)_minimal1/$(patsubst %minimal1,%,$@) && ./test_gamma
-endif
-ifdef INSTALL
-	cd $(OSNAME)_$(BUILDARCH)_minimal1/$(patsubst %minimal1,%,$@) && $(MAKE) $(MFLAGS) install
->>>>>>> 5559ef8b
 endif
 
 # Just build the tree, and nothing else:
@@ -391,11 +379,8 @@
 treecore:  $(SUBDIRS_CORE)
 treezero:  $(SUBDIRS_ZERO)
 treeshark: $(SUBDIRS_SHARK)
-<<<<<<< HEAD
+treeminimal1: $(SUBDIRS_MINIMAL1)
 treegraal: $(SUBDIRS_GRAAL)
-=======
-treeminimal1: $(SUBDIRS_MINIMAL1)
->>>>>>> 5559ef8b
 
 # Doc target.  This is the same for all build options.
 #     Hence create a docs directory beside ...$(ARCH)_[...]
@@ -431,17 +416,9 @@
 
 #-------------------------------------------------------------------------------
 
-<<<<<<< HEAD
-.PHONY: $(TARGETS_C2) $(TARGETS_C1) $(TARGETS_CORE) $(TARGETS_ZERO) $(TARGETS_SHARK) $(TARGETS_GRAAL)
+.PHONY: $(TARGETS_C2) $(TARGETS_C1) $(TARGETS_CORE) $(TARGETS_ZERO) $(TARGETS_SHARK) $(TARGETS_MINIMAL1) $(TARGETS_GRAAL)
 .PHONY: tree tree1 treecore treezero treeshark treegraal
 .PHONY: all compiler1 compiler2 core zero shark graal
 .PHONY: clean clean_compiler1 clean_compiler2 clean_core clean_zero clean_shark docs clean_docs clean_graal
 .PHONY: checks check_os_version check_j2se_version
-=======
-.PHONY: $(TARGETS_C2) $(TARGETS_C1) $(TARGETS_CORE) $(TARGETS_ZERO) $(TARGETS_SHARK) $(TARGETS_MINIMAL1)
-.PHONY: tree tree1 treecore treezero treeshark
-.PHONY: all compiler1 compiler2 core zero shark
-.PHONY: clean clean_compiler1 clean_compiler2 clean_core clean_zero clean_shark docs clean_docs
-.PHONY: checks check_os_version check_j2se_version
-.PHONY: $(HS_ALT_MAKE)/$(OSNAME)/Makefile.make
->>>>>>> 5559ef8b
+.PHONY: $(HS_ALT_MAKE)/$(OSNAME)/Makefile.make