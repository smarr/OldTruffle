--- conflicted
+++ resolved
@@ -1,4 +1,3 @@
-<<<<<<< HEAD
 <?xml version="1.0" encoding="UTF-8"?>
 <!--
 *** GENERATED FROM project.xml - DO NOT EDIT  ***
@@ -48,56 +47,4 @@
         </condition>
     </fail>
     <import file="${harness.dir}/suite.xml"/>
-</project>
-=======
-<?xml version="1.0" encoding="UTF-8"?>
-<!--
-*** GENERATED FROM project.xml - DO NOT EDIT  ***
-***         EDIT ../build.xml INSTEAD         ***
--->
-<project name="Graal Visualizer-impl" basedir=".." xmlns:sproject="http://www.netbeans.org/ns/nb-module-suite-project/1">
-    <fail message="Please build using Ant 1.7.1 or higher.">
-        <condition>
-            <not>
-                <antversion atleast="1.7.1"/>
-            </not>
-        </condition>
-    </fail>
-    <property file="nbproject/private/platform-private.properties"/>
-    <property file="nbproject/platform.properties"/>
-    <macrodef name="property" uri="http://www.netbeans.org/ns/nb-module-suite-project/1">
-        <attribute name="name"/>
-        <attribute name="value"/>
-        <sequential>
-            <property name="@{name}" value="${@{value}}"/>
-        </sequential>
-    </macrodef>
-    <macrodef name="evalprops" uri="http://www.netbeans.org/ns/nb-module-suite-project/1">
-        <attribute name="property"/>
-        <attribute name="value"/>
-        <sequential>
-            <property name="@{property}" value="@{value}"/>
-        </sequential>
-    </macrodef>
-    <property file="${user.properties.file}"/>
-    <sproject:property name="harness.dir" value="nbplatform.${nbplatform.active}.harness.dir"/>
-    <sproject:property name="nbplatform.active.dir" value="nbplatform.${nbplatform.active}.netbeans.dest.dir"/>
-    <sproject:evalprops property="cluster.path.evaluated" value="${cluster.path}"/>
-    <fail message="Path to 'platform' cluster missing in $${cluster.path} property or using corrupt Netbeans Platform (missing harness).">
-        <condition>
-            <not>
-                <contains string="${cluster.path.evaluated}" substring="platform"/>
-            </not>
-        </condition>
-    </fail>
-    <ant antfile="nbproject/platform.xml"/>
-    <fail message="Cannot find NetBeans build harness. ${line.separator}Check that nbplatform.${nbplatform.active}.netbeans.dest.dir and nbplatform.${nbplatform.active}.harness.dir are defined. ${line.separator}On a developer machine these are normally defined in ${user.properties.file}=${netbeans.user}/build.properties ${line.separator}but for automated builds you should pass these properties to Ant explicitly. ${line.separator}You may instead download the harness and platform: -Dbootstrap.url=.../tasks.jar -Dautoupdate.catalog.url=.../updates.xml">
-        <condition>
-            <not>
-                <available file="${harness.dir}/suite.xml"/>
-            </not>
-        </condition>
-    </fail>
-    <import file="${harness.dir}/suite.xml"/>
-</project>
->>>>>>> 3264e959
+</project>